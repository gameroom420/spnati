/********************************************************************************
 This file contains code related to the Pose Engine,
 as well as code related to displaying tables for selection and the main game.
 ********************************************************************************/

/* NOTE: These are basically the same as epilogue engine sprites.
 * There's a _lot_ of common code here that can probably be merged.
 */
function PoseSprite(id, src, onload, pose, args) {
    this.pose = pose;
    this.id = id;
    this.player = args.player;
    this.src = 'opponents/' + src;
    this.x = args.x || 0;
    this.y = args.y || 0;
    this.z = args.z || 'auto';
    this.scalex = args.scalex || 1;
    this.scaley = args.scaley || 1;
    this.rotation = args.rotation || 0;
    this.alpha = args.alpha;
    this.pivotx = args.pivotx;
    this.pivoty = args.pivoty;
    this.height = args.height || 0;
    this.width = args.width || 0;
    
    this.vehicle = document.createElement('div');
    this.vehicle.id = id;
    
    this.img = document.createElement('img');
    this.img.onload = this.img.onerror = function() {
        if (!this.height) this.height = this.img.naturalHeight;
        if (!this.width) this.width = this.img.naturalWidth;
        
        onload();
        this.draw();
    }.bind(this);
    this.img.src = this.src;
    
    this.vehicle.appendChild(this.img);
    
    if (this.alpha === undefined) {
        this.alpha = 100;
    }
    
    if (this.pivotx || this.pivoty) {
        this.pivotx = this.pivotx || "center";
        this.pivoty = this.pivoty || "center";
        $(this.img).css("transform-origin", this.pivotx + " " + this.pivoty);
    }
    
    $(this.vehicle).css("z-index", this.z);
}

PoseSprite.prototype.scaleToDisplay = function(x) {
    return x * this.pose.getHeightScaleFactor();
}

PoseSprite.prototype.draw = function() {
    $(this.vehicle).css({
      "position": "absolute",
      "left": "50%",
      "transform":  "translateX(-50%) translateX("+this.scaleToDisplay(this.x)+"px) translateY(" + this.scaleToDisplay(this.y) + "px)",
      "transform-origin": "top left",
      "opacity": this.alpha / 100,
      "height": '100%'
    });
    
    $(this.img).css({
      "transform": "rotate(" + this.rotation + "deg) scale(" + this.scalex + ", " + this.scaley + ")",
      'height': this.scaleToDisplay(this.height)+"px",
      'width': this.scaleToDisplay(this.width)+"px"
    });
}


function PoseAnimation (targetSprite, pose, args) {
    this.pose = pose;
    this.target = targetSprite;
    this.elapsed = 0;
    this.looped = args.looped || false;
    this.keyframes = args.keyframes.sort(function (kf1, kf2) {
        if (kf1.time === kf2.time) return 0;
        return (kf1.time < kf2.time) ? -1 : 1;
    });
    
    var totalTime = 0;
    this.keyframes.forEach(function (kf) {
        kf.startTime = totalTime;
        totalTime = kf.time;
    });
    
    this.duration = this.keyframes[this.keyframes.length-1].time;
    this.delay = args.delay || 0;
    this.interpolation = args.interpolation || 'none';
    this.ease = args.ease || 'linear';
}

PoseAnimation.prototype.isComplete = function () {
    return (this.elapsed - this.delay) >= this.duration;
}

PoseAnimation.prototype.update = function (dt) {
    this.elapsed += dt;
    
    if (this.looped && this.isComplete()) { this.elapsed -= this.duration; }
    var t = (this.elapsed - this.delay);
    if (t < 0) return;
    
    // Find current keyframe pair and update
    for (var i=this.keyframes.length-1;i>=0;i--) {
        var frame = this.keyframes[i];
        if (t <= frame.startTime) continue;

        var lastFrame = (i > 0) ? this.keyframes[i-1] : frame;
        var progress = (t - frame.startTime) / (frame.time - frame.startTime);
        progress = (t <= 0) ? 0 : Math.min(1, Math.max(0, progress));
        
        progress = Animation.prototype.easingFunctions[this.ease](progress);
        
        this.updateSprite(lastFrame, frame, progress, i);
        return;
    }
}

// Borrowed heavily from spniEpilogue
PoseAnimation.prototype.interpolate = function (prop, last, next, t, idx) {
    var current = this.target[prop];
    var start = last[prop];
    var end = next[prop];
    
    if (typeof start === "undefined" || isNaN(start) || typeof end === "undefined" || isNaN(end)) {
      return;
    }
    
    var mode = this.interpolation;
    this.target[prop] = interpolationModes[mode](prop, start, end, t, this.keyframes, idx);
}

PoseAnimation.prototype.updateSprite = function (fromFrame, toFrame, t, idx) {
    if (this.interpolation == 'none' && fromFrame.src) {
        this.target.src = fromFrame.src;
    }
    
    this.interpolate("x", fromFrame, toFrame, t, idx);
    this.interpolate("y", fromFrame, toFrame, t, idx);
    this.interpolate("rotation", fromFrame, toFrame, t, idx);
    this.interpolate("scalex", fromFrame, toFrame, t, idx);
    this.interpolate("scaley", fromFrame, toFrame, t, idx);
    this.interpolate("alpha", fromFrame, toFrame, t, idx);
    this.target.draw();
}


function Pose(poseDef, display) {
    this.id = poseDef.id;
    this.player = poseDef.player;
    this.display = display;
    this.sprites = {};
    this.totalSprites = 0;
    this.animations = [];
    this.loaded = false;
    this.n_loaded = 0;
    this.onLoadComplete = null;
    this.lastUpdateTS = null;
    this.active = false;
    this.baseHeight = poseDef.baseHeight || 1400;
    
    var container = document.createElement('div');
    $(container).addClass("opponent-image custom-pose").css({
        "position": "relative",
        'z-index': -1
    });
    this.container = container;
    
    poseDef.sprites.forEach(function (def) {
        var sprite = new PoseSprite(def.id, def.src, this.onSpriteLoaded.bind(this), this, def);
        this.sprites[def.id] = sprite
        this.totalSprites++;
        
        container.appendChild(sprite.vehicle);
    }.bind(this));
    
    poseDef.animations.forEach(function (def) {
        var target = this.sprites[def.id];
        if (!target) return;
        
        var anim = new PoseAnimation(target, this, def);
        this.animations.push(anim);
    }.bind(this));
}

Pose.prototype.getHeightScaleFactor = function() {
    return this.display.height() / this.baseHeight;
}

Pose.prototype.onSpriteLoaded = function() {
    this.n_loaded++;
    if (this.n_loaded >= this.totalSprites) {
        this.loaded = true;
        
        if (this.onLoadComplete) { return this.onLoadComplete(); }
    }
}

Pose.prototype.update = function (timestamp) {
    if (this.animations.length === 0) return;
    
    if (this.lastUpdateTS === null) { this.lastUpdateTS = timestamp; }
    var dt = timestamp - this.lastUpdateTS;

    for (var i=0;i<this.animations.length;i++) {
        this.animations[i].update(dt);
    }
    
    this.lastUpdateTS = timestamp;
}

Pose.prototype.draw = function() {
    for (key in this.sprites) {
        this.sprites[key].draw();
    }
}


function xmlToObject($xml) {
    var targetObj = {};
    $.each($xml.attributes, function (i, attr) {
      var name = attr.name.toLowerCase();
      var value = attr.value;
      targetObj[name] = value;
    });
    
    return targetObj;
}


/* Common function for parsing sprite and directive definitions. */
function parseSpriteDefinition ($xml, player) {
    var targetObj = xmlToObject($xml);
  
    //properties needing special handling
    if (targetObj.alpha) { targetObj.alpha = parseFloat(targetObj.alpha, 10); }
    targetObj.zoom = parseFloat(targetObj.zoom, 10);
    targetObj.rotation = parseFloat(targetObj.rotation, 10);
    if (targetObj.scale) {
        targetObj.scalex = targetObj.scaley = targetObj.scale;
    } else {
        targetObj.scalex = parseFloat(targetObj.scalex, 10);
        targetObj.scaley = parseFloat(targetObj.scaley, 10);
    }
    
    targetObj.x = parseFloat(targetObj.x, 10);
    targetObj.y = parseFloat(targetObj.y, 10);
    
    targetObj.player = player;
    
    return targetObj;
}

function parseKeyframeDefinition($xml) {
    var targetObj = parseSpriteDefinition($xml);
    targetObj.time = parseFloat(targetObj.time) * 1000;
    
    return targetObj;
}

function parseDirective ($xml) {
    var targetObj = xmlToObject($xml);
    
    if (targetObj.type === 'animation') {
        // Keyframe / interpolated animation
        targetObj.keyframes = [];
        targetObj.delay = parseFloat(targetObj.delay) * 1000 || 0;
        targetObj.looped = targetObj.looped || targetObj.loop;
        $($xml).find('keyframe').each(function (i, elem) {
            targetObj.keyframes.push(parseKeyframeDefinition(elem));
        });
    } else if (targetObj.type === 'sequence') {
        // Sequential frame sequence
        targetObj.frameTime = parseFloat(targetObj.frametime);
        targetObj.delay = parseFloat(targetObj.delay) || 0;
        targetObj.frames = [];
        $($xml).find('animFrame').each(function (i, elem) {
            targetObj.frames.push(xmlToObject(elem));
        });
    }
    
    return targetObj;
}


function PoseDefinition ($xml, player) {
    this.id = $xml.attr('id').trim();
    this.baseHeight = $xml.attr('baseHeight');
    
    this.sprites = [];
    $xml.find('sprite').each(function (i, elem) {
        this.sprites.push(parseSpriteDefinition(elem, player));
    }.bind(this));
    
    this.animations = [];
    $xml.find('directive').each(function (i, elem) {
        var directive = parseDirective(elem);
        if (directive.type === 'animation') {
            this.animations.push(directive);
        } else if (directive.type === 'sequence') {
            // Convert the sequence into a set of Animation objects.
            var curDelay = directive.delay;
            var totalTime = directive.frameTime * directive.frames.length;
            
            directive.frames.forEach(function (frame) {
                this.animations.push({
                    type: 'animation',
                    id: frame.id,
                    looped: directive.looped || directive.loop,
                    interpolation: 'none',
                    delay: curDelay * 1000,
                    keyframes: [
                        {time: 0, alpha: 100},
                        {time: directive.frameTime*1000, alpha:0},
                        {time: totalTime*1000, alpha:0}
                    ]
                });
                
                curDelay += directive.frameTime;
            }.bind(this));
        }
    }.bind(this));
    
    this.player = player;
}

PoseDefinition.prototype.getUsedImages = function(stage) {
    var baseFolder = 'opponents/';
    var imageSet = {};
    
    this.sprites.forEach(function (sprite) {
        imageSet[baseFolder+sprite.src] = true;
    });
    
    return Object.keys(imageSet);
}


function OpponentDisplay(slot, bubbleElem, dialogueElem, simpleImageElem, imageArea, labelElem) {
    this.slot = slot;
    
    this.bubble = bubbleElem;
    this.dialogue = dialogueElem;
    this.simpleImage = simpleImageElem;
    this.imageArea = imageArea;
    this.label = labelElem;
    this.animCallbackID = undefined;
    
    window.addEventListener('resize', this.onResize.bind(this));
}

OpponentDisplay.prototype.height = function () {
    return this.imageArea.height();
}

OpponentDisplay.prototype.hideBubble = function () {
    this.dialogue.html("");
    this.bubble.hide();
}

OpponentDisplay.prototype.clearPose = function () {
    this.pose = null;
    this.simpleImage.hide();
    this.imageArea.children('.custom-pose').remove();
    if (this.animCallbackID) {
        window.cancelAnimationFrame(this.animCallbackID);
        this.animCallbackID = undefined;
    }
}

OpponentDisplay.prototype.drawPose = function (pose) {
    this.clearPose();
    
    if (typeof(pose) === 'string') {
        this.simpleImage.attr('src', pose).show();
    } else if (pose instanceof Pose) {
        this.pose = pose;
        this.imageArea.append(pose.container);
        pose.draw();
        if (this.pose.animations.length > 0) {
            this.animCallbackID = window.requestAnimationFrame(this.loop.bind(this));
        }
    }
}

OpponentDisplay.prototype.onResize = function () {
    if (this.pose) {
        this.pose.draw();
    }
}

OpponentDisplay.prototype.update = function(player) {
    if (!player) {
        this.hideBubble();
        this.clearPose();
        return;
    }
    
    if (!player.chosenState) {
        /* hide their dialogue bubble */
        this.hideBubble();
        return;
    }
    
    var chosenState = player.chosenState;
    
    /* update dialogue */
    this.dialogue.html(fixupDialogue(chosenState.dialogue));
    
    /* update image */
    if (chosenState.image.startsWith('custom:')) {
        var key = chosenState.image.split(':', 2)[1];
        var poseDef = player.poses[key];
        if (poseDef) {
            this.drawPose(new Pose(poseDef, this));
        } else {
            this.clearPose();
        }
    } else {
        this.pose = player.folder + chosenState.image;
        this.drawPose(this.pose);
    }
    
    /* update label */
    this.label.html(player.label.initCap());

    /* check silence */
    if (!chosenState.dialogue) {
        this.hideBubble();
    } else {
        this.bubble.show();
        this.bubble.children('.dialogue-bubble').attr('class', 'dialogue-bubble arrow-'+chosenState.direction);
        bubbleArrowOffsetRules[this.slot-1][0].style.left = chosenState.location;
        bubbleArrowOffsetRules[this.slot-1][1].style.top = chosenState.location;
    }
    
    if (showDebug && !inRollback()) {
        appendRepeats(this.slot);
    }
}

OpponentDisplay.prototype.loop = function (timestamp) {
    if (!this.pose) return;
    this.pose.update(timestamp);
    if (this.pose.animations.some(function(a) { return a.looped || !a.isComplete(); })) {
        this.animCallbackID = window.requestAnimationFrame(this.loop.bind(this));
    } else {
        this.animCallbackID = undefined;
    }
}


function GameScreenDisplay (slot) {
    OpponentDisplay.call(
        this,
        slot,
        $('#game-bubble-'+slot),
        $('#game-dialogue-'+slot),
        $('#game-image-'+slot),
        $('#game-image-area-'+slot),
        $('#game-name-label-'+slot)
    );
    
    this.opponentArea = $('#game-opponent-area-'+slot);
}
GameScreenDisplay.prototype = Object.create(OpponentDisplay.prototype);
GameScreenDisplay.prototype.constructor = GameScreenDisplay;

GameScreenDisplay.prototype.reset = function (player) {
    clearHand(this.slot);
    if (player) {
        this.opponentArea.show();
        this.imageArea.css('height', player.scale + '%');
<<<<<<< HEAD
        this.label.css({"background-color" : clearColour});
=======
        this.label.removeClass("current loser tied");
        clearHand(i);
>>>>>>> b46f62c6
    } else {
        this.opponentArea.hide();
        this.bubble.hide();
    }
}


/* Wraps logic for handling the Main Select screen displays. */
function MainSelectScreenDisplay (slot) {
    OpponentDisplay.call(this, 
        slot,
        $('#select-bubble-'+slot),
        $('#select-dialogue-'+slot),
        $('#select-image-'+slot),
        $('#select-image-area-'+slot),
        $('#select-name-label-'+slot)
    );
    
    this.selectButton = $("#select-slot-button-"+slot);
}

MainSelectScreenDisplay.prototype = Object.create(OpponentDisplay.prototype);
MainSelectScreenDisplay.prototype.constructor = MainSelectScreenDisplay;

MainSelectScreenDisplay.prototype.update = function (player) {
    if (!player) {
        this.hideBubble();
        this.clearPose();
        this.label.html("Opponent " + this.slot);
        
        /* change the button */
        this.selectButton.html("Select Opponent");
        this.selectButton.removeClass("smooth-button-red");
        this.selectButton.addClass("smooth-button-green");
        return;
    }
    
    if (!player.isLoaded()) {
        this.hideBubble();
        this.clearPose();
        
        this.label.html(player.label.initCap());
        this.selectButton.attr('disabled', true).html('Loading...');
    } else {
        OpponentDisplay.prototype.update.call(this, player);
        
        this.selectButton.attr('disabled', false).html("Remove Opponent");
        this.selectButton.removeClass("smooth-button-green");
        this.selectButton.addClass("smooth-button-red");
        
        if (!this.pose) {
            this.simpleImage.one('load', function() {
                this.bubble.show();
                this.simpleImage.css('height', player.scale + '%').show();
            }.bind(this));
        } else {
            this.pose.onLoadComplete = function () {
                this.bubble.show();
                this.imageArea.css('height', player.scale + '%').show();
            }.bind(this);
        }
    }
}



/* Handles common logic for displaying opponents in the group and individual displays. */
function OpponentPickerDisplay (slot, id_base) {
    this.nameLabel = $("#"+id_base+"-name-label-"+slot);
    this.prefersLabel = $("#"+id_base+"-prefers-label-"+slot);
    this.sexLabel = $("#"+id_base+"-sex-label-"+slot);
    this.heightLabel = $("#"+id_base+"-height-label-"+slot);
    this.sourceLabel = $("#"+id_base+"-source-label-"+slot);
    this.writerLabel = $("#"+id_base+"-writer-label-"+slot);
    this.artistLabel = $("#"+id_base+"-artist-label-"+slot);
    this.countBox = $("#"+id_base+"-counts-"+slot);
    this.lineCountLabel = $("#"+id_base+"-line-counts-label-"+slot);
    this.poseCountLabel = $("#"+id_base+"-pose-counts-label-"+slot);
    this.descriptionLabel = $("#"+id_base+"-description-label-"+slot);
    this.badge = $("#"+id_base+"-badge-"+slot);
    this.status = $("#"+id_base+"-status-"+slot);
    this.layers = $("#"+id_base+"-layer-"+slot);
    this.costumeSelector = $("#"+id_base+"-costume-select-"+slot);
    this.image = $("#"+id_base+"-image-"+slot);
}

OpponentPickerDisplay.prototype.clear = function() {
    this.nameLabel.html("");
    this.prefersLabel.html("");
    this.sexLabel.html("");
    this.sourceLabel.html("");
    this.writerLabel.html("");
    this.artistLabel.html("");
    this.countBox.css("visibility", "hidden");
    this.descriptionLabel.html("");
    this.badge.hide();
    this.status.hide();
    this.layers.hide();
    this.image.hide();
    this.costumeSelector.hide();
}

OpponentPickerDisplay.prototype.update = function (opponent) {
    this.nameLabel.html(opponent.first + " " + opponent.last);
    this.prefersLabel.html(opponent.label);
    this.sexLabel.html(opponent.gender);
    this.sourceLabel.html(opponent.source);
    this.writerLabel.html(wordWrapHtml(opponent.writer));
    this.artistLabel.html(wordWrapHtml(opponent.artist));
    this.descriptionLabel.html(opponent.description);

    if (EPILOGUE_BADGES_ENABLED && opponent.ending) {
        this.badge.show();
    } else {
        this.badge.hide();
    }

    if (opponent.status) {
        var status_icon_img = 'img/testing-badge.png';
        var status_tooltip = TESTING_STATUS_TOOLTIP;
        
        if (opponent.status === 'offline') {
            status_icon_img = 'img/offline-badge.png';
            status_tooltip = OFFLINE_STATUS_TOOLTIP;
        } else if (opponent.status === 'incomplete') {
            status_icon_img = 'img/incomplete-badge.png';
            status_tooltip = INCOMPLETE_STATUS_TOOLTIP;
        }
    
        this.status.attr({
            'src': status_icon_img,
            'title': status_tooltip,
            'data-original-title': status_tooltip,
        }).show().tooltip({
            'placement': 'left'
        });
    } else {
        this.status.removeAttr('title').removeAttr('data-original-title').hide();
    }

    this.layers.show();
    this.layers.attr("src", "img/layers" + opponent.layers + ".png");

    this.image.attr('src', opponent.folder + opponent.image);
    this,image.css('height', opponent.scale + '%');
    this.image.show();
    
    if (ALT_COSTUMES_ENABLED && opponent.alternate_costumes.length > 0) {
        this.costumeSelector.empty().append($('<option>', {val: '', text: 'Default Skin'}));
        opponent.alternate_costumes.forEach(function (alt) {
            this.costumeSelector.append($('<option>', {
                val: alt_costume.folder,
                text: 'Alternate Skin: '+alt_costume.label
            }));
        }.bind(this));
        this.costumeSelector.show();
    } else {
        this.costumeSelector.hide();
    }
}



function IndividualSelectDisplay (slot) {
    OpponentPickerDisplay.call(slot, "individual");
    this.button = $('#individual-button-'+slot);
}

IndividualSelectDisplay.prototype = Object.create(OpponentPickerDisplay.prototype);
IndividualSelectDisplay.prototype.constructor = IndividualSelectDisplay;

IndividualSelectDisplay.prototype.update = function (opponent) {
    OpponentPickerDisplay.prototype.update.call(this, opponent);
    
    this.button.html('Select Opponent');
    this.button.attr('disabled', false);
}

IndividualSelectDisplay.prototype.clear = function () {
    OpponentPickerDisplay.prototype.clear.call(this);
    this.button.attr('disabled', true);
}<|MERGE_RESOLUTION|>--- conflicted
+++ resolved
@@ -477,12 +477,7 @@
     if (player) {
         this.opponentArea.show();
         this.imageArea.css('height', player.scale + '%');
-<<<<<<< HEAD
-        this.label.css({"background-color" : clearColour});
-=======
         this.label.removeClass("current loser tied");
-        clearHand(i);
->>>>>>> b46f62c6
     } else {
         this.opponentArea.hide();
         this.bubble.hide();
