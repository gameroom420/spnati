--- conflicted
+++ resolved
@@ -491,13 +491,13 @@
     this.setItem("settings", settings);
 };
 
-<<<<<<< HEAD
 Save.prototype.loadCharacter = function (charID) {
     if (this.characters[charID]) {
         return; 
     }
     this.characters[charID] = this.getItem(charID) || {};
-=======
+}
+
 /**
  * Load usage tracking information from save storage.
  * @returns {{promptShown: boolean, basic: boolean, persistent: boolean, demographics: boolean} | null}
@@ -562,11 +562,6 @@
         'persistent': persistent,
         'demographics': demographics
     });
-}
-
-Save.prototype.loadEndings = function () {
-    this.endings = this.getItem("endings") || {};
->>>>>>> 82b0283d
 }
 
 /**
