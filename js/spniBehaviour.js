/********************************************************************************
 This file contains the variables and functions that from the behaviours of the
 AI opponents. All the parsing of their files, as well as the structures to store
 that information are stored in this file.
 ********************************************************************************/

/**********************************************************************
 *****                  State Object Specification                *****
 **********************************************************************/
 
/************************************************************
 * Stores information on AI state.
 ************************************************************/
function createNewState (dialogue, image, direction, silent, marker) {
	var newStateObject = {dialogue:dialogue,
                          image:image,
                          direction:direction,
                          silent:silent,
                          marker:marker};
						  
	return newStateObject;
}

/**********************************************************************
 *****                      All Dialogue Tags                     *****
 **********************************************************************/
 
var NAME = "~name~";
var CAPITALIZED_NAME = "~Name~";
var PROPER_CLOTHING = "~Clothing~";
var LOWERCASE_CLOTHING = "~clothing~";
var CARDS = "~cards~";
var PLAYER_NAME = "~player~";

/**********************************************************************
 *****                    All Dialogue Triggers                   *****
 **********************************************************************/

var SELECTED = "selected";
var GAME_START = "start";

var SWAP_CARDS = "swap_cards";
var BAD_HAND = "bad_hand";
var OKAY_HAND = "okay_hand";
var GOOD_HAND = "good_hand";
 
var PLAYER_MUST_STRIP_WINNING = "must_strip_winning";
var PLAYER_MUST_STRIP_NORMAL = "must_strip_normal";
var PLAYER_MUST_STRIP_LOSING = "must_strip_losing";
var PLAYER_STRIPPING = "stripping";
var PLAYER_STRIPPED = "stripped";

var PLAYER_MUST_MASTURBATE = "must_masturbate";
var PLAYER_MUST_MASTURBATE_FIRST = "must_masturbate_first";
var PLAYER_START_MASTURBATING = "start_masturbating";
var PLAYER_MASTURBATING = "masturbating";
var PLAYER_HEAVY_MASTURBATING = "heavy_masturbating";
var PLAYER_FINISHING_MASTURBATING = "finishing_masturbating";
var PLAYER_FINISHED_MASTURBATING = "finished_masturbating";

var MALE_HUMAN_MUST_STRIP = "male_human_must_strip";
var MALE_MUST_STRIP = "male_must_strip";

var MALE_REMOVING_ACCESSORY = "male_removing_accessory";
var MALE_REMOVING_MINOR = "male_removing_minor";
var MALE_REMOVING_MAJOR = "male_removing_major";
var MALE_CHEST_WILL_BE_VISIBLE = "male_chest_will_be_visible";
var MALE_CROTCH_WILL_BE_VISIBLE = "male_crotch_will_be_visible";

var MALE_REMOVED_ACCESSORY = "male_removed_accessory";
var MALE_REMOVED_MINOR = "male_removed_minor";
var MALE_REMOVED_MAJOR = "male_removed_major";
var MALE_CHEST_IS_VISIBLE = "male_chest_is_visible";
var MALE_SMALL_CROTCH_IS_VISIBLE = "male_small_crotch_is_visible";
var MALE_MEDIUM_CROTCH_IS_VISIBLE = "male_medium_crotch_is_visible";
var MALE_LARGE_CROTCH_IS_VISIBLE = "male_large_crotch_is_visible";

var MALE_MUST_MASTURBATE = "male_must_masturbate";
var MALE_START_MASTURBATING = "male_start_masturbating";
var MALE_MASTURBATING = "male_masturbating";
var MALE_HEAVY_MASTURBATING = "male_heavy_masturbating";
var MALE_FINISHED_MASTURBATING = "male_finished_masturbating";

var FEMALE_HUMAN_MUST_STRIP = "female_human_must_strip";
var FEMALE_MUST_STRIP = "female_must_strip";

var FEMALE_REMOVING_ACCESSORY = "female_removing_accessory";
var FEMALE_REMOVING_MINOR = "female_removing_minor";
var FEMALE_REMOVING_MAJOR = "female_removing_major";
var FEMALE_CHEST_WILL_BE_VISIBLE = "female_chest_will_be_visible";
var FEMALE_CROTCH_WILL_BE_VISIBLE = "female_crotch_will_be_visible";

var FEMALE_REMOVED_ACCESSORY = "female_removed_accessory";
var FEMALE_REMOVED_MINOR = "female_removed_minor";
var FEMALE_REMOVED_MAJOR = "female_removed_major";
var FEMALE_SMALL_CHEST_IS_VISIBLE = "female_small_chest_is_visible";
var FEMALE_MEDIUM_CHEST_IS_VISIBLE = "female_medium_chest_is_visible";
var FEMALE_LARGE_CHEST_IS_VISIBLE = "female_large_chest_is_visible";
var FEMALE_CROTCH_IS_VISIBLE = "female_crotch_is_visible";

var FEMALE_MUST_MASTURBATE = "female_must_masturbate";
var FEMALE_START_MASTURBATING = "female_start_masturbating";
var FEMALE_MASTURBATING = "female_masturbating";
var FEMALE_HEAVY_MASTURBATING = "female_heavy_masturbating";
var FEMALE_FINISHED_MASTURBATING = "female_finished_masturbating";

var GAME_OVER_VICTORY = "game_over_victory";
var GAME_OVER_DEFEAT = "game_over_defeat";
 
/**********************************************************************
 *****                 Behaviour Parsing Functions                *****
 **********************************************************************/

/************************************************************
 * Loads and parses the start of the behaviour XML file of the 
 * given opponent id.
 *
 * The callFunction parameter must be a function capable of 
 * receiving a new player object and a slot number.
 ************************************************************/
function loadBehaviour (id, callFunction, slot) {
	$.ajax({
        type: "GET",
		url: 'opponents/' + id + "/behaviour.xml",
		dataType: "text",
		success: function(xml) {
            var $xml = $(xml);
            
            var first = $xml.find('first').text();
            var last = $xml.find('last').text();
            var labels = $xml.find('label');
            var gender = $xml.find('gender').text().trim().toLowerCase(); //convert everything to lowercase, for comparison to the strings "male" and "female"
            var size = $xml.find('size').text();
            var timer = $xml.find('timer').text();
            var intelligence = $xml.find('intelligence');
            
            var tags = $xml.find('tags');
            var tagsArray = [];
            if (typeof tags !== typeof undefined && tags !== false) {
                $(tags).find('tag').each(function () {
                    tagsArray.push($(this).text());
                });
            }
            
            var newPlayer = createNewPlayer(id, first, last, labels, gender, size, intelligence, Number(timer), tagsArray, $xml);
            
			callFunction(newPlayer, slot);
		}
	});
}

/************************************************************
 * Parses and loads the wardrobe section of an opponent's XML 
 * file.
 ************************************************************/
function loadOpponentWardrobe (player) {
	/* grab the relevant XML file, assuming its already been loaded */
	var xml = player.xml;
	player.clothing = [];
	
	/* find and grab the wardrobe tag */
	$wardrobe = xml.find('wardrobe');
	
	/* find and create all of their clothing */
	$wardrobe.find('clothing').each(function () {
		var properName = $(this).attr('proper-name');
		var lowercase = $(this).attr('lowercase');
		var type = $(this).attr('type');
		var position = $(this).attr('position');
		
		var newClothing = createNewClothing(properName, lowercase, type, position, null, 0, 0);
		
		player.clothing.push(newClothing);
	});
}

/************************************************************
 * Parses the dialogue states of a player, given the case object.
 ************************************************************/
function parseDialogue (caseObject, self, target) {
    var states = [];

	var substitutions = {};
	substitutions[PLAYER_NAME] = players[HUMAN_PLAYER].label;
	if (target) {
		substitutions[NAME] = target.label;
		substitutions[CAPITALIZED_NAME] = target.label.initCap();
		if (target.removedClothing) {
			substitutions[PROPER_CLOTHING] = target.removedClothing.proper;
			substitutions[LOWERCASE_CLOTHING] = target.removedClothing.lower;
		}
	} else if (self.removedClothing) {
		substitutions[PROPER_CLOTHING] = self.removedClothing.proper;
		substitutions[LOWERCASE_CLOTHING] = self.removedClothing.lower;
	}
	if (caseObject.attr('tag') == SWAP_CARDS) {
		/* determine how many cards are being swapped */
		substitutions[CARDS] = self.hand.tradeIns.reduce(function(acc, x) { return acc + (x ? 1 : 0); }, 0);
	}
	
	caseObject.find('state').each(function () {
        var image = $(this).attr('img');
        var dialogue = $(this).html();
        var direction = $(this).attr('direction');
        var silent = $(this).attr('silent');
        var marker = $(this).attr('marker');
        
		for (var placeholder in substitutions) {
			dialogue = dialogue.split(placeholder).join(substitutions[placeholder]);
		}
        
        if (silent !== null && typeof silent !== typeof undefined) {
            silent = true;
        }
        else {
            silent = false;
        }
        
        states.push(createNewState(dialogue, image, direction, silent, marker));
	});
	
	return states;
}

/************************************************************
 * Given a string containing a number or two numbers 
 * separated by a dash, returns an array with the same number 
 * twice, or the first and second number as the case may be
 ************************************************************/
function parseInterval (str) {
	if (!str) return undefined;
	var pieces = str.split("-");
	var min = parseInt(pieces[0], 10);
	var max = pieces.length > 1 ? parseInt(pieces[1], 10) : min;
	return { min : min,
			 max : max };
}

function inInterval (value, interval) {
	return interval.min <= value && value <= interval.max;
}

/************************************************************
 * Updates the behaviour of the given player based on the 
 * provided tag.
 ************************************************************/
function updateBehaviour (player, tag, opp) {
	/* determine if the AI is dialogue locked */
	//Allow characters to speak. If we change forfeit ideas, we'll likely need to change this as well.
	//if (players[player].forfeit[1] == CANNOT_SPEAK) {
		/* their is restricted to this only */
		//tag = players[player].forfeit[0];
	//}
    
    if (!players[player]) {
        return;
    }
	
    /* get the AI stage */
    var stageNum = players[player].stage;
	
    /* try to find the stage */
    var stage = null;
    players[player].xml.find('behaviour').find('stage').each(function () {
       if (Number($(this).attr('id')) == stageNum) {
           stage = $(this);
       } 
    });
    
    /* quick check to see if the stage exists */
    if (!stage) {
        console.log("Error: couldn't find stage for player "+player+" on stage number "+stageNum+" for tag "+tag);
        return;
    }
    
    /* try to find the tag */
	var states = [];
	$(stage).find('case').each(function () {
		if ($(this).attr('tag') == tag) {
            states.push($(this));
		}
	});

    /* quick check to see if the tag exists */
	if (states.length <= 0) {
		console.log("Warning: couldn't find "+tag+" dialogue for player "+player+" at stage "+stageNum);
		return false;
	}
    else {
        // look for the best match
        var bestMatch = [];
		var bestMatchPriority = -1;
		
        for (var i = 0; i < states.length; i++) {

            var target =           states[i].attr("target");
            var filter =           states[i].attr("filter");
			var targetStage =      parseInterval(states[i].attr("targetStage"));
			var targetTimeInStage = parseInterval(states[i].attr("targetTimeInStage"));
			var targetSaidMarker =        states[i].attr("targetSaidMarker");
			var targetNotSaidMarker =     states[i].attr("targetNotSaidMarker");
			var oppHand =          states[i].attr("oppHand");
			var hasHand =          states[i].attr("hasHand");
			var alsoPlaying =      states[i].attr("alsoPlaying");
			var alsoPlayingStage = parseInterval(states[i].attr("alsoPlayingStage"));
			var alsoPlayingHand =  states[i].attr("alsoPlayingHand");
			var alsoPlayingTimeInStage = parseInterval(states[i].attr("alsoPlayingTimeInStage"));
			var alsoPlayingSaidMarker =   states[i].attr("alsoPlayingSaidMarker");
			var alsoPlayingNotSaidMarker = states[i].attr("alsoPlayingNotSaidMarker");
			var totalMales =	   parseInterval(states[i].attr("totalMales"));
			var totalFemales =	   parseInterval(states[i].attr("totalFemales"));
			var timeInStage =      parseInterval(states[i].attr("timeInStage"));
			var lossesInRow =      parseInterval(states[i].attr("consecutiveLosses"));
			var totalAlive =         parseInterval(states[i].attr("totalAlive"));
			var totalExposed =       parseInterval(states[i].attr("totalExposed"));
			var totalNaked =         parseInterval(states[i].attr("totalNaked"));
			var totalMasturbating =     parseInterval(states[i].attr("totalMasturbating"));
			var totalFinished =      parseInterval(states[i].attr("totalFinished"));
			var totalRounds = 	parseInterval(states[i].attr("totalRounds"));
			var saidMarker =        states[i].attr("saidMarker");
			var notSaidMarker =     states[i].attr("notSaidMarker");
			var customPriority =    states[i].attr("priority");
			var counters = [];
			states[i].find("condition").each(function () {
				var counter = $(this);
				if (counter.attr('filter')) {
					counters.push(counter);
				}
			});

			var totalPriority = 0; // this is used to determine which of the states that
									// doesn't fail any conditions should be used
			
			
			///////////////////////////////////////////////////////////////////////
			// go through different conditions required until one of them fails
			// if none of them fail, then this state is considered for use with a certain priority
			
			// target (priority = 300)
			if (opp && typeof target !== typeof undefined && target !== false) {
            target = target;
				if (target === opp.id) {
					totalPriority += 300; 	// priority
				}
				else {
					continue;				// failed "target" requirement
				}
			}
			
			// filter (priority = 150)
			if (opp && typeof filter !== typeof undefined && filter !== false) {
				// check against tags
				if (opp.tags.indexOf(filter) >= 0) {
					totalPriority += 150;	// priority
				} else {
					continue;				// failed "filter" requirement
				}
			}
			
			// targetStage (priority = 80)
			if (opp && typeof targetStage !== typeof undefined && targetStage !== false) {
				if (inInterval(opp.stage, targetStage)) {
					totalPriority += 80;		// priority
				}
				else {
					continue;				// failed "targetStage" requirement
				}
			}

			// markers (priority = 1)
			// marker checks have very low priority as they're mainly intended to be used with other target types
			if (opp && targetSaidMarker) {
				if (targetSaidMarker in opp.markers) {
					totalPriority += 1;
				}
				else {
					continue;
				}
			}
			if (opp && targetNotSaidMarker) {
				if (!(targetNotSaidMarker in opp.markers)) {
					totalPriority += 1;
				}
				else {
					continue;
				}
			}

			// consecutiveLosses (priority = 60)
			if (typeof lossesInRow !== typeof undefined && lossesInRow !== false) {
				if (opp) { // if there's a target, look at their losses
					if (inInterval(opp.consecutiveLosses, lossesInRow)) {
						totalPriority += 60;
					}
					else {
						continue;				// failed "consecutiveLosses" requirement
					}
				}
				else { // else look at your own losses
					if (inInterval(players[player].consecutiveLosses, lossesInRow)) {
						totalPriority += 60;
					}
					else {
						continue;
					}
				}
			}
			
			// oppHand (priority = 30)
			if (opp && typeof oppHand !== typeof undefined && oppHand !== false) {
				if (opp.hand.strength === oppHand) {
					totalPriority += 30;	// priority
				} else {
					continue;
				}
			}

			// targetTimeInStage (priority = 25)
			if (opp && typeof targetTimeInStage !== typeof undefined) {
				if (inInterval(opp.timeInStage == -1 ? 0 //allow post-strip time to count as 0
							   : opp.timeInStage, targetTimeInStage)) {
					totalPriority += 25;
				}
				else {
					continue;				// failed "targetTimeInStage" requirement
				}
			}
			
			// hasHand (priority = 20)
			if (typeof hasHand !== typeof undefined && hasHand !== false) {
				if (handStrengthToString(players[player].hand.strength) === hasHand) {
					totalPriority += 20;		// priority
				}
				else {
					continue;				// failed "hasHand" requirement
				}
			}
			
            // alsoPlaying, alsoPlayingStage, alsoPlayingTimeInStage, alsoPlayingHand (priority = 100, 40, 15, 5)
			if (typeof alsoPlaying !== typeof undefined && alsoPlaying !== false) {
			
				var j = 0;
				if (!players.some(function(p) {
					return p !== opp && p.id === alsoPlaying;
				})) {
					continue; // failed "alsoPlaying" requirement
				} else {
					totalPriority += 100; 	// priority

					if (typeof alsoPlayingStage !== typeof undefined && alsoPlayingStage !== false) {
						if (inInterval(players[j].stage, alsoPlayingStage)) {
							totalPriority += 40;	// priority
						}
						else {
							continue;		// failed "alsoPlayingStage" requirement
						}
					}
					if (typeof alsoPlayingTimeInStage !== typeof undefined) {
						if (inInterval(players[j].timeInStage, alsoPlayingTimeInStage)) {
							totalPriority += 15;
						}
						else {
							continue;		// failed "alsoPlayingTimeInStage" requirement
						}
					}
					if (typeof alsoPlayingHand !== typeof undefined && alsoPlayingHand !== false) {
						if (handStrengthToString(players[j].hand.strength) === alsoPlayingHand)
						{
							totalPriority += 5;		// priority
						}
						else {
							continue;		// failed "alsoPlayingHand" requirement
						}
					}
					// marker checks have very low priority as they're mainly intended to be used with other target types
					if (alsoPlayingSaidMarker) {
						if (alsoPlayingSaidMarker in players[j].markers) {
							totalPriority += 1;
						}
						else {
							continue;
						}
					}
					if (alsoPlayingNotSaidMarker) {
						if (!(alsoPlayingNotSaidMarker in players[j].markers)) {
							totalPriority += 1;
						}
						else {
							continue;
						}
					}
				}
			}

			// filter counter targets (priority = 10)
			var matchCounter = true;
			for (var j = 0; j < counters.length; j++) {
				var desiredCount = parseInterval(counters[j].attr('count'));
				var filterTag = counters[j].attr('filter');
				var count = players.filter(function(p) {
					return p.tags && p.tags.indexOf(filterTag) >= 0;
				}).length;
				if (inInterval(count, desiredCount)) {
					totalPriority += 10;
				}
				else {
					matchCounter = false;
					break;
				}
			}
			if (!matchCounter) {
				continue; // failed filter count
			}

			// totalRounds (priority = 10)
			if (typeof totalRounds !== typeof undefined) {
				if (inInterval(currentRound, totalRounds)) {
					totalPriority += 10;
				}
				else {
					continue;		// failed "totalRounds" requirement
				}
			}

			// timeInStage (priority = 8)
			if (typeof timeInStage !== typeof undefined) {
				if (inInterval(players[player].timeInStage == -1 ? 0 //allow post-strip time to count as 0
							   : players[player].timeInStage, timeInStage)) {
					totalPriority += 8;
				}
				else {
					continue;		// failed "timeInStage" requirement
				}
			}
			
			// totalMales (priority = 5)
			if (typeof totalMales !== typeof undefined && totalMales !== false) {
				var count = players.filter(function(p) {
					return p.gender === eGender.MALE;
				}).length;
				if (inInterval(count, totalMales)) {
					totalPriority += 5;		// priority
				}
				else {
					continue;		// failed "totalMales" requirement
				}
			}
			
			// totalFemales (priority = 5)
			if (typeof totalFemales !== typeof undefined && totalFemales !== false) {
				var count = players.filter(function(p) {
					return p.gender === eGender.FEMALE;
				}).length;
				if (inInterval(count, totalFemales)) {
					totalPriority += 5;		// priority
				}
				else {
					continue;		// failed "totalFemales" requirement
				}
			}

			// totalAlive (priority = 3)
			if (typeof totalAlive !== typeof undefined) {
				if (inInterval(getNumPlayersInStage(STAGE_ALIVE), totalAlive)) {
					totalPriority += 2 + totalAlive.max; //priority is weighted by max, so that higher totals take priority
				}
				else {
					continue;		// failed "totalAlive" requirement
				}
			}

			// totalExposed (priority = 4)
			if (typeof totalExposed !== typeof undefined) {
				var count = 0;
				if (inInterval(getNumPlayersInStage(STAGE_EXPOSED), totalExposed)) {
					totalPriority += 4 + totalExposed.max; //priority is weighted by max, so that higher totals take priority
				}
				else {
					continue;		// failed "totalExposed" requirement
				}
			}

			// totalNaked (priority = 5)
			if (typeof totalNaked !== typeof undefined) {
				if (inInterval(getNumPlayersInStage(STAGE_NAKED), totalNaked)) {
					totalPriority += 5 + totalNaked.max; //priority is weighted by max, so that higher totals take priority;
				}
				else {
					continue;		// failed "totalNaked" requirement
				}
			}

			// totalMasturbating (priority = 5)
			if (typeof totalMasturbating !== typeof undefined) {
				if (inInterval(getNumPlayersInStage(STAGE_MASTURBATING), totalMasturbating)) {
					totalPriority += 5 + totalMasturbating.max; //priority is weighted by max, so that higher totals take priority;
				}
				else {
					continue;		// failed "totalMasturbating" requirement
				}
			}

			// totalFinished (priority = 5)
			if (typeof totalFinished !== typeof undefined) {
				if (inInterval(getNumPlayersInStage(STAGE_FINISHED), totalFinished)) {
					totalPriority += 5 + totalFinished.max; //priority is weighted by max, so that higher totals take priority
				}
				else {
					continue;		// failed "totalFinished" requirement
				}
			}

			// markers (priority = 1)
			// marker checks have very low priority as they're mainly intended to be used with other target types
			if (saidMarker) {
				if (saidMarker in players[player].markers) {
					totalPriority += 1;
				}
				else {
					continue;
				}
			}
			if (notSaidMarker) {
				if (!(notSaidMarker in players[player].markers)) {
					totalPriority += 1;
				}
				else {
					continue;
				}
			}

			if (typeof customPriority !== typeof undefined) {
				totalPriority = parseInt(customPriority, 10); //priority override
			}
			
			// Finished going through - if a state has still survived up to this point,
			// it's then determined if it's the highest priority so far
			
			if (totalPriority > bestMatchPriority)
			{
				console.log("New best match with " + totalPriority + " priority.");
				bestMatch = [states[i]];
				bestMatchPriority = totalPriority;
			}
			else if (totalPriority === bestMatchPriority)
			{
				bestMatch.push(states[i]);
			}
			
		}
        
        if (bestMatch.length > 0) {
			bestMatch = bestMatch[Math.floor(Math.random() * bestMatch.length)]
            players[player].current = 0;
<<<<<<< HEAD
            players[player].state = parseDialogue(bestMatch, players[player], opp);
=======
            players[player].state = parseDialogue(bestMatch, replace, content);
>>>>>>> e6beb8fa
            return true;
        }
        console.log("-------------------------------------");
    }
    return false;
}

/************************************************************
 * Updates the behaviour of all players except the given player 
 * based on the provided tag.
 ************************************************************/
function updateAllBehaviours (player, tag, opp) {
	for (i = 1; i < players.length; i++) {
		if (players[i] && (player === null || i != player)) {
<<<<<<< HEAD
			updateBehaviour(i, tag, opp);
=======
			updateBehaviour(i, tag, replace, content, opp);
>>>>>>> e6beb8fa
		}
	}
}<|MERGE_RESOLUTION|>--- conflicted
+++ resolved
@@ -652,11 +652,7 @@
         if (bestMatch.length > 0) {
 			bestMatch = bestMatch[Math.floor(Math.random() * bestMatch.length)]
             players[player].current = 0;
-<<<<<<< HEAD
             players[player].state = parseDialogue(bestMatch, players[player], opp);
-=======
-            players[player].state = parseDialogue(bestMatch, replace, content);
->>>>>>> e6beb8fa
             return true;
         }
         console.log("-------------------------------------");
@@ -671,11 +667,7 @@
 function updateAllBehaviours (player, tag, opp) {
 	for (i = 1; i < players.length; i++) {
 		if (players[i] && (player === null || i != player)) {
-<<<<<<< HEAD
 			updateBehaviour(i, tag, opp);
-=======
-			updateBehaviour(i, tag, replace, content, opp);
->>>>>>> e6beb8fa
 		}
 	}
 }