/********************************************************************************
 This file contains the variables and functions that from the behaviours of the
 AI opponents. All the parsing of their files, as well as the structures to store
 that information are stored in this file.
 ********************************************************************************/

/**********************************************************************
 *****                    All Dialogue Triggers                   *****
 **********************************************************************/

var SELECTED = "selected";
var OPPONENT_SELECTED = "opponent_selected";
var GAME_START = "game_start";

var SWAP_CARDS = "swap_cards";
var ANY_HAND = "hand";
var BAD_HAND = "bad_hand";
var OKAY_HAND = "okay_hand";
var GOOD_HAND = "good_hand";

var PLAYER_MUST_STRIP = "must_strip";
var PLAYER_MUST_STRIP_WINNING = "must_strip_winning";
var PLAYER_MUST_STRIP_NORMAL = "must_strip_normal";
var PLAYER_MUST_STRIP_LOSING = "must_strip_losing";
var PLAYER_STRIPPING = "stripping";
var PLAYER_STRIPPED = "stripped";

var PLAYER_MUST_MASTURBATE = "must_masturbate";
var PLAYER_MUST_MASTURBATE_FIRST = "must_masturbate_first";
var PLAYER_START_MASTURBATING = "start_masturbating";
var PLAYER_MASTURBATING = "masturbating";
var PLAYER_HEAVY_MASTURBATING = "heavy_masturbating";
var PLAYER_FINISHING_MASTURBATING = "finishing_masturbating";
var PLAYER_FINISHED_MASTURBATING = "finished_masturbating";

var OPPONENT_LOST = "opponent_lost";
var OPPONENT_STRIPPING = "opponent_stripping";
var OPPONENT_STRIPPED = "opponent_stripped";

var OPPONENT_CHEST_WILL_BE_VISIBLE = "opponent_chest_will_be_visible";
var OPPONENT_CROTCH_WILL_BE_VISIBLE = "opponent_crotch_will_be_visible";
var OPPONENT_CHEST_IS_VISIBLE = "opponent_chest_is_visible";
var OPPONENT_CROTCH_IS_VISIBLE = "opponent_crotch_is_visible";
var OPPONENT_START_MASTURBATING = "opponent_start_masturbating";
var OPPONENT_MASTURBATING = "opponent_masturbating";
var OPPONENT_HEAVY_MASTURBATING = "opponent_heavy_masturbating";
var OPPONENT_FINISHED_MASTURBATING = "opponent_finished_masturbating";

var PLAYERS_TIED = "tie";

var MALE_HUMAN_MUST_STRIP = "male_human_must_strip";
var MALE_MUST_STRIP = "male_must_strip";

var MALE_REMOVING_ACCESSORY = "male_removing_accessory";
var MALE_REMOVING_MINOR = "male_removing_minor";
var MALE_REMOVING_MAJOR = "male_removing_major";
var MALE_CHEST_WILL_BE_VISIBLE = "male_chest_will_be_visible";
var MALE_CROTCH_WILL_BE_VISIBLE = "male_crotch_will_be_visible";

var MALE_REMOVED_ACCESSORY = "male_removed_accessory";
var MALE_REMOVED_MINOR = "male_removed_minor";
var MALE_REMOVED_MAJOR = "male_removed_major";
var MALE_CHEST_IS_VISIBLE = "male_chest_is_visible";
var MALE_SMALL_CROTCH_IS_VISIBLE = "male_small_crotch_is_visible";
var MALE_MEDIUM_CROTCH_IS_VISIBLE = "male_medium_crotch_is_visible";
var MALE_LARGE_CROTCH_IS_VISIBLE = "male_large_crotch_is_visible";
var MALE_CROTCH_IS_VISIBLE = "male_crotch_is_visible";

var MALE_MUST_MASTURBATE = "male_must_masturbate";
var MALE_START_MASTURBATING = "male_start_masturbating";
var MALE_MASTURBATING = "male_masturbating";
var MALE_HEAVY_MASTURBATING = "male_heavy_masturbating";
var MALE_FINISHED_MASTURBATING = "male_finished_masturbating";

var FEMALE_HUMAN_MUST_STRIP = "female_human_must_strip";
var FEMALE_MUST_STRIP = "female_must_strip";

var FEMALE_REMOVING_ACCESSORY = "female_removing_accessory";
var FEMALE_REMOVING_MINOR = "female_removing_minor";
var FEMALE_REMOVING_MAJOR = "female_removing_major";
var FEMALE_CHEST_WILL_BE_VISIBLE = "female_chest_will_be_visible";
var FEMALE_CROTCH_WILL_BE_VISIBLE = "female_crotch_will_be_visible";

var FEMALE_REMOVED_ACCESSORY = "female_removed_accessory";
var FEMALE_REMOVED_MINOR = "female_removed_minor";
var FEMALE_REMOVED_MAJOR = "female_removed_major";
var FEMALE_SMALL_CHEST_IS_VISIBLE = "female_small_chest_is_visible";
var FEMALE_MEDIUM_CHEST_IS_VISIBLE = "female_medium_chest_is_visible";
var FEMALE_LARGE_CHEST_IS_VISIBLE = "female_large_chest_is_visible";
var FEMALE_CHEST_IS_VISIBLE = "female_chest_is_visible";
var FEMALE_CROTCH_IS_VISIBLE = "female_crotch_is_visible";

var FEMALE_MUST_MASTURBATE = "female_must_masturbate";
var FEMALE_START_MASTURBATING = "female_start_masturbating";
var FEMALE_MASTURBATING = "female_masturbating";
var FEMALE_HEAVY_MASTURBATING = "female_heavy_masturbating";
var FEMALE_FINISHED_MASTURBATING = "female_finished_masturbating";

var GAME_OVER_VICTORY = "game_over_victory";
var GAME_OVER_DEFEAT = "game_over_defeat";

var GLOBAL_CASE = "global";

/* Tag alias list, mapping aliases to canonical tag names. */
var TAG_ALIASES = {
    // Add new aliases as follows:
    // 'alias_name': 'tag_name',
};

/* Tag implications list, mapping tags to lists of implied tags. */
var TAG_IMPLICATIONS = {
    // Add tag implications as follows:
    // 'child_tag': ['implied_tag', ...],
};


function fixupTagFormatting(tag) {
    return tag.replace(/\s/g, '').toLowerCase();
}

/**********************************************************************
 * Convert a tag to its 'canonical' form:
 * - Remove all whitespace characters
 * - Lowercase the string
 * - Handle all alias conversions
 **********************************************************************/
function canonicalizeTag(tag) {
    if (!tag) return undefined;
    
    tag = fixupTagFormatting(tag);
    while (TAG_ALIASES.hasOwnProperty(tag)) {
        tag = TAG_ALIASES[tag];
    }
    
    return tag;
}

/* Ensure that the alias and implications mappings are themselves canonical.
 * This could also be done in-place, but it feels cleaner and better to 
 * ensure that TAG_ALIASES and TAG_IMPLICATIONS *only* have canonical-form tags.
 */
let fixedAliases = {};
for (alias in TAG_ALIASES) {
    fixedAliases[fixupTagFormatting(alias)] = fixupTagFormatting(TAG_ALIASES[alias]);
}
TAG_ALIASES = fixedAliases;

let fixedImplies = {};
for (child_tag in TAG_IMPLICATIONS) {    
    let implied = TAG_IMPLICATIONS[child_tag].map(canonicalizeTag);
    let canonical_child = canonicalizeTag(child_tag);
    
    // If multiple entries in TAG_IMPLICATIONS alias to the same tag,
    // merge their lists of implications.
    if (fixedImplies.hasOwnProperty(canonical_child)) {
        implied.forEach(function (t) {
            if (fixedImplies[canonical_child].indexOf(t) < 0)
                fixedImplies[canonical_child].push(t);
        });
    } else {
        fixedImplies[canonical_child] = implied;
    }
}
TAG_IMPLICATIONS = fixedImplies;

/**********************************************************************
 * Convert a tags list to canonical form:
 * - Canonicalize each input tag
 * - Resolve tag implications
 * This function also filters out duplicated tags.
 **********************************************************************/
function expandTagsList(input_tags) {
    let tmp = input_tags.map(canonicalizeTag);
    let output_tags = [];
    
    while (tmp.length > 0) {
        let tag = tmp.shift();
        
        // Ensure exactly one instance of each tag remains within the output array.
        if (output_tags.indexOf(tag) >= 0) continue;
        output_tags.push(tag);
        
        // If this tag implies other tags, queue those for processing as well.
        if (TAG_IMPLICATIONS.hasOwnProperty(tag)) {
            Array.prototype.push.apply(tmp, TAG_IMPLICATIONS[tag]);
        }
    }
    
    return output_tags;
}

/**********************************************************************
 *****                  State Object Specification                *****
 **********************************************************************/

function State($xml, parentCase) {
    this.parentCase = parentCase;
    this.id = $xml.attr('dev-id') || null;
    this.image = $xml.attr('img');
    this.direction = $xml.attr('direction') || 'down';
    this.location = $xml.attr('location') || '';
    this.rawDialogue = $xml.html();
    this.weight = Number($xml.attr('weight')) || 1;
    if (this.weight < 0) this.weight = 0;
    
    if (this.location && Number(this.location) == this.location) {
        // It seems that location was specified as a number without "%"
        this.location = this.location + "%";
    }
    
    this.setIntelligence = $xml.attr('set-intelligence');
    this.setSize = $xml.attr('set-size');
    this.setGender = $xml.attr('set-gender');
    this.setLabel = $xml.attr('set-label');
    
    var collectibleId = $xml.attr('collectible') || undefined;
    var collectibleOp = $xml.attr('collectible-value') || undefined;
    var persistMarker = $xml.attr('persist-marker') === 'true';
    var markerOp = $xml.attr('marker');

    if (collectibleId) {
        this.collectible = {id: collectibleId, op: 'unlock', val: null};
        
        if (collectibleOp) {
            if (collectibleOp.startsWith('+')) {
                this.collectible.op = 'inc';
                this.collectible.val = parseInt(collectibleOp.substring(1), 10);
            } else if (collectibleOp.startsWith('-')) {
                this.collectible.op = 'dec';
                this.collectible.val = parseInt(collectibleOp.substring(1), 10);
            } else {
                this.collectible.op = 'set';
                this.collectible.val = parseInt(collectibleOp, 10);
            }
            
            if (!this.collectible.val || this.collectible.val <= 0) {
                this.collectible.op = 'unlock';
                this.collectible.val = null;
            }
        }
    }
    
    if (markerOp) {
        var match = markerOp.match(/^(?:(\+|\-)([\w\-]+)(\*?)|([\w\-]+)(\*?)\s*\=\s*(\-?\w+|~?[^~]+~))$/);
        var name;
        
        this.marker = {name: null, perTarget: false, persistent: persistMarker, op: null, val: null};
        
        if (match) {
            this.marker.perTarget = !!(match[3] || match[5]);
            
            if (match[1] === '+') {
                // increment marker value
                this.marker.op = '+';
                this.marker.name = match[2];
            } else if (match[1] === '-') {
                // decrement marker value
                this.marker.op = '-';
                this.marker.name = match[2];
            } else {
                // set marker value
                this.marker.op = '=';
                this.marker.name = match[4];
                this.marker.val = match[6];
            }
        } else {
            this.marker.op = '=';
            this.marker.name = markerOp;
            this.marker.perTarget = (markerOp.substring(markerOp.length - 1, markerOp.length) === "*");
            this.marker.val = 1;
        }
    }
}

State.prototype.evaluateMarker = function (self, opp) {
    if (!this.marker) return;
    
    var name = this.marker.name;
    if (this.marker.op === '+') {
        if (this.marker.perTarget && opp) {
            name = getTargetMarker(name, opp);
        }
        
        if (this.marker.persistent) {
            var curVal = parseInt(save.getPersistentMarker(self, name), 10) || 0;
        } else {
            var curVal = parseInt(self.markers[name], 10) || 0;
        }
        
        return !curVal ? 1 : curVal + 1;
    } else if (this.marker.op === '-') {
        if (this.marker.perTarget && opp) {
            name = getTargetMarker(name, opp);
        }
        
        if (this.marker.persistent) {
            var curVal = parseInt(save.getPersistentMarker(self, name), 10) || 0;
        } else {
            var curVal = parseInt(self.markers[name], 10) || 0;
        }
        
        return !curVal ? 0 : curVal - 1;
    } else if (this.marker.op === '=') {
        if (typeof(this.marker.val) === 'number') return this.marker.val;
        
        var val = expandDialogue(this.marker.val, self, opp, this.parentCase && this.parentCase.variableBindings);
        
        if (!isNaN(parseInt(val, 10))) {
            return parseInt(val, 10);
        } else {
            return val;
        }
    }
}

State.prototype.applyMarker = function (self, opp) {
    if (!this.marker) return;
    
    var name = this.marker.name;
    if (this.marker.perTarget && opp) {
        name = getTargetMarker(name, opp);
    }
    
    var newVal = this.evaluateMarker(self, opp);
    if (this.marker.persistent) {
        save.setPersistentMarker(self, name, newVal);
    } else {
        self.markers[name] = newVal;
    }
}

State.prototype.expandDialogue = function(self, target) {
    this.dialogue = expandDialogue(this.rawDialogue, self, target, this.parentCase && this.parentCase.variableBindings);
}

State.prototype.applyCollectible = function (player) {
    if (COLLECTIBLES_ENABLED && this.collectible && player.collectibles) {        
        player.collectibles.some(function (collectible) {
            if (collectible.id === this.collectible.id) {
                console.log(
                    "Performing collectible op: "+
                    this.collectible.op.toUpperCase()+
                    " on ID: "+
                    this.collectible.id
                );
                
                switch(this.collectible.op) {
                default:
                case 'unlock':
                    collectible.unlock();
                    break;
                case 'inc':
                    collectible.incrementCounter(this.collectible.val);
                    break;
                case 'dec':
                    collectible.incrementCounter(-this.collectible.val);
                    break;
                case 'set':
                    collectible.setCounter(this.collectible.val);
                    break;
                }
                
                if (collectible.isUnlocked() && !COLLECTIBLES_UNLOCKED) {
                    player.pendingCollectiblePopup = collectible;
                }
                
                return true;
            }
        }.bind(this));
    }
}

function getTargetMarker(marker, target) {
    if (!target) { return marker; }
    return "__" + target.id + "_" + marker;
}

/************************************************************
 * Expands ~target.*~ and ~[player].*~ variables.
 ************************************************************/
function expandPlayerVariable(split_fn, args, self, target) {
    if (split_fn.length > 0) var fn = split_fn[0].toLowerCase();
    
    switch (fn) {
    case 'position':
        if (target.slot === self.slot) return 'self';
        return (target.slot < self.slot) ? 'left' : 'right';
    case 'slot':
        return target.slot;
    case 'collectible':
        var collectibleID = split_fn[1];
        if (collectibleID) {
            var collectibles = target.collectibles.filter(function (c) { return c.id === collectibleID; });
            var targetCollectible = collectibles[0];
            
            if (split_fn[2] && split_fn[2] === 'counter') {
                if (targetCollectible) return targetCollectible.getCounter();
                return 0;
            } else {
                if (targetCollectible) return targetCollectible.isUnlocked();
                return false;
            }
        } else {
            return "collectible"; // no collectible ID supplied
        }
    case 'marker':
    case 'persistent':
        var markerName = split_fn[1];
        if (markerName) {
            var marker;
            if (target) {
                var targetedName = getTargetMarker(markerName, target);
                if (fn === 'persistent') {
                    marker = save.getPersistentMarker(target, targetedName);
                } else {
                    marker = target.markers[targetedName];
                }
            }
            if (!marker) {
                if (fn === 'persistent') {
                    marker = save.getPersistentMarker(target, markerName);
                } else {
                    marker = target.markers[markerName];
                }
            }
            return marker || "";
        } else {
            return fn; //didn't supply a marker name
        }
    case 'tag':
        return target.hasTag(split_fn[1]) ? 'true' : 'false';
    case 'costume':
        if (!target.alt_costume) return 'default';
        return target.alt_costume.id;
    case 'size':
        return target.size;
    case 'gender':
        return target.gender;
    default:
        return target.label;
    }
}

/************************************************************
 * Expands variables etc. in a line of dialogue.
 ************************************************************/
function expandDialogue (dialogue, self, target, bindings) {
    function substitute(match, variable, fn, args) {
        // If substitution fails, return match unchanged.
        var substitution = match;
        var fn_parts = [];
        
        if (fn) {
            fn_parts = fn.split('.');
            fn = fn_parts[0].toLowerCase();
        }
        
        try {
            switch (variable.toLowerCase()) {
            case 'player':
                substitution = players[HUMAN_PLAYER].label;
                break;
            case 'name':
                substitution = target.label;
                break;
            case 'clothing':
                var clothing = (target||self).removedClothing;
                if (fn == 'ifplural' && args) {
                    substitution = expandDialogue(args.split('|')[clothing.plural ? 0 : 1], self, target, bindings);
                } else if (fn === 'plural') {
                    substitution = clothing.plural ? 'plural' : 'single';
                } else if (fn == 'formal' && args === undefined) {
                    substitution = clothing.formal || clothing.generic;
                } else if ((fn == 'type' || fn == 'position') && args === undefined) {
                    substitution = clothing[fn];
                } else if (fn === undefined) {
                    substitution = clothing.generic;
                }
                break;
            case 'cards': /* determine how many cards are being swapped */
                var n = self.hand.tradeIns.countTrue();
                if (fn == 'ifplural') {
                    substitution = expandDialogue(args.split('|')[n == 1 ? 1 : 0], self, target, bindings);
                } else if (fn == 'text' && args === undefined) {
                    substitution = [ 'zero', 'one', 'two', 'three', 'four', 'five' ][n];
                } else if (fn === undefined) {
                    substitution = String(n);
                }
                break;
            case 'collectible':
                fn = fn_parts[0];
                if (fn) {
                    var collectibles = self.collectibles.filter(function (c) { return c.id === fn; });
                    var targetCollectible = collectibles[0];
                    
                    if (fn_parts[1] && fn_parts[1] === 'counter') {
                        if (targetCollectible) {
                            substitution = targetCollectible.getCounter();
                        } else {
                            substitution = 0;
                        }
                    } else {
                        if (targetCollectible) {
                            substitution = targetCollectible.isUnlocked();
                        } else {
                            substitution = false;
                        }
                    }
                } else {
                    substitution = 'collectible'; // no collectible ID supplied
                }
                break;
            case 'marker':
            case 'persistent':
                fn = fn_parts[0];  // make sure to keep the original string case intact 
                if (fn) {
                    var marker;
                    
                    if (target) {
                        var targetedName = getTargetMarker(fn, target);
                        if (variable.toLowerCase() === 'persistent') {
                            marker = save.getPersistentMarker(self, targetedName);
                        } else {
                            marker = self.markers[targetedName];
                        }
                    }
                    
                    if (!marker) {
                        if (variable.toLowerCase() === 'persistent') {
                            marker = save.getPersistentMarker(self, fn);
                        } else {
                            marker = self.markers[fn];
                        }
                    }
                    
                    substitution = marker || "";
                } else {
                    substitution = variable.toLowerCase(); //didn't supply a marker name
                }
                break;
            case 'background':
                if (fn == undefined) {
                    substitution = backgrounds[selectedBackground].name;
                } else if (fn in backgrounds[selectedBackground] && args === undefined) {
                    substitution = backgrounds[selectedBackground][fn];
                }
                break;
            case 'weekday':
                substitution = ['Sunday', 'Monday', 'Tuesday', 'Wednesday', 'Thursday', 'Friday', 'Saturday'][new Date().getDay()];
                break;
            case 'target':
                substitution = expandPlayerVariable(fn_parts, args, self, target);
                break;
            case 'self':
                substitution = expandPlayerVariable(fn_parts, args, self, self);
                break;
            default:
                if (bindings && variable.toLowerCase() in bindings) {
                    substitution = expandPlayerVariable(fn_parts, args, self, bindings[variable.toLowerCase()]);
                } else {
                    /* Find a specific character at the table by ID. */
                    players.some(function (p) {
                        if (p.id.replace(/\W/g, '').toLowerCase() === variable.toLowerCase()) {
                            substitution = expandPlayerVariable(fn_parts, args, self, p);
                            return true;
                        }
                    });
                }
                break;
            }
            if (variable[0] == variable[0].toUpperCase()) {
                substitution = substitution.initCap();
            }
        } catch (ex) {
            //throw ex;
            console.log("Invalid substitution caused exception " + ex);
        }
        return substitution;
    }
    // variable or
    // variable.attribute or
    // variable.function(arguments)
    return dialogue.replace(/~(\w+)(?:\.([^\(]+)(?:\(([^)]*)\))?)?~/g, substitute);
}

function escapeRegExp(string) {
    return string.replace(/[\[\].*+?^${}()|\\]/g, '\\$&'); // $& means the whole matched string
}
var fixupDialogueSubstitutions = { // Order matters
    '...': '\u2026', // ellipsis
    '---': '\u2015', // em dash
    '--':  '\u2014', // en dash
    '``':  '\u201c', // left double quotation mark
    '`':   '\u2018', // left single quotation mark
    "''":  '\u201d', // right double quotation mark
    "'":   '\u2019', // right single quotation mark
    '&lt;i&gt;': '<i>',
    '&lt;/i&gt;': '</i>'
};
var fixupDialogueRE = new RegExp(Object.keys(fixupDialogueSubstitutions).map(escapeRegExp).join('|'), 'gi');

function fixupDialogue (str) {
    return str.split(/(<script>.*?<\/script>|<[^>]+>)/i).map(function(part, idx) {
        // Odd parts will be script tags with content, or other tags;
        // leave them alone and do substitutions on the rest
        return (idx % 2) ? part :
            part.replace(/"([^"]*)"/g, "\u201c$1\u201d")
            .replace(fixupDialogueRE, function(match) {
                return fixupDialogueSubstitutions[match.toLowerCase()]
            });
    }).join('');
}

/************************************************************
 * Given a string containing a number or two numbers 
 * separated by a dash, returns an array with the same number 
 * twice, or the first and second number as the case may be
 ************************************************************/
function parseInterval (str) {
    if (!str) return undefined;
    var pieces = str.split("-");
    var min = pieces[0].trim() == "" ? null : parseInt(pieces[0], 10);
    if (pieces.length == 1 && isNaN(min)) return null;
    var max = pieces.length == 1 ? min
    : pieces[1].trim() == "" ? null : parseInt(pieces[1], 10);
    return { min : min, max : max };
}

function inInterval (value, interval) {
    return (interval.min === null || interval.min <= value)
    && (interval.max === null || value <= interval.max);
}


/************************************************************
 * Check to see if a given marker predicate string is fulfilled
 * w.r.t. a given character.
 * If currentOnly = true, then the predicate will be tested against the
 * current state marker only. This is used for volatile conditions.
 ************************************************************/
function checkMarker(predicate, self, target, currentOnly) {
    var match = predicate.match(/([\w\-]+)(\*?)(\s*((?:\>|\<|\=|\!)\=?)\s*(\-?\w+|~\w+~))?/);
    
    var name;
    var perTarget;
    var val;
    var cmpVal;
    var op;
    
    /* Get comparison values if we can, otherwise default to 'normal' behaviour. */
    if (!match) {
        name = predicate;
        perTarget = false;
        op = '!!';
    } else {
        name = match[1];
    	perTarget = match[2];
        
        if (match[3]) {
            op = match[4];
            if (!isNaN(parseInt(match[5], 10))) {
                cmpVal = parseInt(match[5], 10);
            } else {
                cmpVal = expandDialogue(match[5], self, target); 
            }
        } else {
            op = '!!';
        }
    }
    
    if (currentOnly) {
        if (!self.chosenState) return false;
        if (!self.chosenState.marker) return false;
        if (self.chosenState.marker.name !== name) return false;
        
        if (!perTarget || !target) {
            if (self.chosenState.marker.perTarget) return false;
        }
        
        val = self.chosenState.evaluateMarker(self, target);
    } else {
        if (perTarget && target) {
    	    val = self.markers[getTargetMarker(name, target)];
    	}
    	if (!val) {
    	    val = self.markers[name];
    	}
    	if (!val) {
    		val = 0;
    	}
    }
    
    switch (op) {
        case '>': return val > cmpVal;
        case '>=': return val >= cmpVal;
        case '<': return val < cmpVal;
        case '<=': return val <= cmpVal;
        case '!=': return val != cmpVal;
        case '!!': return !!val;
        default:
        case '=':
        case '==':
            return val == cmpVal;
    }
}

/**********************************************************************
 *****                  Case Object Specification                 *****
 **********************************************************************/

function Case($xml, stage) {
    if (typeof stage === "number") {
        this.stage = {min: stage, max: stage};
    } else if (stage) {
        this.stage = parseInterval(stage);
    } else {
        this.stage = parseInterval($xml.attr('stage'));
    }
    
    this.tag =                      $xml.attr('tag');
    this.target =                   $xml.attr("target");
    this.filter =                   $xml.attr("filter");
    this.targetStage =              parseInterval($xml.attr("targetStage"));
    this.targetLayers =             parseInterval($xml.attr("targetLayers"));
    this.targetStartingLayers =     parseInterval($xml.attr("targetStartingLayers"));
    this.targetStatus =             $xml.attr("targetStatus");
    this.targetTimeInStage =        parseInterval($xml.attr("targetTimeInStage"));
    this.targetSaidMarker =         $xml.attr("targetSaidMarker");
    this.targetNotSaidMarker =      $xml.attr("targetNotSaidMarker");
    this.targetSayingMarker =       $xml.attr("targetSayingMarker");
    this.targetSaying =             $xml.attr("targetSaying");
    this.oppHand =                  $xml.attr("oppHand");
    this.hasHand =                  $xml.attr("hasHand");
    this.alsoPlaying =              $xml.attr("alsoPlaying");
    this.alsoPlayingStage =         parseInterval($xml.attr("alsoPlayingStage"));
    this.alsoPlayingHand =          $xml.attr("alsoPlayingHand");
    this.alsoPlayingTimeInStage =   parseInterval($xml.attr("alsoPlayingTimeInStage"));
    this.alsoPlayingSaidMarker =    $xml.attr("alsoPlayingSaidMarker");
    this.alsoPlayingNotSaidMarker = $xml.attr("alsoPlayingNotSaidMarker");
    this.alsoPlayingSayingMarker =  $xml.attr("alsoPlayingSayingMarker");
    this.alsoPlayingSaying =        $xml.attr("alsoPlayingSaying");
    this.totalMales =               parseInterval($xml.attr("totalMales"));
    this.totalFemales =             parseInterval($xml.attr("totalFemales"));
    this.timeInStage =              parseInterval($xml.attr("timeInStage"));
    this.consecutiveLosses =        parseInterval($xml.attr("consecutiveLosses"));
    this.totalAlive =               parseInterval($xml.attr("totalAlive"));
    this.totalExposed =             parseInterval($xml.attr("totalExposed"));
    this.totalNaked =               parseInterval($xml.attr("totalNaked"));
    this.totalMasturbating =        parseInterval($xml.attr("totalMasturbating"));
    this.totalFinished =            parseInterval($xml.attr("totalFinished"));
    this.totalRounds =              parseInterval($xml.attr("totalRounds"));
    this.saidMarker =               $xml.attr("saidMarker");
    this.notSaidMarker =            $xml.attr("notSaidMarker");
    this.customPriority =           parseInt($xml.attr("priority"), 10);
    this.hidden =                   $xml.attr("hidden");
    this.addTags =                  $xml.attr("addCharacterTags");
    this.removeTags =               $xml.attr("removeCharacterTags");
    
    if (this.addTags) {
        this.addTags = this.addTags.split(',').map(canonicalizeTag);
    } else {
        this.addTags = [];
    }

    if (this.removeTags) {
        this.removeTags = this.removeTags.split(',').map(canonicalizeTag);
    } else {
        this.removeTags = [];
    }
    
    this.states = [];
    $xml.find('state').each(function (idx, elem) {
        this.states.push(new State($(elem), this));
    }.bind(this));
    
    var counters = [];
    $xml.find("condition").each(function () {
        counters.push($(this));
    });
    this.counters = counters;
    
    var tests = [];
    $xml.find("test").each(function () {
        tests.push($(this));
    });
    this.tests = tests;
    
    // Calculate case priority ahead of time.
    if (!isNaN(this.customPriority)) {
        this.priority = this.customPriority;
    } else {
    	this.priority = 0;
    	if (this.target)                   this.priority += 300;
    	if (this.filter)                   this.priority += 150;
    	if (this.targetStage)              this.priority += 80;
    	if (this.targetLayers)             this.priority += 40;
    	if (this.targetStartingLayers)     this.priority += 40;
    	if (this.targetStatus)             this.priority += 70;
    	if (this.targetSaidMarker)         this.priority += 1;
    	if (this.targetSayingMarker)       this.priority += 1;
        if (this.targetSaying)             this.priority += 1;
    	if (this.targetNotSaidMarker)      this.priority += 1;
    	if (this.consecutiveLosses)        this.priority += 60;
    	if (this.oppHand)                  this.priority += 30;
    	if (this.targetTimeInStage)        this.priority += 25;
    	if (this.hasHand)                  this.priority += 20;
    	if (this.alsoPlaying)              this.priority += 100;
    	if (this.alsoPlayingStage)         this.priority += 40;
    	if (this.alsoPlayingTimeInStage)   this.priority += 15;
    	if (this.alsoPlayingHand)          this.priority += 5;
    	if (this.alsoPlayingSaidMarker)    this.priority += 1;
    	if (this.alsoPlayingNotSaidMarker) this.priority += 1;
    	if (this.alsoPlayingSayingMarker)  this.priority += 1;
        if (this.alsoPlayingSaying)        this.priority += 1;
    	if (this.totalRounds)              this.priority += 10;
    	if (this.timeInStage)              this.priority += 8;
    	if (this.totalMales)               this.priority += 5;
    	if (this.totalFemales)             this.priority += 5;
    	if (this.saidMarker)               this.priority += 1;
    	if (this.notSaidMarker)            this.priority += 1;
    	if (this.totalAlive)               this.priority += 2 + this.totalAlive.max;
    	if (this.totalExposed)             this.priority += 4 + this.totalExposed.max;
    	if (this.totalNaked)               this.priority += 5 + this.totalNaked.max;
    	if (this.totalMasturbating)        this.priority += 5 + this.totalMasturbating.max;
    	if (this.totalFinished)            this.priority += 5 + this.totalFinished.max;
    
    	counters.forEach(function (ctr) {
            var filterId     = ctr.attr('character');
            var filterStage  = ctr.attr('stage');
            var role         = ctr.attr('role');
            var filterTag    = ctr.attr('filter');
            var filterGender = ctr.attr('gender');
            var filterStatus = ctr.attr('status');

            this.priority += (filterId ? (role == "target" ? 300 : 100) : 0)
                + (filterStage ? (role == "target" ? 80 : 40) : 0)
                + (filterTag ? 10 : 0) + (filterGender ? 5 : 0) + (filterStatus ? 5 : 0);
    	}.bind(this));
    	
    	// Expression tests (priority = 50 for each)
    	this.priority += (tests.length * 50);
    }
}

/* Convert this case's conditions into a plain object, into a format suitable
 * for e.g. JSON serialization.
 */
Case.prototype.serializeConditions = function () {
<<<<<<< HEAD
    var complexProps = ['states', 'tests', 'counters', 'addTags', 'removeTags', 'variableBindings'];
=======
    var complexProps = ['states', 'tests', 'counters', 'addTags', 'removeTags', 'variableBindings', 'priority'];
>>>>>>> 11d7f06d
    var ser = {};
    
    Object.keys(this).forEach(function (prop) {
        if (complexProps.indexOf(prop) >= 0) return;
<<<<<<< HEAD
        
        ser[prop] = this[prop];
=======
        var val = this[prop];
        
        if (val && typeof val === "object" && (val.min !== undefined || val.max !== undefined)) {
            // convert interval objects back into strings
            var min = (val.min !== null) ? val.min : "";
            var max = (val.max !== null) ? val.max : "";
            
            if (min === max) {
                ser[prop] = (min !== "") ? min.toString() : null;
            } else {
                ser[prop] = min+"-"+max;
            }
        } else {
            ser[prop] = val;
        }
>>>>>>> 11d7f06d
    }.bind(this));
    
    ser.tests = this.tests.map(function (test) {
        return {
            'expr': test.attr('expr'),
            'value': test.attr('value'),
            'cmp': test.attr('cmp'),
        };
    });
    
    ser.counters = this.counters.map(function (ctr) {
        return {
            'count': ctr.attr('count'),
            'role': ctr.attr('role'),
            'var': ctr.attr('var'),
            'character': ctr.attr('character'),
            'stage': ctr.attr('stage'),
            'filter': ctr.attr('filter'),
            'gender': ctr.attr('gender'),
            'status': ctr.attr('status'),
        };
    });
    
    return ser;
}

Case.prototype.getAlsoPlaying = function (opp) {
    if (!this.alsoPlaying) return null;
    
    var ap = null;
    
    players.forEach(function (p) {
        if (!ap && p !== opp && p.id === this.alsoPlaying) {
            ap = p;
        }
    }.bind(this));
    
    return ap;
}

/* Is this case dependent on marker values in the same phase? */
Case.prototype.isVolatile = function () {
    if (this.targetSayingMarker || this.targetSaying) {
        return true;
    }
    
    if (this.alsoPlaying && (this.alsoPlayingSayingMarker || this.alsoPlayingSaying)) {
        return true;
    }
    
    return false;
}

Case.prototype.volatileRequirementsMet = function (self, opp) {
    if (this.targetSayingMarker) {
        if (!opp) return false;
        if (!checkMarker(this.targetSayingMarker, opp, null, true)) {
            return false;
        }
    }
    if (this.targetSaying) {
        if (!opp) return false;
        if (!opp.chosenState) return false;
        if (opp.chosenState.rawDialogue.toLowerCase().indexOf(this.targetSaying.toLowerCase()) < 0) return false;
    }
    
    if (this.alsoPlaying && (this.alsoPlayingSayingMarker || this.alsoPlayingSaying)) {
        var ap = this.getAlsoPlaying(opp);
        if (!ap) return false;
        
        if (this.alsoPlayingSayingMarker && !checkMarker(this.alsoPlayingSayingMarker, ap, opp, true)) {
            return false;
        }
        if (this.alsoPlayingSaying
            && (!ap.chosenState || ap.chosenState.rawDialogue.toLowerCase().indexOf(this.alsoPlayingSaying.toLowerCase()) < 0))
            return false;
    }
    
    return true;
}

/* Get all players that this case targets with saying-marker conditions. */
Case.prototype.getVolatileDependencies = function (self, opp) {
    var deps = [];
    
    if (opp && this.target && (this.targetSayingMarker || this.targetSaying)) {
        deps.push(opp);
    }
    
    if (this.alsoPlaying && (this.alsoPlayingSayingMarker || this.alsoPlayingSaying)) {
        deps.push(this.getAlsoPlaying(opp));
    }
    
    return deps;
}

Case.prototype.basicRequirementsMet = function (self, opp, captures) {
    // stage
    if (this.stage) {
        if (!inInterval(self.stage, this.stage)) {
            return false; // failed "stage" requirement
        }
    }
    
    // target
    if (opp && this.target) {
        if (this.target !== opp.id) {
            return false; // failed "target" requirement
        }
    }
    
    // filter
    if (opp && this.filter) {
        if (!opp.hasTag(this.filter)) {
            return false; // failed "filter" requirement
        }
    }

    // targetStage
    if (opp && this.targetStage) {
        if(!inInterval(opp.stage, this.targetStage)) {
            return false; // failed "targetStage" requirement
        }
    }
    
    // targetLayers
    if (opp && this.targetLayers) {
        if (!inInterval(opp.clothing.length, this.targetLayers)) {
            return false; 
        }
    }
    
    // targetStatus
    if (opp && this.targetStatus) {
        if (!checkPlayerStatus(opp, this.targetStatus)) {
            return false;
        }
    }

    // targetStartingLayers
    if (opp && this.targetStartingLayers) {
        if (!inInterval(opp.startingLayers, this.targetStartingLayers)) {
            return false;
        }
    }

    // targetSaidMarker
    if (opp && this.targetSaidMarker) {
        if (!checkMarker(this.targetSaidMarker, opp, null)) {
            return false;
        }
    }
    
    // targetNotSaidMarker
    if (opp && this.targetNotSaidMarker) {
        if (opp.markers[this.targetNotSaidMarker]) {
            return false;
        }
    }
    
    // consecutiveLosses
    if (this.consecutiveLosses) {
        if (opp) { // if there's a target, look at their losses
            if (!inInterval(opp.consecutiveLosses, this.consecutiveLosses)) {
                return false; // failed "consecutiveLosses" requirement
            }
        }
        else { // else look at your own losses
            if (!inInterval(self.consecutiveLosses, this.consecutiveLosses)) {
                return false;
            }
        }
    }

    // oppHand
    if (opp && this.oppHand) {
        if (handStrengthToString(opp.hand.strength).toLowerCase() !== this.oppHand.toLowerCase()) {
            return false;
        }
    }

    // targetTimeInStage
    if (opp && this.targetTimeInStage) {
        if (!inInterval(opp.timeInStage == -1 ? 0 //allow post-strip time to count as 0
                       : opp.timeInStage, this.targetTimeInStage)) {
            return false; // failed "targetTimeInStage" requirement
        }
    }

    // hasHand
    if (this.hasHand) {
        if (handStrengthToString(self.hand.strength).toLowerCase() !== this.hasHand.toLowerCase()) {
            return false;
        }
    }

    // alsoPlaying, alsoPlayingStage, alsoPlayingTimeInStage, alsoPlayingHand (priority = 100, 40, 15, 5)
    if (this.alsoPlaying) {
        var ap = this.getAlsoPlaying(opp);
        
        if (!ap) {
            return false; // failed "alsoPlaying" requirement
        } else {
            if (this.alsoPlayingStage) {
                if (!inInterval(ap.stage, this.alsoPlayingStage)) {
                    return false;		// failed "alsoPlayingStage" requirement
                }
            }
                    
            if (this.alsoPlayingTimeInStage) {
                if (!inInterval(ap.timeInStage, this.alsoPlayingTimeInStage)) {
                    return false;		// failed "alsoPlayingTimeInStage" requirement
                }
            }
                    
            if (this.alsoPlayingHand) {
                if (handStrengthToString(ap.hand.strength).toLowerCase() !== this.alsoPlayingHand.toLowerCase())
                {
                    return false;		// failed "alsoPlayingHand" requirement
                }
            }
                    
            // marker checks have very low priority as they're mainly intended to be used with other target types
            if (this.alsoPlayingSaidMarker) {
                if (!checkMarker(this.alsoPlayingSaidMarker, ap, opp)) {
                    return false;
                }
            }
                    
            if (this.alsoPlayingNotSaidMarker) {
                if (ap.markers[this.alsoPlayingNotSaidMarker]) {
                    return false;
                }
            }
        }
    }

    // totalRounds
    if (this.totalRounds) {
        if (!inInterval(currentRound, this.totalRounds)) {
            return false; // failed "totalRounds" requirement
        }
    }

    // timeInStage
    if (this.timeInStage) {
        if (!inInterval(self.timeInStage == -1 ? 0 //allow post-strip time to count as 0
                       : self.timeInStage, this.timeInStage)) {
                           return false; // failed "timeInStage" requirement
        }
    }

    // totalMales
    if (this.totalMales) {
        var count = players.countTrue(function(p) {
            return p && p.gender === eGender.MALE;
        });
        
        if (!inInterval(count, this.totalMales)) {
            return false; // failed "totalMales" requirement
        }
    }

    // totalFemales
    if (this.totalFemales) {
        var count = players.countTrue(function(p) {
            return p && p.gender === eGender.FEMALE;
        });
        
        if (!inInterval(count, this.totalFemales)) {
            return false; // failed "totalFemales" requirement
        }
    }

    // totalAlive
    if (this.totalAlive) {
        if (!inInterval(getNumPlayersInStage(STATUS_ALIVE), this.totalAlive)) {
            return false; // failed "totalAlive" requirement
        }
    }

    // totalExposed
    if (this.totalExposed) {
        if (!inInterval(getNumPlayersInStage(STATUS_EXPOSED), this.totalExposed)) {
            return false; // failed "totalExposed" requirement
        }
    }

    // totalNaked
    if (this.totalNaked) {
        if (!inInterval(getNumPlayersInStage(STATUS_NAKED), this.totalNaked)) {
            return false; // failed "totalNaked" requirement
        }
    }

    // totalMasturbating
    if (this.totalMasturbating) {
        if (!inInterval(getNumPlayersInStage(STATUS_MASTURBATING), this.totalMasturbating)) {
            return false; // failed "totalMasturbating" requirement
        }
    }

    // totalFinished
    if (this.totalFinished) {
        if (!inInterval(getNumPlayersInStage(STATUS_FINISHED), this.totalFinished)) {
            return false; // failed "totalFinished" requirement
        }
    }

    // self marker checks
    if (this.saidMarker) {
        if (!checkMarker(this.saidMarker, self, opp)) {
            return false;
        }
    }
    
    if (this.notSaidMarker) {
        if (self.markers[this.notSaidMarker]) {
            return false;
        }
    }

    var counterMatches = [];

    // filter counter targets
    if (!this.counters.every(function (ctr) {
        var desiredCount = parseInterval(ctr.attr('count') || "1-");
        var role         = ctr.attr('role');
        var variable     = ctr.attr('var');
        var filterId     = ctr.attr('character');
        var filterStage  = parseInterval(ctr.attr('stage'));
        var filterTag =    ctr.attr('filter');
        var filterGender = ctr.attr('gender');
        var filterStatus = ctr.attr('status');

        var matches = players.filter(function(p) {
            return (role === undefined || (role == "target" && p == opp) || (role == "opp" && p != self) || (role == "other" && p != self && p != opp))
                && (filterId === undefined || p.id == filterId)
                && (filterStage === undefined || inInterval(p.stage, filterStage))
                && (filterTag == undefined || p.hasTag(filterTag))
                && (filterGender == undefined || (p.gender == filterGender))
                && (filterStatus == undefined || checkPlayerStatus(p, filterStatus));
        });

        if (inInterval(matches.length, desiredCount)) {
            if (matches.length && variable) {
                counterMatches.push([ variable, matches ]);
            }
            return true;
        }
        return false;
    })) {
        return false; // failed filter count
    }
    var bindingCombinations = getAllBindingCombinations(counterMatches);
    shuffleArray(bindingCombinations);
    /* In the trivial case with no condition variables, we get a single binding combination of {}.
       And with no tests, this.tests.every() trivially returns true. */
    for (var i = 0; i < bindingCombinations.length; i++) {
        if (this.tests.every(function(test) {
            var expr = expandDialogue(test.attr('expr'), self, opp, bindingCombinations[i]);
            var value = test.attr('value');
            var cmp = test.attr('cmp') || '==';

            var interval = parseInterval(value);
            if (interval) {
                return (cmp === '!=') ? !inInterval(Number(expr), interval) : inInterval(Number(expr), interval);
            }

            if (!isNaN(Number(expr))) expr = Number(expr);
            if (!isNaN(Number(value))) value = Number(value);

            switch (cmp) {
            case '>':
                return expr > value;
            case '>=':
                return expr >= value;
            case '<':
                return expr < value;
            case '<=':
                return expr <= value;
            case '!=':
                return expr != value;
            default:
                return expr == value;
            }

            return true;
        })) {
            this.variableBindings = bindingCombinations[i];
            return true;
        }
    }

    return false;
}

/**********************************************************************
 *****                 Behaviour Parsing Functions                *****
 **********************************************************************/

/************************************************************
 * Updates the behaviour of the given player based on the 
 * provided tag.
 ************************************************************/
Opponent.prototype.updateBehaviour = function(tags, opp) {
    /* determine if the AI is dialogue locked */
    if (this.out && this.forfeit[1] == CANNOT_SPEAK) {
        /* their is restricted to this only */
        tags = [this.forfeit[0]];
    }
    
    if (!Array.isArray(tags)) {
        tags = [tags];
    }
    tags.push(GLOBAL_CASE);
    
    /* get the AI stage */
    var stageNum = this.stage;

    /* try to find the stage */
    var stage = null;
    this.xml.find('behaviour').find('stage').each(function () {
       if (Number($(this).attr('id')) == stageNum) {
           stage = $(this);
       }
    });

    /* quick check to see if the stage exists */
    if (!stage) {
        console.log("Error: couldn't find stage for player "+this.slot+" on stage number "+stageNum+" for tags "+tags);
        return;
    }

    /* try to find the tag */
    var cases = [];
    $(stage).find('case').each(function () {
        if (tags.indexOf($(this).attr('tag')) >= 0) {
            cases.push($(this));
        }
    });

    /* quick check to see if the tag exists */
    if (cases.length <= 0) {
        console.log("Warning: couldn't find " + tags.join() + " dialogue for player " + this.slot + " at stage " + stageNum);
        return false;
    }
    
    /* Find the best match, as well as potential volatile matches. */
    var bestMatch = [];
    var bestMatchPriority = -1;
    var volatileMatches = [];
    
    for (var i = 0; i < cases.length; i++) {
        var curCase = new Case(cases[i], stageNum);
        
        if ((curCase.hidden || curCase.priority >= bestMatchPriority) &&
            curCase.basicRequirementsMet(this, opp)) 
        {
            if (curCase.isVolatile()) {
                volatileMatches.push(curCase); 
            } else {
                if (curCase.hidden) {
                    //if it's hidden, set markers and collectibles but don't actually count as a match
                    this.applyHiddenStates(curCase, opp);
                    continue;
                }

                if (curCase.priority > bestMatchPriority) {
                    bestMatch = [curCase];
                    bestMatchPriority = curCase.priority;
                } else {
                    bestMatch.push(curCase);
                }
            }
        }
    }
    
    /* Re-filter volatileMatches to ensure that all matched cases have
     * priority >= bestMatchPriority. */
    volatileMatches = volatileMatches.filter(function (c) { return c.priority >= bestMatchPriority; });
    
    var states = bestMatch.reduce(function(list, caseObject) {
        return list.concat(caseObject.states);
    }.bind(this), []);
    
    var weightSum = states.reduce(function(sum, state) { return sum + state.weight; }, 0);
    if (weightSum > 0) {
        console.log("Current NV case priority for player "+this.slot+": "+bestMatchPriority);

        var rnd = Math.random() * weightSum;
        for (var i = 0, x = 0; x < rnd; x += states[i++].weight);
        
        /* Reaction handling state... */
        this.volatileMatches = volatileMatches;
        this.bestVolatileMatch = null;
        this.currentTarget = opp;
        this.currentPriority = bestMatchPriority;
        this.stateLockCount = 0;
        this.stateCommitted = false;
        this.lastUpdateTags = tags;
        
        this.allStates = states;
        this.chosenState = states[i - 1];
        
        return true;
    }
    
    console.log("-------------------------------------");
    return false;
}

/************************************************************
 * Attempt to find a higher-priority volatile match case if
 * one exists.
 * If a higher-priority volatile case is found, its volatile
 * dependencies will be locked, unlocking prior volatile state locks if necessary.
 ************************************************************/
Opponent.prototype.updateVolatileBehaviour = function () {
    if (this.stateLockCount > 0) {
        console.log("Player "+this.slot+" state is locked.");
        return;
    }
    
    console.log("Player "+this.slot+": Current priority "+this.currentPriority+" with "+this.volatileMatches.length+" possible volatile cases");
    
    var bestMatches = [];
    var bestPriority = this.currentPriority;
    
    /* Find best-matching volatile case if any. */
    this.volatileMatches.forEach(function (c) {
        if (c !== this.bestVolatileMatch &&
            c.states.length > 0 &&
            c.priority >= bestPriority &&
            c.volatileRequirementsMet(this, this.currentTarget))
        {
            if (c.priority > bestPriority) {
                bestMatches = [c];
                bestPriority = c.priority;
            } else {
                bestMatches.push(c);
            }
        }
    }.bind(this));
    
    if (bestMatches.length > 0) {
        console.log("Found new volatile matches for player "+this.slot+" with priority "+bestPriority);
        
        /* Remove lock from previous best-match if necessary. */
        if (this.bestVolatileMatch) {
            var oldDeps = this.bestVolatileMatch.getVolatileDependencies(this, this.currentTarget);
            oldDeps.forEach(function (p) { p.stateLockCount -= 1; });
        }
        
        var bestMatch = bestMatches[getRandomNumber(0, bestMatches.length)];
        var prevPriority = this.currentPriority;
        
        /* Assign new best-match case and state. */
        this.bestVolatileMatch = bestMatch;
        this.currentPriority = bestPriority;
        this.allStates = bestMatch.states;
        this.chosenState = bestMatch.states[getRandomNumber(0, bestMatch.states.length)];
        this.stateCommitted = false;
        
        /* Add locks for dependencies. */
        var deps = bestMatch.getVolatileDependencies(this, this.currentTarget);
        deps.forEach(function (p) { p.stateLockCount += 1; });
        
        /* Filter out lower-priority volatile cases. */
        this.volatileMatches = this.volatileMatches.filter(function (c) {
            return c.priority >= bestPriority;
        });
        
        /* Only indicate an update if we have found a strictly higher-priority
         * volatile case.
         * This keeps the overall reaction phase logic from repeatedly switching
         * between two equal-priority cases.
         */
        return bestPriority > prevPriority;
    } else {
        console.log("Found no volatile matches for player "+this.slot);
        return false;
    }
}

/************************************************************
 * Finalizes a behaviour update,
 * expanding state dialogue and updating player markers. 
 ************************************************************/
Opponent.prototype.commitBehaviourUpdate = function () {
    if (!this.chosenState) return;
    if (this.stateCommitted) return;
    
    this.chosenState.expandDialogue(this, this.currentTarget);
    if (this.chosenState.marker) {
        this.chosenState.applyMarker(this, this.currentTarget);
    }
    
    if (this.chosenState.setLabel) {
        this.label = this.chosenState.setLabel;
        this.labelOverridden = true;
    }
    
    if (this.chosenState.setIntelligence) {
        this.intelligence = this.chosenState.setIntelligence;
    }
    
    if (this.chosenState.setGender) {
        this.gender = this.chosenState.setGender;
    }
    
    if (this.chosenState.setSize) {
        this.size = this.chosenState.setSize;
    }
    
    if (this.chosenState.parentCase && (this.chosenState.parentCase.removeTags.length > 0 || this.chosenState.parentCase.addTags.length > 0)) {
        this.chosenState.parentCase.removeTags.forEach(this.removeTag.bind(this));
        this.chosenState.parentCase.addTags.forEach(this.addTag.bind(this));
        this.updateTags();
    }
    
    if (this.chosenState.collectible) {
        this.chosenState.applyCollectible(this);
    }

    this.stateCommitted = true;
}

/************************************************************
 * Applies markers from all lines in a case
 ************************************************************/
Opponent.prototype.applyHiddenStates = function (chosenCase, opp) {
    var self = this;
    chosenCase.states.forEach(function (c) {
        c.applyMarker(self, opp);
        c.applyCollectible(self);
    });
}

/************************************************************
 * Updates the behaviour of all players except the given player
 * based on the provided tag.
 ************************************************************/
function updateAllBehaviours (target, target_tags, other_tags) {
    for (var i = 1; i < players.length; i++) {
        if (players[i] && (target === null || i != target)) {
            if (typeof other_tags === 'object') {
                other_tags.some(function(t) {
                    return players[i].updateBehaviour(t, players[target]);
                });
            } else {
                    players[i].updateBehaviour(other_tags, players[target]);
            }
        }
    }
    
    if (target !== null && target_tags !== null) {
        players[target].updateBehaviour(target_tags, null);
    }
    
    updateAllVolatileBehaviours();
    commitAllBehaviourUpdates();
    updateAllGameVisuals();
}

/************************************************************
 * Handles volatile cases for dialogue processing.
 * 'Promotes' players who have available volatile cases to using those cases.
 ************************************************************/
function updateAllVolatileBehaviours () {
    for (var pass=0;pass<3;pass++) {
        console.log("Reaction pass "+(pass+1));
        var anyUpdated = false;
        
        players.forEach(function (p) {
            if (p !== players[HUMAN_PLAYER]) {
                anyUpdated = p.updateVolatileBehaviour() || anyUpdated;
            }
        });
        
        console.log("-------------------------------------");
        
        // If nothing's changed, assume we've reached a stable state.
        if (!anyUpdated) break;
    }
}

/************************************************************
 * Commits all player behaviour updates.
 ************************************************************/
function commitAllBehaviourUpdates () {
    /* Apply setLabel first so that ~name~ is the same for all players */
    players.forEach(function (p) {
        if (p !== players[HUMAN_PLAYER] && p.chosenState && p.chosenState.setLabel) {
            p.label = p.chosenState.setLabel;
            p.labelOverridden = true;
        }
    });
    
    players.forEach(function (p) {
        if (p !== players[HUMAN_PLAYER]) {
            p.commitBehaviourUpdate();
        }
    });
}

/*
 * Produces all combinations of variable bindings
 * Input: an array of pairs of variable name and matching player references
 * Return value: an array of objects with each variable name bound to a player reference.
 */
function getAllBindingCombinations (variableMatches) {
    if (variableMatches.length > 0) {
        var ret = [];
        var cur = variableMatches[0];
        var variable = cur[0];
        var matches = cur[1];
        var rest = getAllBindingCombinations(variableMatches.slice(1));

        for (var i = 0; i < matches.length; i++) {
            for (var j = 0; j < rest.length; j++) {
                var bindings = {};
                for (var key in rest[j]) { // copy properties
                    bindings[key] = rest[j][key];
                }
                bindings[variable] = matches[i];
                ret.push(bindings);
            }
        }
        return ret;
    } else return [{}];
}

function shuffleArray (array) {
    for (var i = array.length - 1; i > 0; i--) {
        var j = getRandomNumber(0, i);
        var tmp = array[i];
        array[i] = array[j];
        array[j] = tmp;
    }
}<|MERGE_RESOLUTION|>--- conflicted
+++ resolved
@@ -846,19 +846,11 @@
  * for e.g. JSON serialization.
  */
 Case.prototype.serializeConditions = function () {
-<<<<<<< HEAD
-    var complexProps = ['states', 'tests', 'counters', 'addTags', 'removeTags', 'variableBindings'];
-=======
     var complexProps = ['states', 'tests', 'counters', 'addTags', 'removeTags', 'variableBindings', 'priority'];
->>>>>>> 11d7f06d
     var ser = {};
     
     Object.keys(this).forEach(function (prop) {
         if (complexProps.indexOf(prop) >= 0) return;
-<<<<<<< HEAD
-        
-        ser[prop] = this[prop];
-=======
         var val = this[prop];
         
         if (val && typeof val === "object" && (val.min !== undefined || val.max !== undefined)) {
@@ -874,7 +866,6 @@
         } else {
             ser[prop] = val;
         }
->>>>>>> 11d7f06d
     }.bind(this));
     
     ser.tests = this.tests.map(function (test) {
