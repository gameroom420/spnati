/********************************************************************************
 This file contains the variables and functions that from the behaviours of the
 AI opponents. All the parsing of their files, as well as the structures to store
 that information are stored in this file.
 ********************************************************************************/

/**********************************************************************
 *****                    All Dialogue Triggers                   *****
 **********************************************************************/

var SELECTED = "selected";
var GAME_START = "game_start";

var SWAP_CARDS = "swap_cards";
var BAD_HAND = "bad_hand";
var OKAY_HAND = "okay_hand";
var GOOD_HAND = "good_hand";

var PLAYER_MUST_STRIP_WINNING = "must_strip_winning";
var PLAYER_MUST_STRIP_NORMAL = "must_strip_normal";
var PLAYER_MUST_STRIP_LOSING = "must_strip_losing";
var PLAYER_STRIPPING = "stripping";
var PLAYER_STRIPPED = "stripped";

var PLAYER_MUST_MASTURBATE = "must_masturbate";
var PLAYER_MUST_MASTURBATE_FIRST = "must_masturbate_first";
var PLAYER_START_MASTURBATING = "start_masturbating";
var PLAYER_MASTURBATING = "masturbating";
var PLAYER_HEAVY_MASTURBATING = "heavy_masturbating";
var PLAYER_FINISHING_MASTURBATING = "finishing_masturbating";
var PLAYER_FINISHED_MASTURBATING = "finished_masturbating";

var MALE_HUMAN_MUST_STRIP = "male_human_must_strip";
var MALE_MUST_STRIP = "male_must_strip";

var MALE_REMOVING_ACCESSORY = "male_removing_accessory";
var MALE_REMOVING_MINOR = "male_removing_minor";
var MALE_REMOVING_MAJOR = "male_removing_major";
var MALE_CHEST_WILL_BE_VISIBLE = "male_chest_will_be_visible";
var MALE_CROTCH_WILL_BE_VISIBLE = "male_crotch_will_be_visible";

var MALE_REMOVED_ACCESSORY = "male_removed_accessory";
var MALE_REMOVED_MINOR = "male_removed_minor";
var MALE_REMOVED_MAJOR = "male_removed_major";
var MALE_CHEST_IS_VISIBLE = "male_chest_is_visible";
var MALE_SMALL_CROTCH_IS_VISIBLE = "male_small_crotch_is_visible";
var MALE_MEDIUM_CROTCH_IS_VISIBLE = "male_medium_crotch_is_visible";
var MALE_LARGE_CROTCH_IS_VISIBLE = "male_large_crotch_is_visible";

var MALE_MUST_MASTURBATE = "male_must_masturbate";
var MALE_START_MASTURBATING = "male_start_masturbating";
var MALE_MASTURBATING = "male_masturbating";
var MALE_HEAVY_MASTURBATING = "male_heavy_masturbating";
var MALE_FINISHED_MASTURBATING = "male_finished_masturbating";

var FEMALE_HUMAN_MUST_STRIP = "female_human_must_strip";
var FEMALE_MUST_STRIP = "female_must_strip";

var FEMALE_REMOVING_ACCESSORY = "female_removing_accessory";
var FEMALE_REMOVING_MINOR = "female_removing_minor";
var FEMALE_REMOVING_MAJOR = "female_removing_major";
var FEMALE_CHEST_WILL_BE_VISIBLE = "female_chest_will_be_visible";
var FEMALE_CROTCH_WILL_BE_VISIBLE = "female_crotch_will_be_visible";

var FEMALE_REMOVED_ACCESSORY = "female_removed_accessory";
var FEMALE_REMOVED_MINOR = "female_removed_minor";
var FEMALE_REMOVED_MAJOR = "female_removed_major";
var FEMALE_SMALL_CHEST_IS_VISIBLE = "female_small_chest_is_visible";
var FEMALE_MEDIUM_CHEST_IS_VISIBLE = "female_medium_chest_is_visible";
var FEMALE_LARGE_CHEST_IS_VISIBLE = "female_large_chest_is_visible";
var FEMALE_CROTCH_IS_VISIBLE = "female_crotch_is_visible";

var FEMALE_MUST_MASTURBATE = "female_must_masturbate";
var FEMALE_START_MASTURBATING = "female_start_masturbating";
var FEMALE_MASTURBATING = "female_masturbating";
var FEMALE_HEAVY_MASTURBATING = "female_heavy_masturbating";
var FEMALE_FINISHED_MASTURBATING = "female_finished_masturbating";

var GAME_OVER_VICTORY = "game_over_victory";
var GAME_OVER_DEFEAT = "game_over_defeat";


/**********************************************************************
 *****                  State Object Specification                *****
 **********************************************************************/

function State($xml) {
	this.image = $xml.attr('img');
	this.direction = $xml.attr('direction') || 'down';
	this.location = $xml.attr('location') || '';
	this.marker = $xml.attr('marker');
	this.rawDialogue = $xml.html();
	
	if (this.location && Number(this.location) == this.location) {
		// It seems that location was specified as a number without "%"
		this.location = this.location + "%";
	}
}

State.prototype.expandDialogue = function(self, target) {
	this.dialogue = expandDialogue(this.rawDialogue, self, target);
}

function getTargetMarker(marker, target) {
    if (!target) { return marker; }
    return "__" + target.id + "_" + marker;
}

/************************************************************
 * Expands variables etc. in a line of dialogue.
 ************************************************************/
function expandDialogue (dialogue, self, target) {
    function substitute(match, variable, fn, args) {
        // If substitution fails, return match unchanged.
        var substitution = match;
        if (fn) fn = fn.toLowerCase();
        try {
            switch (variable.toLowerCase()) {
            case 'player':
                substitution = players[HUMAN_PLAYER].label;
                break;
            case 'name':
                substitution = target.label;
                break;
            case 'clothing':
                var clothing = (target||self).removedClothing;
                if (fn == 'ifplural' && args) {
                    substitution = expandDialogue(args.split('|')[clothing.plural ? 0 : 1], self, target);
                } else if (fn == 'formal' && args === undefined) {
                    substitution = clothing.formal || clothing.generic;
                } else if (fn === undefined) {
                    substitution = clothing.generic;
                }
                break;
            case 'cards': /* determine how many cards are being swapped */
                var n = self.hand.tradeIns.countTrue();
                if (fn == 'ifplural') {
                    substitution = expandDialogue(args.split('|')[n == 1 ? 1 : 0], self, target);
                } else if (fn === undefined) {
                    substitution = String(n);
                }
                break;
            case 'marker':
                if (fn) {
                    var marker;
                    if (target) {
                        marker = self.markers[getTargetMarker(fn, target)];
                    }
                    if (!marker) {
                        marker = self.markers[fn] || ("<UNDEFINED MARKER: " + fn + ">");
                    }
                    substitution = marker;
                } else {
                    substitution = "marker"; //didn't supply a marker name
                }
                break;
            }
            if (variable[0] == variable[0].toUpperCase()) {
                substitution = substitution.initCap();
            }
        } catch (ex) {
            console.log("Invalid substitution caused exception " + ex);
        }
        return substitution;
    }
    // variable or
    // variable.attribute or
    // variable.function(arguments)
    return dialogue.replace(/~(\w+)(?:\.(\w+)(?:\(([^)]*)\))?)?~/g, substitute);
}

<<<<<<< HEAD
=======
function escapeRegExp(string) {
  return string.replace(/[\[\].*+?^${}()|\\]/g, '\\$&'); // $& means the whole matched string
}
var fixupDialogueSubstitutions = { // Order matters
	'...': '\u2026', // ellipsis
	'---': '\u2015', // em dash
	'--':  '\u2014', // en dash
	'``':  '\u201c', // left double quotation mark
	'`':   '\u2018', // left single quotation mark
	"''":  '\u201d', // right double quotation mark
	//"'":   '\u2019', // right single quotation mark
	'&lt;i&gt;': '<i>',
	'&lt;/i&gt;': '</i>'
};
var fixupDialogueRE = new RegExp(Object.keys(fixupDialogueSubstitutions).map(escapeRegExp).join('|'), 'gi');

function fixupDialogue (str) {
	return str//.replace(/"([^"]*)"/g, "\u201c$1\u201d")
		     .replace(fixupDialogueRE, function(match) {
			return fixupDialogueSubstitutions[match]
		});
}
>>>>>>> 9d58212c

/************************************************************
 * Given a string containing a number or two numbers 
 * separated by a dash, returns an array with the same number 
 * twice, or the first and second number as the case may be
 ************************************************************/
function parseInterval (str) {
	if (!str) return undefined;
	var pieces = str.split("-");
	var min = pieces[0].trim() == "" ? null : parseInt(pieces[0], 10);
	var max = pieces.length == 1 ? min
		: pieces[1].trim() == "" ? null : parseInt(pieces[1], 10);
	return { min : min,
			 max : max };
}

function inInterval (value, interval) {
	return (interval.min === null || interval.min <= value)
		&& (interval.max === null || value <= interval.max);
}


/************************************************************
 * Check to see if a given marker predicate string is fulfilled
 * w.r.t. a given character.
 ************************************************************/
function checkMarker(predicate, self, target) {
	var match = predicate.match(/([\w\-]+)(\*?)(\s*((?:\>|\<|\=|\!)\=?)\s*(\-?\w+|~\w+~))?/);
	
	if (!match) {
	    if (self.markers[predicate]) return true;
		return false;
	}
	
	var name = match[1];
	var perTarget = match[2];
	var val;
	if (perTarget && target) {
	    val = self.markers[getTargetMarker(name, target)];
	}
	if (!val) {
	    val = self.markers[name];
	}
	if (!val) {
		val = 0;
	}

	if (!match[3]) {
		return !!val;
	}
	
	var cmpVal = parseInt(match[5], 10);
	
	switch (match[4]) {
		case '>': return val > cmpVal;
		case '>=': return val >= cmpVal;
		case '<': return val < cmpVal;
		case '<=': return val <= cmpVal;
		case '!=': return val != cmpVal;
		default:
		case '=':
		case '==':
			return val == cmpVal;
	}
}

/**********************************************************************
 *****                  Case Object Specification                 *****
 **********************************************************************/

function Case($xml, stage) {
	if (typeof stage === "number") {
        this.stage = {min: stage, max: stage};
    } else if (stage) {
        this.stage = parseInterval(stage);
    } else {
        this.stage = parseInterval($xml.attr('stage'));
    }
    
	this.tag =                      $xml.attr('tag');
	this.target =                   $xml.attr("target");
	this.filter =                   $xml.attr("filter");
	this.targetStage =              parseInterval($xml.attr("targetStage"));
	this.targetLayers =             parseInterval($xml.attr("targetLayers"));
	this.targetStartingLayers =     parseInterval($xml.attr("targetStartingLayers"));
	this.targetStatus =             $xml.attr("targetStatus");
	this.targetTimeInStage =        parseInterval($xml.attr("targetTimeInStage"));
	this.targetSaidMarker =         $xml.attr("targetSaidMarker");
	this.targetNotSaidMarker =      $xml.attr("targetNotSaidMarker");
    this.targetSayingMarker =       $xml.attr("targetSayingMarker");
	this.oppHand =                  $xml.attr("oppHand");
	this.hasHand =                  $xml.attr("hasHand");
	this.alsoPlaying =              $xml.attr("alsoPlaying");
	this.alsoPlayingStage =         parseInterval($xml.attr("alsoPlayingStage"));
	this.alsoPlayingHand =          $xml.attr("alsoPlayingHand");
	this.alsoPlayingTimeInStage =   parseInterval($xml.attr("alsoPlayingTimeInStage"));
	this.alsoPlayingSaidMarker =    $xml.attr("alsoPlayingSaidMarker");
	this.alsoPlayingNotSaidMarker = $xml.attr("alsoPlayingNotSaidMarker");
    this.alsoPlayingSayingMarker =  $xml.attr("alsoPlayingSayingMarker");
	this.totalMales =               parseInterval($xml.attr("totalMales"));
	this.totalFemales =             parseInterval($xml.attr("totalFemales"));
	this.timeInStage =              parseInterval($xml.attr("timeInStage"));
	this.consecutiveLosses =        parseInterval($xml.attr("consecutiveLosses"));
	this.totalAlive =               parseInterval($xml.attr("totalAlive"));
	this.totalExposed =             parseInterval($xml.attr("totalExposed"));
	this.totalNaked =               parseInterval($xml.attr("totalNaked"));
	this.totalMasturbating =        parseInterval($xml.attr("totalMasturbating"));
	this.totalFinished =            parseInterval($xml.attr("totalFinished"));
	this.totalRounds =              parseInterval($xml.attr("totalRounds"));
	this.saidMarker =               $xml.attr("saidMarker");
	this.notSaidMarker =            $xml.attr("notSaidMarker");
	this.customPriority =           $xml.attr("priority");
	
	var states = [];
	$xml.find('state').each(function () {
		states.push(new State($(this)));
	});
	this.states = states;
	
	var counters = [];
	$xml.find("condition").each(function () {
		counters.push($(this));
	});
	this.counters = counters;
	
	var tests = [];
	$xml.find("test").each(function () {
		tests.push($(this));
	});
	this.tests = tests;
	
	// Calculate case priority ahead of time.
    if (this.customPriority) {
        this.priority = this.customPriority;
    } else {
    	this.priority = 0;
    	if (this.target)                   this.priority += 300;
    	if (this.filter)                   this.priority += 150;
    	if (this.targetStage)              this.priority += 80;
    	if (this.targetLayers)             this.priority += 40;
    	if (this.targetStartingLayers)     this.priority += 40;
    	if (this.targetStatus)             this.priority += 70;
    	if (this.targetSaidMarker)         this.priority += 1;
    	if (this.targetSayingMarker)       this.priority += 1;
    	if (this.targetNotSaidMarker)      this.priority += 1;
    	if (this.consecutiveLosses)        this.priority += 60;
    	if (this.oppHand)                  this.priority += 30;
    	if (this.targetTimeInStage)        this.priority += 25;
    	if (this.hasHand)                  this.priority += 20;
    	if (this.alsoPlaying)              this.priority += 100;
    	if (this.alsoPlayingStage)         this.priority += 40;
    	if (this.alsoPlayingTimeInStage)   this.priority += 15;
    	if (this.alsoPlayingHand)          this.priority += 5;
    	if (this.alsoPlayingSaidMarker)    this.priority += 1;
    	if (this.alsoPlayingNotSaidMarker) this.priority += 1;
    	if (this.alsoPlayingSayingMarker)  this.priority += 1;
    	if (this.totalRounds)              this.priority += 10;
    	if (this.timeInStage)              this.priority += 8;
    	if (this.totalMales)               this.priority += 5;
    	if (this.totalFemales)             this.priority += 5;
    	if (this.saidMarker)               this.priority += 1;
    	if (this.notSaidMarker)            this.priority += 1;
    	if (this.totalAlive)               this.priority += 2 + this.totalAlive.max;
    	if (this.totalExposed)             this.priority += 4 + this.totalExposed.max;
    	if (this.totalNaked)               this.priority += 5 + this.totalNaked.max;
    	if (this.totalMasturbating)        this.priority += 5 + this.totalMasturbating.max;
    	if (this.totalFinished)            this.priority += 5 + this.totalFinished.max;
    
    	counters.forEach(function (ctr) {
    		var filterTag 	 = ctr.attr('filter');
    		var filterGender = ctr.attr('gender');
    		var filterStatus = ctr.attr('status');
    		
    		this.priority += (filterTag ? 10 : 0) + (filterGender ? 5 : 0) + (filterStatus ? 5 : 0);
    	}.bind(this));
    	
    	// Expression tests (priority = 50 for each)
    	this.priority += (tests.length * 50);
    }
}

Case.prototype.getAlsoPlaying = function (opp) {
    if (!this.alsoPlaying) return null;
    
    var ap = null;
    
    players.forEach(function (p) {
        if (!ap && p !== opp && p.id === this.alsoPlaying) {
            ap = p;
        }
    }.bind(this));
    
    return ap;
}

/* Is this case dependent on marker values in the same phase? */
Case.prototype.isVolatile = function () {
    if (this.target && this.targetSayingMarker) {
        return true;
    }
    
    if (this.alsoPlaying && this.alsoPlayingSayingMarker) {
        return true;
    }
    
    return false;
}

Case.prototype.basicRequirementsMet = function (self, opp) {
    // stage
    if (this.stage) {
        if (!inInterval(self.stage, this.stage)) {
            return false; // failed "stage" requirement
        }
    }
    
    // target
    if (opp && this.target) {
        if (this.target !== opp.id) {
            return false; // failed "target" requirement
        }
    }
    
    // filter
    if (opp && this.filter) {
        if (opp.tags.indexOf(this.filter) < 0) {
            return false; // failed "filter" requirement
        }
    }

    // targetStage
    if (opp && this.targetStage) {
        if(!inInterval(opp.stage, this.targetStage)) {
            return false; // failed "targetStage" requirement
        }
    }
    
    // targetLayers
    if (opp && this.targetLayers) {
        if (!inInterval(opp.clothing.length, this.targetLayers)) {
            return false; 
        }
    }

    // targetStartingLayers
    if (opp && this.targetStartingLayers) {
        if (!inInterval(opp.startingLayers, this.targetStartingLayers)) {
            return false;
        }
    }

<<<<<<< HEAD
    // targetStatus
    if (opp && this.targetStatus) {
        if (!checkPlayerStatus(opp, this.targetStatus)) {
            return false;
        }
    }
=======
			// markers (priority = 1)
			// marker checks have very low priority as they're mainly intended to be used with other target types
			if (opp && targetSaidMarker) {
				if (checkMarker(targetSaidMarker, opp, null)) {
					totalPriority += 1;
				}
				else {
					continue;
				}
			}
			if (opp && targetNotSaidMarker) {
				if (!opp.markers[targetNotSaidMarker]) {
					totalPriority += 1;
				}
				else {
					continue;
				}
			}
>>>>>>> 9d58212c

    // targetSaidMarker
    if (opp && this.targetSaidMarker) {
        if (!checkMarker(this.targetSaidMarker, opp)) {
            return false;
        }
    }
    
    // targetNotSaidMarker
    if (opp && this.targetNotSaidMarker) {
        if (opp.markers[this.targetNotSaidMarker]) {
            return false;
        }
    }
    
    // consecutiveLosses
    if (this.consecutiveLosses) {
        if (opp) { // if there's a target, look at their losses
            if (!inInterval(opp.consecutiveLosses, this.consecutiveLosses)) {
                return false; // failed "consecutiveLosses" requirement
            }
        }
        else { // else look at your own losses
            if (!inInterval(self.consecutiveLosses, this.consecutiveLosses)) {
                return false;
            }
        }
    }

    // oppHand
    if (opp && this.oppHand) {
        if (handStrengthToString(opp.hand.strength).toLowerCase() !== this.oppHand.toLowerCase()) {
            return false;
        }
    }

    // targetTimeInStage
    if (opp && this.targetTimeInStage) {
        if (!inInterval(opp.timeInStage == -1 ? 0 //allow post-strip time to count as 0
                       : opp.timeInStage, this.targetTimeInStage)) {
            return false; // failed "targetTimeInStage" requirement
        }
    }

    // hasHand
    if (this.hasHand) {
        if (handStrengthToString(self.hand.strength).toLowerCase() !== this.hasHand.toLowerCase()) {
            return false;
        }
    }

<<<<<<< HEAD
    // alsoPlaying, alsoPlayingStage, alsoPlayingTimeInStage, alsoPlayingHand
    if (this.alsoPlaying) {
        var ap = this.getAlsoPlaying(opp);
        
        if (!ap) {
            return false; // failed "alsoPlaying" requirement
        }
        
        if (this.alsoPlayingStage) {
            if (!inInterval(ap.stage, this.alsoPlayingStage)) {
                return false; // failed "alsoPlayingStage" requirement
            }
        }
        
        if (this.alsoPlayingTimeInStage) {
            if(!inInterval(ap.timeInStage, alsoPlayingTimeInStage)) {
                return false; // failed "alsoPlayingTimeInStage" requirement
            }
        }
        
        if (this.alsoPlayingHand) {
            if (handStrengthToString(ap.hand.strength).toLowerCase() !== this.alsoPlayingHand.toLowerCase())
            {
                return false;
            }
        }
        
        // marker checks have very low priority as they're mainly intended to be used with other target types
        if (this.alsoPlayingSaidMarker) {
            if (!checkMarker(this.alsoPlayingSaidMarker, ap)) {
                return false
            }
        }
        
        if (this.alsoPlayingNotSaidMarker) {
            if (ap.markers[this.alsoPlayingNotSaidMarker]) {
                return false;
            }
        }
    }
=======
            // alsoPlaying, alsoPlayingStage, alsoPlayingTimeInStage, alsoPlayingHand (priority = 100, 40, 15, 5)
			if (typeof alsoPlaying !== typeof undefined && alsoPlaying !== false) {
                var ap = null;
                for(var j=0;j<players.length;j++) {
                    if (players[j] && players[j] !== opp && players[j].id === alsoPlaying) {
                        ap = players[j];
                        break;
                    }
                }
                
				if (!ap) {
					continue; // failed "alsoPlaying" requirement
				} else {
					totalPriority += 100; 	// priority

					if (typeof alsoPlayingStage !== typeof undefined && alsoPlayingStage !== false) {
						if (inInterval(ap.stage, alsoPlayingStage)) {
							totalPriority += 40;	// priority
						}
						else {
							continue;		// failed "alsoPlayingStage" requirement
						}
					}
					if (typeof alsoPlayingTimeInStage !== typeof undefined) {
						if (inInterval(ap.timeInStage, alsoPlayingTimeInStage)) {
							totalPriority += 15;
						}
						else {
							continue;		// failed "alsoPlayingTimeInStage" requirement
						}
					}
					if (typeof alsoPlayingHand !== typeof undefined && alsoPlayingHand !== false) {
						if (handStrengthToString(ap.hand.strength).toLowerCase() === alsoPlayingHand.toLowerCase())
						{
							totalPriority += 5;		// priority
						}
						else {
							continue;		// failed "alsoPlayingHand" requirement
						}
					}
					// marker checks have very low priority as they're mainly intended to be used with other target types
					if (alsoPlayingSaidMarker) {
						if (checkMarker(alsoPlayingSaidMarker, ap, opp)) {
							totalPriority += 1;
						}
						else {
							continue;
						}
					}
					if (alsoPlayingNotSaidMarker) {
						if (!ap.markers[alsoPlayingNotSaidMarker]) {
							totalPriority += 1;
						}
						else {
							continue;
						}
					}
				}
			}
>>>>>>> 9d58212c

    // filter counter targets
    if(!this.counters.every(function (ctr) {
        var desiredCount = parseInterval(ctr.attr('count'));
        var filterTag =    ctr.attr('filter');
        var filterGender = ctr.attr('gender');
        var filterStatus = ctr.attr('status');
        
        var count = players.countTrue(function(p) {
            return p && (filterTag == undefined || (p.tags && p.tags.indexOf(filterTag) >= 0))
                && (filterGender == undefined || (p.gender == filterGender))
                && (filterStatus == undefined || checkPlayerStatus(p, filterStatus));
        });
        
        return inInterval(count, desiredCount);
    })) {
        return false; // failed filter count
    }

    if (!this.tests.every(function(test) {
        var expr = expandDialogue(test.attr('expr'), self, opp);
        var value = test.attr('value');
        var interval = parseInterval(value);
        if (interval ? inInterval(Number(expr), interval) : expr == value) {
            return true;
        } else return false;
    })) {
        return false;
    }

    // totalRounds
    if (this.totalRounds) {
        if (!inInterval(currentRound, this.totalRounds)) {
            return false; // failed "totalRounds" requirement
        }
    }

    // timeInStage
    if (this.timeInStage) {
        if (!inInterval(self.timeInStage == -1 ? 0 //allow post-strip time to count as 0
                       : self.timeInStage, this.timeInStage)) {
                           return false; // failed "timeInStage" requirement
        }
    }

    // totalMales
    if (this.totalMales) {
        var count = players.countTrue(function(p) {
            return p && p.gender === eGender.MALE;
        });
        
        if (!inInterval(count, this.totalMales)) {
            return false; // failed "totalMales" requirement
        }
    }

    // totalFemales
    if (this.totalFemales) {
        var count = players.countTrue(function(p) {
            return p && p.gender === eGender.FEMALE;
        });
        
        if (!inInterval(count, this.totalFemales)) {
            return false; // failed "totalFemales" requirement
        }
    }

    // totalAlive
    if (this.totalAlive) {
        if (!inInterval(getNumPlayersInStage(STATUS_ALIVE), this.totalAlive)) {
            return false; // failed "totalAlive" requirement
        }
    }

    // totalExposed
    if (this.totalExposed) {
        if (!inInterval(getNumPlayersInStage(STATUS_EXPOSED), this.totalExposed)) {
            return false; // failed "totalExposed" requirement
        }
    }

    // totalNaked
    if (this.totalNaked) {
        if (!inInterval(getNumPlayersInStage(STATUS_NAKED), this.totalNaked)) {
            return false; // failed "totalNaked" requirement
        }
    }

    // totalMasturbating
    if (this.totalMasturbating) {
        if (!inInterval(getNumPlayersInStage(STATUS_MASTURBATING), this.totalMasturbating)) {
            return false; // failed "totalMasturbating" requirement
        }
    }

<<<<<<< HEAD
    // totalFinished
    if (this.totalFinished) {
        if (!inInterval(getNumPlayersInStage(STATUS_FINISHED), this.totalFinished)) {
            return false; // failed "totalFinished" requirement
        }
    }
=======
			// markers (priority = 1)
			// marker checks have very low priority as they're mainly intended to be used with other target types
			if (saidMarker) {
				if (checkMarker(saidMarker, this, opp)) {
					totalPriority += 1;
				}
				else {
					continue;
				}
			}
			if (notSaidMarker) {
				if (!this.markers[notSaidMarker]) {
					totalPriority += 1;
				}
				else {
					continue;
				}
			}
>>>>>>> 9d58212c

    // self marker checks
    if (this.saidMarker) {
        if (!checkMarker(this.saidMarker, self)) {
            return false;
        }
    }
    
    if (this.notSaidMarker) {
        if (self.markers[this.notSaidMarker]) {
            return false;
        }
    }
    
    return true;
}

/**********************************************************************
 *****                 Behaviour Parsing Functions                *****
 **********************************************************************/

/************************************************************
 * Updates the behaviour of the given player based on the 
 * provided tag.
 ************************************************************/
Opponent.prototype.updateBehaviour = function(tag, opp) {
	/* determine if the AI is dialogue locked */
	//Allow characters to speak. If we change forfeit ideas, we'll likely need to change this as well.
	//if (players[player].forfeit[1] == CANNOT_SPEAK) {
		/* their is restricted to this only */
		//tag = players[player].forfeit[0];
	//}
    
    if (!this.allCases[tag]) {
        console.log("Warning: couldn't find "+tag+" dialogue for player "+this.slot);
        return false;
    }
    
    /* Find the best match. */
    var bestMatch = [];
    var bestMatchPriority = -1;
    for (var i = 0; i < this.allCases[tag].length; i++) {
        var curCase = this.allCases[tag][i];
        
<<<<<<< HEAD
        if (curCase.priority >= bestMatchPriority && curCase.basicRequirementsMet(this, opp)) {
            if (curCase.priority > bestMatchPriority) {
                console.log("New best match with " + curCase.priority + " priority.");
                bestMatch = [curCase];
                bestMatchPriority = curCase.priority;
            } else {
                bestMatch.push(curCase);
            }
        }
    }
    
    if (bestMatch.length == 0) {
        console.log("Warning: couldn't find any "+tag+" dialogue for player "+this.slot+" that meets conditions");
        return false;
    }
    
    states = bestMatch.reduce(function(list, caseObject) {
        return list.concat(caseObject.states);
    }, []);

    if (states.length > 0) {
        var chosenState = states[getRandomNumber(0, states.length)];
		
		if (chosenState.marker) {
			var match = chosenState.marker.match(/^(?:(\+|\-)([\w\-]+)|([\w\-]+)\s*\=\s*(\-?\d+))$/);
			if (match) {
				if (match[1] === '+') {
					// increment marker value
					if(!this.markers[match[2]]) {
						this.markers[match[2]] = 1;
					} else {
						this.markers[match[2]] += 1;
					}
					
				} else if (match[1] === '-') {
					// decrement marker value
					if(!this.markers[match[2]]) {
						this.markers[match[2]] = 0;
					} else {
						this.markers[match[2]] -= 1;
					}
				} else {
					// set marker value
					this.markers[match[3]] = parseInt(match[4], 10);
=======
        states = bestMatch.reduce(function(list, caseObject) {
            return list.concat(parseDialogue(caseObject, this, opp));
        }.bind(this), []);

        if (states.length > 0) {
            var chosenState = states[getRandomNumber(0, states.length)];
			
			if (chosenState.marker) {
			    var match = chosenState.marker.match(/^(?:(\+|\-)([\w\-]+)(\*?)|([\w\-]+)(\*?)\s*\=\s*(\-?\w+|~?\w+~))$/);
			    var name;
			    if (match) {
			        var perTarget = !!(match[3] || match[5]);
					if (match[1] === '+') {
					    // increment marker value
					    name = match[2];
					    if (perTarget && opp) {
					        name = getTargetMarker(name, opp);
					    }
						if(!this.markers[name]) {
							this.markers[name] = 1;
						} else {
							this.markers[name] = parseInt(this.markers[name], 10) + 1;
						}
						
					} else if (match[1] === '-') {
					    // decrement marker value
					    name = match[2];
					    if (perTarget && opp) {
					        name = getTargetMarker(name, opp);
					    }
						if(!this.markers[name]) {
							this.markers[name] = 0;
						} else {
							this.markers[name] = parseInt(this.markers[name], 10) - 1;
						}
					} else {
					    // set marker value
					    name = match[4];
					    if (perTarget && opp) {
					        name = getTargetMarker(name, opp);
					    }
						this.markers[name] = expandDialogue(match[6], this, opp);
					}
			    } else {
			        name = chosenState.marker;
			        if (name.substring(name.length - 1, name.length) === "*") {
			            name = getTargetMarker(name.substring(0, name.length - 1), opp);
			        }
			        if (!this.markers[name]) {
			            this.markers[name] = 1;
			        }
>>>>>>> 9d58212c
				}
			} else if (!this.markers[chosenState.marker]) {
				this.markers[chosenState.marker] = 1;
			}
		}
		
        this.allStates = states;
        this.chosenState = chosenState;
        this.chosenState.expandDialogue(this, opp);
        
        return true;
    } else {
        console.log("Warning: matched "+tag+" dialogue for player "+this.slot+" has no states");
        return false;
    }
    
    console.log("-------------------------------------");
    return false;
}

/************************************************************
 * Updates the behaviour of all players except the given player
 * based on the provided tag.
 ************************************************************/
function updateAllBehaviours (player, tag) {
	for (var i = 1; i < players.length; i++) {
		if (players[i] && (player === null || i != player)) {
			if (typeof tag === 'object') {
				tag.some(function(t) {
					return players[i].updateBehaviour(t, players[player]);
				});
			} else {
				players[i].updateBehaviour(tag, players[player]);
			}
		}
	}
}<|MERGE_RESOLUTION|>--- conflicted
+++ resolved
@@ -169,8 +169,6 @@
     return dialogue.replace(/~(\w+)(?:\.(\w+)(?:\(([^)]*)\))?)?~/g, substitute);
 }
 
-<<<<<<< HEAD
-=======
 function escapeRegExp(string) {
   return string.replace(/[\[\].*+?^${}()|\\]/g, '\\$&'); // $& means the whole matched string
 }
@@ -193,7 +191,6 @@
 			return fixupDialogueSubstitutions[match]
 		});
 }
->>>>>>> 9d58212c
 
 /************************************************************
  * Given a string containing a number or two numbers 
@@ -445,33 +442,18 @@
         }
     }
 
-<<<<<<< HEAD
-    // targetStatus
-    if (opp && this.targetStatus) {
-        if (!checkPlayerStatus(opp, this.targetStatus)) {
-            return false;
-        }
-    }
-=======
-			// markers (priority = 1)
-			// marker checks have very low priority as they're mainly intended to be used with other target types
-			if (opp && targetSaidMarker) {
-				if (checkMarker(targetSaidMarker, opp, null)) {
-					totalPriority += 1;
-				}
-				else {
-					continue;
-				}
-			}
-			if (opp && targetNotSaidMarker) {
-				if (!opp.markers[targetNotSaidMarker]) {
-					totalPriority += 1;
-				}
-				else {
-					continue;
-				}
-			}
->>>>>>> 9d58212c
+	// markers (priority = 1)
+	// marker checks have very low priority as they're mainly intended to be used with other target types
+	if (opp && targetSaidMarker) {
+		if (!checkMarker(targetSaidMarker, opp, null)) {
+			return false;
+		}
+	}
+	if (opp && targetNotSaidMarker) {
+		if (opp.markers[targetNotSaidMarker]) {
+			return false;
+		}
+	}
 
     // targetSaidMarker
     if (opp && this.targetSaidMarker) {
@@ -523,108 +505,46 @@
         }
     }
 
-<<<<<<< HEAD
-    // alsoPlaying, alsoPlayingStage, alsoPlayingTimeInStage, alsoPlayingHand
-    if (this.alsoPlaying) {
+    // alsoPlaying, alsoPlayingStage, alsoPlayingTimeInStage, alsoPlayingHand (priority = 100, 40, 15, 5)
+	if (this.alsoPlaying) {
         var ap = this.getAlsoPlaying(opp);
         
-        if (!ap) {
-            return false; // failed "alsoPlaying" requirement
-        }
-        
-        if (this.alsoPlayingStage) {
-            if (!inInterval(ap.stage, this.alsoPlayingStage)) {
-                return false; // failed "alsoPlayingStage" requirement
-            }
-        }
-        
-        if (this.alsoPlayingTimeInStage) {
-            if(!inInterval(ap.timeInStage, alsoPlayingTimeInStage)) {
-                return false; // failed "alsoPlayingTimeInStage" requirement
-            }
-        }
-        
-        if (this.alsoPlayingHand) {
-            if (handStrengthToString(ap.hand.strength).toLowerCase() !== this.alsoPlayingHand.toLowerCase())
-            {
-                return false;
-            }
-        }
-        
-        // marker checks have very low priority as they're mainly intended to be used with other target types
-        if (this.alsoPlayingSaidMarker) {
-            if (!checkMarker(this.alsoPlayingSaidMarker, ap)) {
-                return false
-            }
-        }
-        
-        if (this.alsoPlayingNotSaidMarker) {
-            if (ap.markers[this.alsoPlayingNotSaidMarker]) {
-                return false;
-            }
-        }
-    }
-=======
-            // alsoPlaying, alsoPlayingStage, alsoPlayingTimeInStage, alsoPlayingHand (priority = 100, 40, 15, 5)
-			if (typeof alsoPlaying !== typeof undefined && alsoPlaying !== false) {
-                var ap = null;
-                for(var j=0;j<players.length;j++) {
-                    if (players[j] && players[j] !== opp && players[j].id === alsoPlaying) {
-                        ap = players[j];
-                        break;
-                    }
-                }
-                
-				if (!ap) {
-					continue; // failed "alsoPlaying" requirement
-				} else {
-					totalPriority += 100; 	// priority
-
-					if (typeof alsoPlayingStage !== typeof undefined && alsoPlayingStage !== false) {
-						if (inInterval(ap.stage, alsoPlayingStage)) {
-							totalPriority += 40;	// priority
-						}
-						else {
-							continue;		// failed "alsoPlayingStage" requirement
-						}
-					}
-					if (typeof alsoPlayingTimeInStage !== typeof undefined) {
-						if (inInterval(ap.timeInStage, alsoPlayingTimeInStage)) {
-							totalPriority += 15;
-						}
-						else {
-							continue;		// failed "alsoPlayingTimeInStage" requirement
-						}
-					}
-					if (typeof alsoPlayingHand !== typeof undefined && alsoPlayingHand !== false) {
-						if (handStrengthToString(ap.hand.strength).toLowerCase() === alsoPlayingHand.toLowerCase())
-						{
-							totalPriority += 5;		// priority
-						}
-						else {
-							continue;		// failed "alsoPlayingHand" requirement
-						}
-					}
-					// marker checks have very low priority as they're mainly intended to be used with other target types
-					if (alsoPlayingSaidMarker) {
-						if (checkMarker(alsoPlayingSaidMarker, ap, opp)) {
-							totalPriority += 1;
-						}
-						else {
-							continue;
-						}
-					}
-					if (alsoPlayingNotSaidMarker) {
-						if (!ap.markers[alsoPlayingNotSaidMarker]) {
-							totalPriority += 1;
-						}
-						else {
-							continue;
-						}
-					}
+		if (!ap) {
+			return false; // failed "alsoPlaying" requirement
+		} else {
+			if (this.alsoPlayingStage) {
+				if (!inInterval(ap.stage, this.alsoPlayingStage)) {
+                    return false;		// failed "alsoPlayingStage" requirement
 				}
 			}
->>>>>>> 9d58212c
+            
+			if (this.alsoPlayingTimeInStage) {
+				if (!inInterval(ap.timeInStage, this.alsoPlayingTimeInStage)) {
+                    return false;		// failed "alsoPlayingTimeInStage" requirement
+				}
+			}
+            
+			if (this.alsoPlayingHand) {
+				if (handStrengthToString(ap.hand.strength).toLowerCase() !== this.alsoPlayingHand.toLowerCase())
+				{
+                    return false;		// failed "alsoPlayingHand" requirement
+				}
+			}
+            
+			// marker checks have very low priority as they're mainly intended to be used with other target types
+			if (this.alsoPlayingSaidMarker) {
+				if (!checkMarker(this.alsoPlayingSaidMarker, ap, opp)) {
+                    return false;
+				}
+			}
+            
+			if (this.alsoPlayingNotSaidMarker) {
+				if (ap.markers[this.alsoPlayingNotSaidMarker]) {
+                    return false;
+				}
+			}
+		}
+	}
 
     // filter counter targets
     if(!this.counters.every(function (ctr) {
@@ -720,37 +640,16 @@
         }
     }
 
-<<<<<<< HEAD
     // totalFinished
     if (this.totalFinished) {
         if (!inInterval(getNumPlayersInStage(STATUS_FINISHED), this.totalFinished)) {
             return false; // failed "totalFinished" requirement
         }
     }
-=======
-			// markers (priority = 1)
-			// marker checks have very low priority as they're mainly intended to be used with other target types
-			if (saidMarker) {
-				if (checkMarker(saidMarker, this, opp)) {
-					totalPriority += 1;
-				}
-				else {
-					continue;
-				}
-			}
-			if (notSaidMarker) {
-				if (!this.markers[notSaidMarker]) {
-					totalPriority += 1;
-				}
-				else {
-					continue;
-				}
-			}
->>>>>>> 9d58212c
 
     // self marker checks
     if (this.saidMarker) {
-        if (!checkMarker(this.saidMarker, self)) {
+        if (!checkMarker(this.saidMarker, self, opp)) {
             return false;
         }
     }
@@ -791,52 +690,6 @@
     for (var i = 0; i < this.allCases[tag].length; i++) {
         var curCase = this.allCases[tag][i];
         
-<<<<<<< HEAD
-        if (curCase.priority >= bestMatchPriority && curCase.basicRequirementsMet(this, opp)) {
-            if (curCase.priority > bestMatchPriority) {
-                console.log("New best match with " + curCase.priority + " priority.");
-                bestMatch = [curCase];
-                bestMatchPriority = curCase.priority;
-            } else {
-                bestMatch.push(curCase);
-            }
-        }
-    }
-    
-    if (bestMatch.length == 0) {
-        console.log("Warning: couldn't find any "+tag+" dialogue for player "+this.slot+" that meets conditions");
-        return false;
-    }
-    
-    states = bestMatch.reduce(function(list, caseObject) {
-        return list.concat(caseObject.states);
-    }, []);
-
-    if (states.length > 0) {
-        var chosenState = states[getRandomNumber(0, states.length)];
-		
-		if (chosenState.marker) {
-			var match = chosenState.marker.match(/^(?:(\+|\-)([\w\-]+)|([\w\-]+)\s*\=\s*(\-?\d+))$/);
-			if (match) {
-				if (match[1] === '+') {
-					// increment marker value
-					if(!this.markers[match[2]]) {
-						this.markers[match[2]] = 1;
-					} else {
-						this.markers[match[2]] += 1;
-					}
-					
-				} else if (match[1] === '-') {
-					// decrement marker value
-					if(!this.markers[match[2]]) {
-						this.markers[match[2]] = 0;
-					} else {
-						this.markers[match[2]] -= 1;
-					}
-				} else {
-					// set marker value
-					this.markers[match[3]] = parseInt(match[4], 10);
-=======
         states = bestMatch.reduce(function(list, caseObject) {
             return list.concat(parseDialogue(caseObject, this, opp));
         }.bind(this), []);
@@ -888,7 +741,6 @@
 			        if (!this.markers[name]) {
 			            this.markers[name] = 1;
 			        }
->>>>>>> 9d58212c
 				}
 			} else if (!this.markers[chosenState.marker]) {
 				this.markers[chosenState.marker] = 1;
