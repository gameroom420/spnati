/********************************************************************************
 This file contains the variables and functions that from the behaviours of the
 AI opponents. All the parsing of their files, as well as the structures to store
 that information are stored in this file.
 ********************************************************************************/

/**********************************************************************
 *****                    All Dialogue Triggers                   *****
 **********************************************************************/

var SELECTED = "selected";
var OPPONENT_SELECTED = "opponent_selected";
var GAME_START = "game_start";

var SWAP_CARDS = "swap_cards";
var ANY_HAND = "hand";
var BAD_HAND = "bad_hand";
var OKAY_HAND = "okay_hand";
var GOOD_HAND = "good_hand";

var PLAYER_MUST_STRIP = "must_strip";
var PLAYER_MUST_STRIP_WINNING = "must_strip_winning";
var PLAYER_MUST_STRIP_NORMAL = "must_strip_normal";
var PLAYER_MUST_STRIP_LOSING = "must_strip_losing";
var PLAYER_STRIPPING = "stripping";
var PLAYER_STRIPPED = "stripped";

var PLAYER_MUST_MASTURBATE = "must_masturbate";
var PLAYER_MUST_MASTURBATE_FIRST = "must_masturbate_first";
var PLAYER_START_MASTURBATING = "start_masturbating";
var PLAYER_MASTURBATING = "masturbating";
var PLAYER_HEAVY_MASTURBATING = "heavy_masturbating";
var PLAYER_FINISHING_MASTURBATING = "finishing_masturbating";
var PLAYER_FINISHED_MASTURBATING = "finished_masturbating";
var PLAYER_AFTER_MASTURBATING = "after_masturbating";

var OPPONENT_LOST = "opponent_lost";
var OPPONENT_STRIPPING = "opponent_stripping";
var OPPONENT_STRIPPED = "opponent_stripped";

var OPPONENT_CHEST_WILL_BE_VISIBLE = "opponent_chest_will_be_visible";
var OPPONENT_CROTCH_WILL_BE_VISIBLE = "opponent_crotch_will_be_visible";
var OPPONENT_CHEST_IS_VISIBLE = "opponent_chest_is_visible";
var OPPONENT_CROTCH_IS_VISIBLE = "opponent_crotch_is_visible";
var OPPONENT_START_MASTURBATING = "opponent_start_masturbating";
var OPPONENT_MASTURBATING = "opponent_masturbating";
var OPPONENT_HEAVY_MASTURBATING = "opponent_heavy_masturbating";
var OPPONENT_FINISHED_MASTURBATING = "opponent_finished_masturbating";

var PLAYERS_TIED = "tie";

var MALE_HUMAN_MUST_STRIP = "male_human_must_strip";
var MALE_MUST_STRIP = "male_must_strip";

var MALE_REMOVING_ACCESSORY = "male_removing_accessory";
var MALE_REMOVING_MINOR = "male_removing_minor";
var MALE_REMOVING_MAJOR = "male_removing_major";
var MALE_CHEST_WILL_BE_VISIBLE = "male_chest_will_be_visible";
var MALE_CROTCH_WILL_BE_VISIBLE = "male_crotch_will_be_visible";

var MALE_REMOVED_ACCESSORY = "male_removed_accessory";
var MALE_REMOVED_MINOR = "male_removed_minor";
var MALE_REMOVED_MAJOR = "male_removed_major";
var MALE_CHEST_IS_VISIBLE = "male_chest_is_visible";
var MALE_SMALL_CROTCH_IS_VISIBLE = "male_small_crotch_is_visible";
var MALE_MEDIUM_CROTCH_IS_VISIBLE = "male_medium_crotch_is_visible";
var MALE_LARGE_CROTCH_IS_VISIBLE = "male_large_crotch_is_visible";
var MALE_CROTCH_IS_VISIBLE = "male_crotch_is_visible";

var MALE_MUST_MASTURBATE = "male_must_masturbate";
var MALE_START_MASTURBATING = "male_start_masturbating";
var MALE_MASTURBATING = "male_masturbating";
var MALE_HEAVY_MASTURBATING = "male_heavy_masturbating";
var MALE_FINISHED_MASTURBATING = "male_finished_masturbating";

var FEMALE_HUMAN_MUST_STRIP = "female_human_must_strip";
var FEMALE_MUST_STRIP = "female_must_strip";

var FEMALE_REMOVING_ACCESSORY = "female_removing_accessory";
var FEMALE_REMOVING_MINOR = "female_removing_minor";
var FEMALE_REMOVING_MAJOR = "female_removing_major";
var FEMALE_CHEST_WILL_BE_VISIBLE = "female_chest_will_be_visible";
var FEMALE_CROTCH_WILL_BE_VISIBLE = "female_crotch_will_be_visible";

var FEMALE_REMOVED_ACCESSORY = "female_removed_accessory";
var FEMALE_REMOVED_MINOR = "female_removed_minor";
var FEMALE_REMOVED_MAJOR = "female_removed_major";
var FEMALE_SMALL_CHEST_IS_VISIBLE = "female_small_chest_is_visible";
var FEMALE_MEDIUM_CHEST_IS_VISIBLE = "female_medium_chest_is_visible";
var FEMALE_LARGE_CHEST_IS_VISIBLE = "female_large_chest_is_visible";
var FEMALE_CHEST_IS_VISIBLE = "female_chest_is_visible";
var FEMALE_CROTCH_IS_VISIBLE = "female_crotch_is_visible";

var FEMALE_MUST_MASTURBATE = "female_must_masturbate";
var FEMALE_START_MASTURBATING = "female_start_masturbating";
var FEMALE_MASTURBATING = "female_masturbating";
var FEMALE_HEAVY_MASTURBATING = "female_heavy_masturbating";
var FEMALE_FINISHED_MASTURBATING = "female_finished_masturbating";

var GAME_OVER_VICTORY = "game_over_victory";
var GAME_OVER_DEFEAT = "game_over_defeat";

var GLOBAL_CASE = "global";

/* Tag alias list, mapping aliases to canonical tag names. */
var TAG_ALIASES = {
    // Add new aliases as follows:
    // 'alias_name': 'tag_name',
};

/* Tag implications list, mapping tags to lists of implied tags. */
var TAG_IMPLICATIONS = {
    // Add tag implications as follows:
    'huge_breasts': ['large_breasts'],
    'muscular': ['athletic'],
    'very_long_hair': ['long_hair'],
    'blue_hair': ['exotic_hair'],
    'green_hair': ['exotic_hair'],
    'pink_hair': ['exotic_hair'],
    'purple_hair': ['exotic_hair'],
    'hairy': ['pubic_hair'],
    'trimmed': ['pubic_hair'],
};


function fixupTagFormatting(tag) {
    return tag.replace(/\s/g, '').toLowerCase();
}

function getRelevantStagesForTrigger(tag, layers) {
    switch (tag) {
    case SELECTED:
    case GAME_START:
        return { min: 0, max: 0 };
    case SWAP_CARDS:
    case GOOD_HAND:
    case OKAY_HAND:
    case BAD_HAND:
    case ANY_HAND:
    case GAME_OVER_VICTORY:
        return { min: 0, max: layers };
    case PLAYER_MUST_STRIP_WINNING:
    case PLAYER_MUST_STRIP_NORMAL:
    case PLAYER_MUST_STRIP_LOSING:
    case PLAYER_MUST_STRIP:
    case PLAYER_STRIPPING:
        return { min: 0, max: layers - 1 };
    case PLAYER_STRIPPED:
        return { min: 1, max: layers };
    case PLAYER_MUST_MASTURBATE_FIRST:
    case PLAYER_MUST_MASTURBATE:
    case PLAYER_START_MASTURBATING:
        return { min: layers, max: layers };
    case PLAYER_MASTURBATING:
    case PLAYER_HEAVY_MASTURBATING:
    case PLAYER_FINISHING_MASTURBATING:
        return { min: layers + 1, max: layers + 1 };
    case PLAYER_FINISHED_MASTURBATING:
    case PLAYER_AFTER_MASTURBATING:
    case GAME_OVER_DEFEAT:
        return { min: layers + 2, max: layers + 2 };
    default:
        return { min: 0, max: layers + 2 };
    }
}

/**********************************************************************
 * Convert a tag to its 'canonical' form:
 * - Remove all whitespace characters
 * - Lowercase the string
 * - Handle all alias conversions
 **********************************************************************/
function canonicalizeTag(tag) {
    if (!tag) return undefined;
    
    tag = fixupTagFormatting(tag);
    while (TAG_ALIASES.hasOwnProperty(tag)) {
        tag = TAG_ALIASES[tag];
    }
    
    return tag;
}

/* Ensure that the alias and implications mappings are themselves canonical.
 * This could also be done in-place, but it feels cleaner and better to 
 * ensure that TAG_ALIASES and TAG_IMPLICATIONS *only* have canonical-form tags.
 */
let fixedAliases = {};
for (alias in TAG_ALIASES) {
    fixedAliases[fixupTagFormatting(alias)] = fixupTagFormatting(TAG_ALIASES[alias]);
}
TAG_ALIASES = fixedAliases;

let fixedImplies = {};
for (child_tag in TAG_IMPLICATIONS) {    
    let implied = TAG_IMPLICATIONS[child_tag].map(canonicalizeTag);
    let canonical_child = canonicalizeTag(child_tag);
    
    // If multiple entries in TAG_IMPLICATIONS alias to the same tag,
    // merge their lists of implications.
    if (fixedImplies.hasOwnProperty(canonical_child)) {
        implied.forEach(function (t) {
            if (fixedImplies[canonical_child].indexOf(t) < 0)
                fixedImplies[canonical_child].push(t);
        });
    } else {
        fixedImplies[canonical_child] = implied;
    }
}
TAG_IMPLICATIONS = fixedImplies;

/**********************************************************************
 * Convert a tags list to canonical form:
 * - Canonicalize each input tag
 * - Resolve tag implications
 * This function also filters out duplicated tags.
 **********************************************************************/
function expandTagsList(input_tags) {
    let tmp = input_tags.map(canonicalizeTag);
    let output_tags = [];
    
    while (tmp.length > 0) {
        let tag = tmp.shift();
        
        // Ensure exactly one instance of each tag remains within the output array.
        if (output_tags.indexOf(tag) >= 0) continue;
        output_tags.push(tag);
        
        // If this tag implies other tags, queue those for processing as well.
        if (TAG_IMPLICATIONS.hasOwnProperty(tag)) {
            Array.prototype.push.apply(tmp, TAG_IMPLICATIONS[tag]);
        }
    }
    
    return output_tags;
}

/**********************************************************************
 *****                  State Object Specification                *****
 **********************************************************************/

function State($xml_or_state, parentCase) {
    if ($xml_or_state instanceof State) {
        /* Shallow-copy the state: */
        for (var prop in $xml_or_state) {
            if (!$xml_or_state.hasOwnProperty(prop)) continue;
            this[prop] = $xml_or_state[prop];
        }

        return;
    }

    var $xml = $xml_or_state;

    this.parentCase = parentCase;
    this.id = $xml.attr('dev-id') || null;
    this.image = $xml.attr('img');
    this.direction = $xml.attr('direction') || 'down';
    this.location = $xml.attr('location') || '';
    this.rawDialogue = $xml.html();
    this.weight = Number($xml.attr('weight')) || 1;
    if (this.weight < 0) this.weight = 0;
    
    if (this.location && Number(this.location) == this.location) {
        // It seems that location was specified as a number without "%"
        this.location = this.location + "%";
    }
    
    this.setIntelligence = $xml.attr('set-intelligence');
    this.setSize = $xml.attr('set-size');
    this.setGender = $xml.attr('set-gender');
    this.setLabel = $xml.attr('set-label');
    this.oneShotId = $xml.attr('oneShotId');
    
    var collectibleId = $xml.attr('collectible') || undefined;
    var collectibleOp = $xml.attr('collectible-value') || undefined;
    var persistMarker = $xml.attr('persist-marker') === 'true';
    var markerOp = $xml.attr('marker');

    if (collectibleId) {
        this.collectible = {id: collectibleId, op: 'unlock', val: null};
        
        if (collectibleOp) {
            if (collectibleOp.startsWith('+')) {
                this.collectible.op = 'inc';
                this.collectible.val = parseInt(collectibleOp.substring(1), 10);
            } else if (collectibleOp.startsWith('-')) {
                this.collectible.op = 'dec';
                this.collectible.val = parseInt(collectibleOp.substring(1), 10);
            } else {
                this.collectible.op = 'set';
                this.collectible.val = parseInt(collectibleOp, 10);
            }
            
            if (!this.collectible.val || this.collectible.val <= 0) {
                this.collectible.op = 'unlock';
                this.collectible.val = null;
            }
        }
    }
    
    if (markerOp) {
        var match = markerOp.match(/^(?:(\+|-)([\w-]+)(\*?)|([\w-]+)(\*?)\s*=\s*(.*?)\s*)$/);
        var name;
        
        this.marker = {name: null, perTarget: false, persistent: persistMarker, op: null, val: null};
        
        if (match) {
            this.marker.perTarget = !!(match[3] || match[5]);
            
            if (match[1] === '+') {
                // increment marker value
                this.marker.op = '+';
                this.marker.name = match[2];
            } else if (match[1] === '-') {
                // decrement marker value
                this.marker.op = '-';
                this.marker.name = match[2];
            } else {
                // set marker value
                this.marker.op = '=';
                this.marker.name = match[4];
                this.marker.val = match[6];
            }
        } else {
            this.marker.op = '=';
            this.marker.name = markerOp;
            this.marker.perTarget = (markerOp.substring(markerOp.length - 1, markerOp.length) === "*");
            this.marker.val = 1;
        }
    }
}

State.prototype.evaluateMarker = function (self, opp) {
    if (!this.marker) return;
    
    var name = this.marker.name;
    if (this.marker.perTarget && opp) {
        name = getTargetMarker(name, opp);
    }
    if (this.marker.op === '+') {
        if (this.marker.persistent) {
            var curVal = parseInt(save.getPersistentMarker(self, name), 10) || 0;
        } else {
            var curVal = parseInt(self.markers[name], 10) || 0;
        }
        
        return !curVal ? 1 : curVal + 1;
    } else if (this.marker.op === '-') {
        if (this.marker.persistent) {
            var curVal = parseInt(save.getPersistentMarker(self, name), 10) || 0;
        } else {
            var curVal = parseInt(self.markers[name], 10) || 0;
        }
        
        return !curVal ? 0 : curVal - 1;
    } else if (this.marker.op === '=') {
        if (typeof(this.marker.val) === 'number') return this.marker.val;
        
        var val = expandDialogue(this.marker.val, self, opp, this.parentCase && this.parentCase.variableBindings);
        
        if (!isNaN(parseInt(val, 10))) {
            return parseInt(val, 10);
        } else {
            return val;
        }
    }
}

State.prototype.applyMarker = function (self, opp) {
    if (!this.marker) return;
    
    var name = this.marker.name;
    if (this.marker.perTarget && opp) {
        name = getTargetMarker(name, opp);
    }
    
    var newVal = this.evaluateMarker(self, opp);
    if (this.marker.persistent) {
        save.setPersistentMarker(self, name, newVal);
    } else {
        self.markers[name] = newVal;
    }
}

State.prototype.expandDialogue = function(self, target) {
    this.dialogue = expandDialogue(this.rawDialogue, self, target, this.parentCase && this.parentCase.variableBindings);
}

State.prototype.applyCollectible = function (player) {
    if (COLLECTIBLES_ENABLED && this.collectible && player.collectibles) {        
        player.collectibles.some(function (collectible) {
            if (collectible.id === this.collectible.id) {
                console.log(
                    "Performing collectible op: "+
                    this.collectible.op.toUpperCase()+
                    " on ID: "+
                    this.collectible.id
                );
                
                switch(this.collectible.op) {
                default:
                case 'unlock':
                    collectible.unlock();
                    break;
                case 'inc':
                    collectible.incrementCounter(this.collectible.val);
                    break;
                case 'dec':
                    collectible.incrementCounter(-this.collectible.val);
                    break;
                case 'set':
                    collectible.setCounter(this.collectible.val);
                    break;
                }
                
                if (collectible.isUnlocked() && !COLLECTIBLES_UNLOCKED) {
                    player.pendingCollectiblePopup = collectible;
                }
                
                return true;
            }
        }.bind(this));
    }
}

State.prototype.applyOneShot = function (player) {
    if (this.oneShotId) {
        player.oneShotStates[this.oneShotId] = true;
    }
}

function getTargetMarker(marker, target) {
    if (!target) { return marker; }
    return "__" + target.id + "_" + marker;
}

function findVariablePlayer(variable, self, target, bindings) {
    var player;
    if (!variable) return null;
    if (variable == 'self') return self;
    if (variable == 'target') return target;
    if (bindings && variable in bindings) return bindings[variable];
    if (players.some(function (p) {
        if (p.id.replace(/\W/g, '').toLowerCase() === variable) {
            player = p;
            return true;
        }
    })) {
        return player;
    }
    return null;
}

/************************************************************
 * Applies any personal nicknames to target player.
 * First looks for a per-character marker called "nickname".
 * Second, picks a random nickname from the list of nicknames
 * for the character from the <nicknames> section after 
 * variable expansion (with self set to null in order to 
 * avoid infinite recursion).
 ************************************************************/
function expandNicknames (self, target) {
    if (self) {
        var nickmarker = self.markers[getTargetMarker('nickname', target)];
        if (nickmarker) return nickmarker;
        if (target.id in self.nicknames || '*' in self.nicknames) {
            var nickList = self.nicknames[target.id] || self.nicknames['*'];
            return expandDialogue(nickList[getRandomNumber(0, nickList.length)], null, target);
        }
    }
    return target.label;
}

/************************************************************
 * Expands ~target.*~ and ~[player].*~ variables.
 ************************************************************/
function expandPlayerVariable(split_fn, args, player, self, target, bindings) {
    if (split_fn.length > 0) var fn = split_fn[0].toLowerCase();
    
    switch (fn) {
    case 'position':
        if (player.slot === self.slot) return 'self';
        return (player.slot < self.slot) ? 'left' : 'right';
    case 'slot':
        return player.slot;
    case 'collectible':
        var collectibleID = split_fn[1];
        if (collectibleID) {
            var collectibles = player.collectibles.filter(function (c) { return c.id === collectibleID; });
            var targetCollectible = collectibles[0];
            
            if (split_fn[2] && split_fn[2] === 'counter') {
                if (targetCollectible) return targetCollectible.getCounter();
                return 0;
            } else {
                if (targetCollectible) return targetCollectible.isUnlocked();
                return false;
            }
        } else {
            return "collectible"; // no collectible ID supplied
        }
    case 'marker':
    case 'persistent':
        var markerName = split_fn[1];
        if (markerName) {
            var marker;
            if (player) {
                var targetedName = getTargetMarker(markerName, player);
                if (fn === 'persistent') {
                    marker = save.getPersistentMarker(player, targetedName);
                } else {
                    marker = player.markers[targetedName];
                }
            }
            if (!marker) {
                if (fn === 'persistent') {
                    marker = save.getPersistentMarker(player, markerName);
                } else {
                    marker = player.markers[markerName];
                }
            }
            return marker || "";
        } else {
            return fn; //didn't supply a marker name
        }
    case 'tag':
        return player.hasTag(split_fn[1]) ? 'true' : 'false';
    case 'costume':
        if (!player.alt_costume) return 'default';
        return player.alt_costume.id;
    case 'size':
        return player.size;
    case 'gender':
        return player.gender;
    case 'place':
        if (player.out) return players.countTrue() + 1 - player.outOrder;
        return 1 + players.countTrue(function(p) { return p.countLayers() > player.countLayers(); });
    case 'revplace':
        if (player.out) return player.outOrder;
        return 1 + players.countTrue(function(p) { return p.out || p.countLayers() < player.countLayers(); });
    case 'biggestlead':
        return player.biggestLead;
    case 'lead':
        return player.countLayers() - players.reduce(function(max, p) {
            if (p != player) {
                return Math.max(max, p.countLayers());
            } else return max;
        }, 0);
    case 'trail':
        return players.reduce(function(min, p) {
            if (p != player && !p.out) {
                return Math.min(min, p.countLayers());
            } else return min;
        }, 10) - player.countLayers();
    case 'diff':
        var other = (!args ? self : findVariablePlayer(args, self, target, bindings));
        if (other) {
            return player.countLayers() - other.countLayers();
        }
        return undefined;
    case 'stage':
        return player.stage;
    case 'hand':
        if (split_fn[1] == 'score') {
            return player.hand.score();
        } else if (split_fn[1] == 'noart' || split_fn[1] === undefined) {
            return player.hand.describe(split_fn[1] == undefined);
        }
    default:
        return expandNicknames(self, player);
    }
}

/************************************************************
 * Expands variables etc. in a line of dialogue.
 ************************************************************/
function expandDialogue (dialogue, self, target, bindings) {
    function substitute(match, variable, fn, args) {
        // If substitution fails, return match unchanged.
        var substitution = match;
        var fn_parts = [];
        
        if (fn) {
            fn_parts = fn.split('.');
            fn = fn_parts[0].toLowerCase();
        }
        
        try {
            switch (variable.toLowerCase()) {
            case 'player':
                substitution = expandNicknames(self, humanPlayer);
                break;
            case 'name':
                substitution = expandNicknames(self, target);
                break;
            case 'clothing':
                var clothing = (target||self).removedClothing;
                if (fn == 'ifplural' && args) {
                    substitution = expandDialogue(args.split('|')[clothing.plural ? 0 : 1], self, target, bindings);
                } else if (fn === 'plural') {
                    substitution = clothing.plural ? 'plural' : 'single';
                } else if ((fn == 'type' || fn == 'position') && args === undefined) {
                    substitution = clothing[fn];
                } else if (fn === undefined) {
                    substitution = clothing.name;
                }
                break;
            case 'cards': /* determine how many cards are being swapped */
                var n = self.hand.tradeIns.countTrue();
                if (fn == 'ifplural') {
                    substitution = expandDialogue(args.split('|')[n == 1 ? 1 : 0], self, target, bindings);
                } else if (fn == 'text' && args === undefined) {
                    substitution = [ 'zero', 'one', 'two', 'three', 'four', 'five' ][n];
                } else if (fn === undefined) {
                    substitution = String(n);
                }
                break;
            case 'collectible':
                fn = fn_parts[0];
                if (fn) {
                    var collectibles = self.collectibles.filter(function (c) { return c.id === fn; });
                    var targetCollectible = collectibles[0];
                    
                    if (fn_parts[1] && fn_parts[1] === 'counter') {
                        if (targetCollectible) {
                            substitution = targetCollectible.getCounter();
                        } else {
                            substitution = 0;
                        }
                    } else {
                        if (targetCollectible) {
                            substitution = targetCollectible.isUnlocked();
                        } else {
                            substitution = false;
                        }
                    }
                } else {
                    console.error("No collectible ID specified");
                }
                break;
            case 'marker':
            case 'persistent':
                fn = fn_parts[0];  // make sure to keep the original string case intact 
                if (fn) {
                    var marker;
                    
                    if (target) {
                        var targetedName = getTargetMarker(fn, target);
                        if (variable.toLowerCase() === 'persistent') {
                            marker = save.getPersistentMarker(self, targetedName);
                        } else {
                            marker = self.markers[targetedName];
                        }
                    }
                    
                    if (!marker) {
                        if (variable.toLowerCase() === 'persistent') {
                            marker = save.getPersistentMarker(self, fn);
                        } else {
                            marker = self.markers[fn];
                        }
                    }
                    
                    substitution = marker || "";
                } else {
                    console.error("No marker name specified");
                }
                break;
            case 'background':
                if (fn == undefined) {
                    substitution = activeBackground.id;
                } else if (fn === 'tag') {
                    var bg_tag = fixupTagFormatting(fn_parts[1]);
                    substitution = !!activeBackground.tags && (activeBackground.tags.indexOf(bg_tag) >= 0);
                } else if (fn == 'time' && !('time' in activeBackground.metadata) && args === undefined) {
                    substitution = localDayOrNight;
                } else if (args === undefined) {
                    substitution = activeBackground.metadata[fn] || '';
                }
                break;
            case 'weekday':
                substitution = ['Sunday', 'Monday', 'Tuesday', 'Wednesday', 'Thursday', 'Friday', 'Saturday'][new Date().getDay()];
                break;
            case 'target':
            case 'self':
            default:
                var variablePlayer = findVariablePlayer(variable.toLowerCase(), self, target, bindings);
                if (variablePlayer) {
                    substitution = expandPlayerVariable(fn_parts, args, variablePlayer, self, target, bindings);
                } else {
                    console.error("Unknown variable:", variable);
                }
                break;
            }
            if (variable[0] == variable[0].toUpperCase()) {
                substitution = substitution.initCap();
            }
        } catch (ex) {
            //throw ex;
            console.error("Invalid substitution caused exception:", ex);
        }
        return substitution;
    }
    // variable or
    // variable.attribute or
    // variable.function(arguments)
    return dialogue.replace(/~(\w+)(?:\.(.+?)(?:\(([^)]*)\))?)?~/g, substitute);
}

function escapeRegExp(string) {
    return string.replace(/[\[\].*+?^${}()|\\]/g, '\\$&'); // $& means the whole matched string
}
var fixupDialogueSubstitutions = { // Order matters
    '...': '\u2026', // ellipsis
    '---': '\u2015', // em dash
    '--':  '\u2014', // en dash
    '``':  '\u201c', // left double quotation mark
    '`':   '\u2018', // left single quotation mark
    "''":  '\u201d', // right double quotation mark
    "'":   '\u2019', // right single quotation mark
    '&lt;i&gt;': '<i>',
    '&lt;br&gt;': '<br>',
    '&lt;hr&gt;': '<hr>',
    '&lt;/i&gt;': '</i>',
    '&lt;/br&gt;': '</br>',
    '&lt;/hr&gt;': '</hr>'
};
var fixupDialogueRE = new RegExp(Object.keys(fixupDialogueSubstitutions).map(escapeRegExp).join('|'), 'gi');

function fixupDialogue (str) {
    if (str === undefined || str === null) return null;

    return str.split(/(<script>.*?<\/script>|<[^>]+>)/i).map(function(part, idx) {
        // Odd parts will be script tags with content, or other tags;
        // leave them alone and do substitutions on the rest
        return (idx % 2) ? part :
            part.replace(/"([^"]*)"/g, "\u201c$1\u201d")
            .replace(fixupDialogueRE, function(match) {
                return fixupDialogueSubstitutions[match.toLowerCase()]
            });
    }).join('');
}

var styleSpecifierRE = /({(?:[a-zA-Z0-9\-\_!]+\s*)+})/gi;
function parseStyleSpecifiers (str) {
    var rawFragments = str.split(styleSpecifierRE);
    var styledComponents = [];
    var curClasses = '';
    
    rawFragments.forEach(function (frag) {
        if (frag.length === 0) return;
        
        if (frag[0] === '{') {
            var classes = frag.slice(1, -1).trim();
            
            curClasses = (classes === '!reset') ? '' : classes;
        } else {
            styledComponents.push({'text': frag, 'classes': curClasses});
        }
    });
    
    return styledComponents;
}

/* Strip all formatting instructions (HTML tags and style specifiers) from a
 * string, and lowercase the entire string.
 * 
 * Used for *sayingText conditions.
 */
function normalizeConditionText (str) {
    return str.toLowerCase().split(/(<script>.*?<\/script>|<[^>]+>)/i)
            .map(function (part, idx) {
                if (part.length === 0 || part[0] === '<') return '';

                return part.replace(/&lt;.+?&gt;/gi, '').replace(styleSpecifierRE, '');
            }).join('');
}

/************************************************************
 * Given a string containing a number or two numbers 
 * separated by a dash, returns an array with the same number 
 * twice, or the first and second number as the case may be
 ************************************************************/
function parseInterval (str) {
    if (!str) return undefined;
    var pieces = str.split("-");
    if (pieces.length > 2) return null;
    var min = pieces[0].trim() == "" ? null : parseInt(pieces[0], 10);
    if (isNaN(min)) return null;
    var max = pieces.length == 1 ? min
    : pieces[1].trim() == "" ? null : parseInt(pieces[1], 10);
    if (isNaN(max)) return null;
    return { min : min, max : max };
}

function inInterval (value, interval) {
    return interval
        && (interval.min === null || interval.min <= value)
        && (interval.max === null || value <= interval.max);
}

/************************************************************
 * Special function to check stage conditions, which can contain a
 * space-separated list of intervals.
 ************************************************************/
function checkStage(curStage, stageStr) {
    return stageStr === undefined
        || stageStr.split(/\s+/).some(function(s) {
        return inInterval(curStage, parseInterval(s));
    });
}

function evalOperator (val, op, cmpVal) {
    switch (op) {
    case '>': return val > cmpVal;
    case '>=': return val >= cmpVal;
    case '<': return val < cmpVal;
    case '<=': return val <= cmpVal;
    case '!=': return val != cmpVal;
    case '!!': return !!val;
    default:
    case '=':
    case '==':
        return val == cmpVal;
    }
}

/************************************************************
 * Check to see if a given marker predicate string is fulfilled
 * w.r.t. a given character.  If currentOnly = true, then the
 * predicate will be tested against the current state marker
 * only. This is used for volatile conditions.  If committedOnly =
 * true, then the predicate will be tested against the committed
 * markers only. If neither is true, the committed state combined with
 * the current state marker.
 ************************************************************/
function checkMarker(predicate, self, target, currentOnly, committedOnly) {
    var match = predicate.match(/^([\w\-]+)(\*?)(\s*((?:\>|\<|\=|\!)\=?)\s*(.+))?\s*$/);
    
    var name;
    var perTarget;
    var val;
    var cmpVal;
    var op;
    
    /* Get comparison values if we can, otherwise default to 'normal' behaviour. */
    if (!match) {
        name = predicate;
        perTarget = false;
        op = '!!';
    } else {
        name = match[1];
    	perTarget = match[2];
        
        if (match[3]) {
            op = match[4];
            if (!isNaN(parseInt(match[5], 10))) {
                cmpVal = parseInt(match[5], 10);
            } else {
                cmpVal = expandDialogue(match[5], self, target);
            }
        } else {
            op = '!!';
        }
    }
    
    if (!committedOnly
        && !self.updatePending
        && self.chosenState
        && self.chosenState.marker
        && self.chosenState.marker.name === name
        && ((perTarget && target) || !self.chosenState.marker.perTarget)) {
        return evalOperator(self.chosenState.evaluateMarker(self, target), op, cmpVal);
    }
    if (currentOnly) return false;
    if (perTarget && target) {
        val = self.markers[getTargetMarker(name, target)];
    }
    if (!val) {
        val = self.markers[name];
    }
    if (!val) {
        val = 0;
    }
    return evalOperator(val, op, cmpVal);
}

function Condition($xml) {
    this.count  = parseInterval($xml.attr('count') || "1-");
    this.role   = $xml.attr('role');
    this.variable = $xml.attr('var');
    this.id     = $xml.attr('character');
    this.tag    = $xml.attr('filter');
    this.stage  = parseInterval($xml.attr('stage'));
    this.layers = parseInterval($xml.attr('layers'));
    this.startingLayers = parseInterval($xml.attr('startingLayers'));
    this.gender         = $xml.attr('gender');
    this.status         = $xml.attr('status');
    this.timeInStage    = parseInterval($xml.attr('timeInStage'));
    this.hand           = $xml.attr('hasHand');
    this.consecutiveLosses = parseInterval($xml.attr('consecutiveLosses'));
    this.saidMarker     = $xml.attr('saidMarker');
    this.sayingMarker   = $xml.attr('sayingMarker');
    this.notSaidMarker  = $xml.attr('notSaidMarker');
    this.saying         = $xml.attr('saying');
    this.priority = 0;

    if (this.role == "target") {
        this.priority += (this.id ? 300 : 0) + (this.tag ? 150 : 0)
            + (this.stage ? 80 : 0) + (this.status ? 70 : 0)
            + (this.layers ? 40 : 0) + (this.startingLayers ? 40 : 0)
            + (this.consecutiveLosses ? 60 : 0) + (this.timeInStage ? 25 : 0)
            + (this.hand ? 30 : 0) + (this.gender ? 5 : 0)
    } else {
        this.priority += (this.id ? 100 : 0) + (this.tag ? 10 : 0)
            + (this.stage ? 40 : 0) + (this.status ? 5 : 0)
            + (this.layers ? 20 : 0) + (this.startingLayers ? 20 : 0)
            + (this.consecutiveLosses ? 30 : 0) + (this.timeInStage ? 15 : 0)
            + (this.hand ? 15 : 0) + (this.gender ? 5 : 0)
    }
    this.priority += (this.saidMarker ? 1 : 0) + (this.notSaidMarker ? 1 : 0)
        + (this.sayingMarker ? 1 : 0) + (this.saying ? 1 : 0);
}

/**********************************************************************
 *****                  Case Object Specification                 *****
 **********************************************************************/

function Case($xml) {
    this.stage =                    $xml.attr('stage');
    this.tag =                      $xml.attr('tag');
    this.target =                   $xml.attr("target");
    this.filter =                   $xml.attr("filter");
    this.targetStage =              parseInterval($xml.attr("targetStage"));
    this.targetLayers =             parseInterval($xml.attr("targetLayers"));
    this.targetStartingLayers =     parseInterval($xml.attr("targetStartingLayers"));
    this.targetStatus =             $xml.attr("targetStatus");
    this.targetTimeInStage =        parseInterval($xml.attr("targetTimeInStage"));
    this.targetSaidMarker =         $xml.attr("targetSaidMarker");
    this.targetNotSaidMarker =      $xml.attr("targetNotSaidMarker");
    this.targetSayingMarker =       $xml.attr("targetSayingMarker");
    this.targetSaying =             $xml.attr("targetSaying");
    this.oppHand =                  $xml.attr("oppHand");
    this.hasHand =                  $xml.attr("hasHand");
    this.alsoPlaying =              $xml.attr("alsoPlaying");
    this.alsoPlayingStage =         parseInterval($xml.attr("alsoPlayingStage"));
    this.alsoPlayingHand =          $xml.attr("alsoPlayingHand");
    this.alsoPlayingTimeInStage =   parseInterval($xml.attr("alsoPlayingTimeInStage"));
    this.alsoPlayingSaidMarker =    $xml.attr("alsoPlayingSaidMarker");
    this.alsoPlayingNotSaidMarker = $xml.attr("alsoPlayingNotSaidMarker");
    this.alsoPlayingSayingMarker =  $xml.attr("alsoPlayingSayingMarker");
    this.alsoPlayingSaying =        $xml.attr("alsoPlayingSaying");
    this.totalMales =               parseInterval($xml.attr("totalMales"));
    this.totalFemales =             parseInterval($xml.attr("totalFemales"));
    this.timeInStage =              parseInterval($xml.attr("timeInStage"));
    this.consecutiveLosses =        parseInterval($xml.attr("consecutiveLosses"));
    this.totalAlive =               parseInterval($xml.attr("totalAlive"));
    this.totalExposed =             parseInterval($xml.attr("totalExposed"));
    this.totalNaked =               parseInterval($xml.attr("totalNaked"));
    this.totalMasturbating =        parseInterval($xml.attr("totalMasturbating"));
    this.totalFinished =            parseInterval($xml.attr("totalFinished"));
    this.totalRounds =              parseInterval($xml.attr("totalRounds"));
    this.saidMarker =               $xml.attr("saidMarker");
    this.notSaidMarker =            $xml.attr("notSaidMarker");
    this.customPriority =           parseInt($xml.attr("priority"), 10);
    this.hidden =                   $xml.attr("hidden");
    this.addTags =                  $xml.attr("addCharacterTags");
    this.removeTags =               $xml.attr("removeCharacterTags");
    this.oneShotId =                $xml.attr("oneShotId");
    
    if (this.addTags) {
        this.addTags = this.addTags.split(',').map(canonicalizeTag);
    } else {
        this.addTags = [];
    }

    if (this.removeTags) {
        this.removeTags = this.removeTags.split(',').map(canonicalizeTag);
    } else {
        this.removeTags = [];
    }
    
    this.states = [];
    $xml.find('state').each(function (idx, elem) {
        this.states.push(new State($(elem), this));
    }.bind(this));
    
    this.counters = [];
    $xml.find("condition").each(function (idx, elem) {
        this.counters.push(new Condition($(elem)));
    }.bind(this));
    
    var tests = [];
    $xml.find("test").each(function () {
        tests.push($(this));
    });
    this.tests = tests;
    
    // Calculate case priority ahead of time.
    if (!isNaN(this.customPriority)) {
        this.priority = this.customPriority;
    } else {
    	this.priority = 0;
    	if (this.target)                   this.priority += 300;
    	if (this.filter)                   this.priority += 150;
    	if (this.targetStage)              this.priority += 80;
    	if (this.targetLayers)             this.priority += 40;
    	if (this.targetStartingLayers)     this.priority += 40;
    	if (this.targetStatus)             this.priority += 70;
    	if (this.targetSaidMarker)         this.priority += 1;
    	if (this.targetSayingMarker)       this.priority += 1;
        if (this.targetSaying)             this.priority += 1;
    	if (this.targetNotSaidMarker)      this.priority += 1;
    	if (this.consecutiveLosses)        this.priority += 60;
    	if (this.oppHand)                  this.priority += 30;
    	if (this.targetTimeInStage)        this.priority += 25;
    	if (this.hasHand)                  this.priority += 20;

    	if (this.alsoPlaying)              this.priority += 100;
    	if (this.alsoPlayingStage)         this.priority += 40;
    	if (this.alsoPlayingTimeInStage)   this.priority += 15;
    	if (this.alsoPlayingHand)          this.priority += 5;
    	if (this.alsoPlayingSaidMarker)    this.priority += 1;
    	if (this.alsoPlayingNotSaidMarker) this.priority += 1;
    	if (this.alsoPlayingSayingMarker)  this.priority += 1;
        if (this.alsoPlayingSaying)        this.priority += 1;

    	if (this.totalRounds)              this.priority += 10;
    	if (this.timeInStage)              this.priority += 8;
    	if (this.totalMales)               this.priority += 5;
    	if (this.totalFemales)             this.priority += 5;
    	if (this.saidMarker)               this.priority += 1;
    	if (this.notSaidMarker)            this.priority += 1;

    	if (this.totalAlive)               this.priority += 2 + this.totalAlive.max;
    	if (this.totalExposed)             this.priority += 4 + this.totalExposed.max;
    	if (this.totalNaked)               this.priority += 5 + this.totalNaked.max;
    	if (this.totalMasturbating)        this.priority += 5 + this.totalMasturbating.max;
    	if (this.totalFinished)            this.priority += 5 + this.totalFinished.max;

        this.counters.forEach(function (c) { this.priority += c.priority; });

        // Expression tests (priority = 50 for each)
        this.priority += (tests.length * 50);
    }
}

/* Convert this case's conditions into a plain object, into a format suitable
 * for e.g. JSON serialization.
 */
Case.prototype.serializeConditions = function () {
    var complexProps = ['states', 'tests', 'counters', 'addTags', 'removeTags', 'variableBindings', 'priority'];
    var ser = {};
    
    Object.keys(this).forEach(function (prop) {
        if (complexProps.indexOf(prop) >= 0) return;
        var val = this[prop];
        
        if (val && typeof val === "object" && (val.min !== undefined || val.max !== undefined)) {
            // convert interval objects back into strings
            var min = (val.min !== null) ? val.min : "";
            var max = (val.max !== null) ? val.max : "";
            
            if (min === max) {
                ser[prop] = (min !== "") ? min.toString() : null;
            } else {
                ser[prop] = min+"-"+max;
            }
        } else {
            ser[prop] = val;
        }
    }.bind(this));
    
    ser.tests = this.tests.map(function (test) {
        return {
            'expr': test.attr('expr'),
            'value': test.attr('value'),
            'cmp': test.attr('cmp'),
        };
    });
    
    ser.counters = this.counters.map(function (ctr) {
        return {
            'count': ctr.attr('count'),
            'role': ctr.attr('role'),
            'var': ctr.attr('var'),
            'character': ctr.attr('character'),
            'stage': ctr.attr('stage'),
            'filter': ctr.attr('filter'),
            'gender': ctr.attr('gender'),
            'status': ctr.attr('status'),
        };
    });
    
    return ser;
}

Case.prototype.getAlsoPlaying = function (opp) {
    if (!this.alsoPlaying) return null;
    
    var ap = null;
    
    players.forEach(function (p) {
        if (!ap && p !== opp && p.id === this.alsoPlaying) {
            ap = p;
        }
    }.bind(this));
    
    return ap;
}

Case.prototype.checkConditions = function (self, opp) {
    var volatileDependencies = new Set();
    
    // one-time use
    if (this.oneShotId && self.oneShotCases[this.oneShotId]) {
        return false;
    }

    // all states used up
    if (this.states.every(function (state) { return state.oneShotId && self.oneShotStates[state.oneShotId]; })) {
        return false;
    }

    // stage
    if (this.stage !== undefined) {
        if (!checkStage(self.stage, this.stage)) {
            return false; // failed "stage" requirement
        }
    }
    
    // target
    if (this.target) {
        if (!opp || this.target !== opp.id) {
            return false; // failed "target" requirement
        }
    }
    
    // filter
    if (this.filter) {
        if (!opp || !opp.hasTag(this.filter)) {
            return false; // failed "filter" requirement
        }
    }

    // targetStage
    if (this.targetStage) {
        if (!opp || !inInterval(opp.stage, this.targetStage)) {
            return false; // failed "targetStage" requirement
        }
    }
    
    // targetLayers
    if (this.targetLayers) {
        if (!opp || !inInterval(opp.countLayers(), this.targetLayers)) {
            return false; 
        }
    }
    
    // targetStatus
    if (this.targetStatus) {
        if (!opp || !opp.checkStatus(this.targetStatus)) {
            return false;
        }
    }

    // targetStartingLayers
    if (this.targetStartingLayers) {
        if (!opp || !inInterval(opp.startingLayers, this.targetStartingLayers)) {
            return false;
        }
    }

    // targetSaidMarker
    if (this.targetSaidMarker) {
        if (opp && checkMarker(this.targetSaidMarker, opp, null)) {
            if (!checkMarker(this.targetSaidMarker, opp, null, false, true)) {
                // Only matches pending marker changes; treat as volatile.
                volatileDependencies.add(opp);
            }
        } else {
            return false;
        }
    }
    
    // targetNotSaidMarker
    if (this.targetNotSaidMarker) {
        // Negated marker - false if true
        if (opp && !checkMarker(this.targetNotSaidMarker, opp, null)) {
            if (checkMarker(this.targetNotSaidMarker, opp, null, false, true)) {
                // Only matches pending marker changes; treat as volatile
                volatileDependencies.add(opp);
            }
        } else {
            return false;
        }
    }

    if (this.targetSayingMarker) {
        if (!opp || !checkMarker(this.targetSayingMarker, opp, null, true)) {
            return false;
        }
        volatileDependencies.add(opp);
    }
    if (this.targetSaying) {
        if (!opp || !opp.chosenState || opp.updatePending) return false;
        if (normalizeConditionText(opp.chosenState.rawDialogue).indexOf(normalizeConditionText(this.targetSaying)) < 0) return false;
        volatileDependencies.add(opp);
    }
    

    // consecutiveLosses
    if (this.consecutiveLosses) {
        if (opp) { // if there's a target, look at their losses
            if (!inInterval(opp.consecutiveLosses, this.consecutiveLosses)) {
                return false; // failed "consecutiveLosses" requirement
            }
        }
        else { // else look at your own losses
            if (!inInterval(self.consecutiveLosses, this.consecutiveLosses)) {
                return false;
            }
        }
    }

    // oppHand
    if (this.oppHand) {
        if (!opp || handStrengthToString(opp.hand.strength).toLowerCase() !== this.oppHand.toLowerCase()) {
            return false;
        }
    }

    // targetTimeInStage
    if (this.targetTimeInStage) {
        if (!opp || !inInterval(opp.timeInStage == -1 ? 0 //allow post-strip time to count as 0
                                : opp.timeInStage, this.targetTimeInStage)) {
            return false; // failed "targetTimeInStage" requirement
        }
    }

    // hasHand
    if (this.hasHand) {
        if (handStrengthToString(self.hand.strength).toLowerCase() !== this.hasHand.toLowerCase()) {
            return false;
        }
    }

    // alsoPlaying, alsoPlayingStage, alsoPlayingTimeInStage, alsoPlayingHand (priority = 100, 40, 15, 5)
    if (this.alsoPlaying) {
        var ap = this.getAlsoPlaying(opp);
        
        if (!ap) {
            return false; // failed "alsoPlaying" requirement
        } else {
            if (this.alsoPlayingStage) {
                if (!inInterval(ap.stage, this.alsoPlayingStage)) {
                    return false;		// failed "alsoPlayingStage" requirement
                }
            }
                    
            if (this.alsoPlayingTimeInStage) {
                if (!inInterval(ap.timeInStage, this.alsoPlayingTimeInStage)) {
                    return false;		// failed "alsoPlayingTimeInStage" requirement
                }
            }
                    
            if (this.alsoPlayingHand) {
                if (handStrengthToString(ap.hand.strength).toLowerCase() !== this.alsoPlayingHand.toLowerCase())
                {
                    return false;		// failed "alsoPlayingHand" requirement
                }
            }
                    
            // marker checks have very low priority as they're mainly intended to be used with other target types
            if (this.alsoPlayingSaidMarker) {
                if (checkMarker(this.alsoPlayingSaidMarker, ap, opp)) {
                    if (!checkMarker(this.alsoPlayingSaidMarker, ap, opp, false, true)) {
                        // Matches pending marker changes; treat as volatile
                        volatileDependencies.add(ap);
                    }
                } else {
                    return false;
                }
            }
                    
            if (this.alsoPlayingNotSaidMarker) {
                // Negated marker condition - false if it matches
                if (checkMarker(this.alsoPlayingNotSaidMarker, ap, opp)) {
                    if (!checkMarker(this.alsoPlayingNotSaidMarker, ap, opp, false, true)) {
                        // Matches pending marker changes; treat as volatile
                        volatileDependencies.add(ap);
                    } else {
                        return false;
                    }
                }
            }

            if (this.alsoPlayingSayingMarker) {
                if (!checkMarker(this.alsoPlayingSayingMarker, ap, opp, true)) {
                    return false;
                }
                volatileDependencies.add(ap);
            }
            if (this.alsoPlayingSaying) {
                if (ap.updatePending || !ap.chosenState || normalizeConditionText(ap.chosenState.rawDialogue).indexOf(normalizeConditionText(this.alsoPlayingSaying)) < 0) {
                    return false;
                }
                volatileDependencies.add(ap);
            }
        }
    }

    // totalRounds
    if (this.totalRounds) {
        if (!inInterval(currentRound, this.totalRounds)) {
            return false; // failed "totalRounds" requirement
        }
    }

    // timeInStage
    if (this.timeInStage) {
        if (!inInterval(self.timeInStage == -1 ? 0 //allow post-strip time to count as 0
                       : self.timeInStage, this.timeInStage)) {
                           return false; // failed "timeInStage" requirement
        }
    }

    // totalMales
    if (this.totalMales) {
        var count = players.countTrue(function(p) {
            return p && p.gender === eGender.MALE;
        });
        
        if (!inInterval(count, this.totalMales)) {
            return false; // failed "totalMales" requirement
        }
    }

    // totalFemales
    if (this.totalFemales) {
        var count = players.countTrue(function(p) {
            return p && p.gender === eGender.FEMALE;
        });
        
        if (!inInterval(count, this.totalFemales)) {
            return false; // failed "totalFemales" requirement
        }
    }

    // totalAlive
    if (this.totalAlive) {
        if (!inInterval(getNumPlayersInStage(STATUS_ALIVE), this.totalAlive)) {
            return false; // failed "totalAlive" requirement
        }
    }

    // totalExposed
    if (this.totalExposed) {
        if (!inInterval(getNumPlayersInStage(STATUS_EXPOSED), this.totalExposed)) {
            return false; // failed "totalExposed" requirement
        }
    }

    // totalNaked
    if (this.totalNaked) {
        if (!inInterval(getNumPlayersInStage(STATUS_NAKED), this.totalNaked)) {
            return false; // failed "totalNaked" requirement
        }
    }

    // totalMasturbating
    if (this.totalMasturbating) {
        if (!inInterval(getNumPlayersInStage(STATUS_MASTURBATING), this.totalMasturbating)) {
            return false; // failed "totalMasturbating" requirement
        }
    }

    // totalFinished
    if (this.totalFinished) {
        if (!inInterval(getNumPlayersInStage(STATUS_FINISHED), this.totalFinished)) {
            return false; // failed "totalFinished" requirement
        }
    }

    // self marker checks
    if (this.saidMarker) {
        if (!checkMarker(this.saidMarker, self, opp, false, true)) {
            return false;
        }
    }
    
    if (this.notSaidMarker) {
        if (checkMarker(this.notSaidMarker, self, opp, false, true)) {
            return false;
        }
    }

    var counterMatches = [];
    // filter counter targets
    if (!this.counters.every(function (ctr) {
        var matches = players.filter(function(p) {
            return (ctr.role === undefined
                    || (ctr.role == "target" && p == opp)
                    || (ctr.role == "opp" && p != self)
                    || (ctr.role == "other" && p != self && p != opp))
                && (ctr.id === undefined || p.id == ctr.id)
                && (ctr.stage === undefined || inInterval(p.stage, ctr.stage))
                && (ctr.tag === undefined || p.hasTag(ctr.tag))
                && (ctr.gender === undefined || p.gender == ctr.gender)
                && (ctr.status === undefined || p.checkStatus(ctr.status))
                && (ctr.layers === undefined || inInterval(p.clothing.length, ctr.layers))
                && (ctr.startingLayers === undefined || inInterval(p.startingLayers, ctr.startingLayers))
                && (ctr.timeInStage === undefined || inInterval(p.timeInStage, ctr.timeInStage))
                && (ctr.hand === undefined || (handStrengthToString(p.hand.strength).toLowerCase() == ctr.hand.toLowerCase()))
                && (ctr.consecutiveLosses === undefined || inInterval(p.consecutiveLosses, consecutiveLosses));
        });
        var hasUpperBound = (ctr.count.max !== null && ctr.count.max <= players.countTrue());
        matches = matches.filter(function(p) {
            if (ctr.sayingMarker !== undefined) {
                if (checkMarker(ctr.sayingMarker, p, ctr.role == "other" ? opp : null, true)) {
                    volatileDependencies.add(p);
                } else {
                    /* If there's an upper bound to the count, we have
                     * to depend on the non-matching character lest it
                     * *might* say the marker and invalidate the
                     * condition. */
                    if (hasUpperBound) {
                        volatileDependencies.add(p);
                    }
                    return false;
                }
            }
            if (ctr.saying !== undefined) {
                if (!p.updatePending && p.chosenState && normalizeConditionText(p.chosenState.rawDialogue).indexOf(normalizeConditionText(ctr.saying)) >= 0) {
                    volatileDependencies.add(p);
                } else {
                    if (hasUpperBound) {
                        antiMatches.push(p);
                    }
                    return false;
                }
            }
            if (ctr.saidMarker !== undefined) {
                /* after is the truth value with volatile marker applications, which is what we test. 
                   before is the truth value without volatile marker applications. If the condition is 
                   true only with volatile marker applications, we treat the saidMarker as a sayingMarker. 
                   If the marker was said, but is being unsaid, we have to depend on the character not 
                   changing their state if there's an upper limit to the count. */
                var before = checkMarker(ctr.saidMarker, p, ctr.role == "other" ? opp : null, false, true),
                    after = checkMarker(ctr.saidMarker, p, ctr.role == "other" ? opp : null);
                if (after) {
                    if (!before) {
                        volatileDependencies.add(p);
                    }
                } else {
                    if (before && hasUpperBound) {
                        volatileDependencies.add(p);
                    }
                    return false;
                }
            }
            if (ctr.notSaidMarker !== undefined) {
                var before = !checkMarker(ctr.notSaidMarker, p, ctr.role == "other" ? opp : null, false, true),
                    after = !checkMarker(ctr.notSaidMarker, p, ctr.role == "other" ? opp : null);
                if (after) {
                    if (!before) {
                        volatileDependencies.add(p);
                    }
                } else {
                    if (before && hasUpperBound) {
                        volatileDependencies.add(p);
                    }
                    return false;
                }
            }
            return true;
        });
        if (inInterval(matches.length, ctr.count)) {
            if (matches.length && ctr.variable) {
                counterMatches.push([ ctr.variable, matches ]);
            }
            return true;
        }
        return false;
    })) {
        return false; // failed filter count
    }
    var bindingCombinations = getAllBindingCombinations(counterMatches);
    shuffleArray(bindingCombinations);
    /* In the trivial case with no condition variables, we get a single binding combination of {}.
       And with no tests, this.tests.every() trivially returns true. */
    for (var i = 0; i < bindingCombinations.length; i++) {
        if (this.tests.every(function(test) {
            var expr = expandDialogue(test.attr('expr'), self, opp, bindingCombinations[i]);
            var value = test.attr('value');
            var cmp = test.attr('cmp');

            /* For backwards compatibility, if cmp is unspecified, try
             * parsing value as an interval, and if it's not, fall
             * back to equality. If cmp is @ or !@, fail if value is
             * not an interval. */
            if (!cmp || cmp == '@' || cmp == '!@') {
                var interval = parseInterval(value);
                if (interval || cmp) {
                    return cmp === '!@' ? !inInterval(Number(expr), interval) : inInterval(Number(expr), interval);
                }
            }

            if (!isNaN(Number(expr))) expr = Number(expr);
            if (!isNaN(Number(value))) value = Number(value);

            switch (cmp) {
            case '>':
                return expr > value;
            case '>=':
                return expr >= value;
            case '<':
                return expr < value;
            case '<=':
                return expr <= value;
            case '!=':
                return expr != value;
            default:
                return expr == value;
            }

            return true;
        })) {
            this.variableBindings = bindingCombinations[i];
            this.volatileDependencies = volatileDependencies;
            return true;
        }
    }

    return false;
}

Case.prototype.applyOneShot = function (player) {
    if (this.oneShotId) {
        player.oneShotCases[this.oneShotId] = true;
    }
}

/**********************************************************************
 *****                 Behaviour Parsing Functions                *****
 **********************************************************************/

Opponent.prototype.findBehaviour = function(tags, opp, bestMatchPriority) {
    /* get the AI stage */
    var stageNum = this.stage;

    /* try to find the tags/stage.
	   .get() returns a simple array with the matched
	   elements. .map($) converts the individual elements back to
	   jQuery objects. */
	var cases = [];
    var $stage = this.xml.find('behaviour>stage[id=' + stageNum + ']');
    if ($stage.length) {
        cases = $stage.children('case').filter(function() {
            return tags.indexOf($(this).attr('tag')) >= 0;
        }).get().map($);
    } else {
        cases = this.xml.find('behaviour>trigger').filter(function() {
            return tags.indexOf($(this).attr('id')) >= 0;
        }).children('case').get().map($);
	}

    /* quick check to see if the tag exists */
    if (cases.length <= 0) {
        console.log("Warning: couldn't find " + tags.join() + " dialogue for player " + this.slot + " at stage " + stageNum);
        return false;
    }
    
    /* Find the best match, as well as potential volatile matches. */
    var bestMatch = [];
<<<<<<< HEAD
=======
    var bestMatchPriority = -1000;
    var volatileMatches = [];
>>>>>>> abca4ba3
    
    for (var i = 0; i < cases.length; i++) {
        var curCase = new Case(cases[i]);
        
        if ((curCase.hidden || curCase.priority >= bestMatchPriority) &&
            curCase.checkConditions(this, opp))
        {
            if (curCase.hidden) {
                //if it's hidden, set markers and collectibles but don't actually count as a match
                this.applyHiddenStates(curCase, opp);
                continue;
            }

            if (curCase.priority > bestMatchPriority) {
                bestMatch = [curCase];
                bestMatchPriority = curCase.priority;
            } else {
                bestMatch.push(curCase);
            }
        }
    }
    var states = bestMatch.reduce(function(list, caseObject) {
        return list.concat(caseObject.states);
    }.bind(this), []).filter(function(state) {
        return !state.oneShotId || !this.oneShotStates[state.oneShotId];
    }.bind(this));
    
    var weightSum = states.reduce(function(sum, state) { return sum + state.weight; }, 0);
    if (weightSum > 0) {
        console.log("Current case priority for player "+this.slot+": "+bestMatchPriority);

        var rnd = Math.random() * weightSum;
        for (var i = 0, x = 0; x < rnd; x += states[i++].weight);
        
        return states[i - 1];
    }

    console.log("-------------------------------------");
    return null;
}

/************************************************************
 * Updates the behaviour of the given player based on the 
 * provided tag.
 ************************************************************/
Opponent.prototype.updateBehaviour = function(tags, opp) {
    /* determine if the AI is dialogue locked */
    if (this.out && this.forfeit[1] == CANNOT_SPEAK) {
        /* their is restricted to this only */
        tags = [this.forfeit[0]];
    }

    if (Array.isArray(tags) && Array.isArray(tags[0])) {
        return tags.some(function(t) { return this.updateBehaviour(t, opp) }, this);
    }
    if (!Array.isArray(tags)) {
        tags = [tags];
    }
    tags.push(GLOBAL_CASE);
    this.currentTarget = opp;
    this.currentTags = tags;

    var state = this.findBehaviour(tags, opp, -1);

    if (state) {
        /* Reaction handling state... */
        this.chosenState = state;
        this.currentPriority = state.parentCase.priority;
        this.stateCommitted = false;
        this.lastUpdateTags = tags;
        
        return true;
    }
    return false;
}

/************************************************************
 * Attempt to find a higher-priority volatile match case if
 * one exists.
 * If a higher-priority volatile case is found, its volatile
 * dependencies will be locked, unlocking prior volatile state locks if necessary.
 ************************************************************/
Opponent.prototype.updateVolatileBehaviour = function () {
    if (players.some(function(p) {
        if (p !== players[HUMAN_PLAYER]
            && !p.pendingUpdate && p.chosenState && p.chosenState.parentCase) {
            var dependencies = p.chosenState.parentCase.volatileDependencies;
            return dependencies && dependencies.has(this);
        } else return false;
    })) {
        console.log("Player "+this.slot+" state is locked.");
        return;
    }
    
    console.log("Player "+this.slot+": Current priority "+this.currentPriority);
    
    var newState = this.findBehaviour(this.currentTags, this.currentTarget, this.currentPriority + 1);

    if (newState) {
        console.log("Found new volatile state for player "+this.slot+" with priority "+newState.parentCase.priority);
        /* Assign new best-match case and state. */
        this.chosenState = newState;
        this.currentPriority = newState.parentCase.priority;
        this.stateCommitted = false;
        
        return true;
    } else {
        console.log("Found no volatile matches for player "+this.slot);
        return false;
    }
}

/************************************************************
 * Finalizes a behaviour update,
 * expanding state dialogue and updating player markers. 
 ************************************************************/
Opponent.prototype.commitBehaviourUpdate = function () {
    if (!this.chosenState) return;
    if (this.stateCommitted) return;
    
    this.chosenState.expandDialogue(this, this.currentTarget);
    if (this.chosenState.marker) {
        this.chosenState.applyMarker(this, this.currentTarget);
    }
    
    if (this.chosenState.setLabel) {
        this.label = this.chosenState.setLabel;
        this.labelOverridden = true;
    }
    
    if (this.chosenState.setIntelligence) {
        this.intelligence = this.chosenState.setIntelligence;
    }
    
    if (this.chosenState.setGender) {
        this.gender = this.chosenState.setGender;
    }
    
    if (this.chosenState.setSize) {
        this.size = this.chosenState.setSize;
    }
    
    var parentCase = this.chosenState.parentCase;
    if (parentCase) {
        if (parentCase.removeTags.length > 0 || parentCase.addTags.length > 0) {
            parentCase.removeTags.forEach(this.removeTag.bind(this));
            parentCase.addTags.forEach(this.addTag.bind(this));
            this.updateTags();
        }
        parentCase.applyOneShot(this);
    }
    
    this.chosenState.applyOneShot(this);
    
    if (this.chosenState.collectible) {
        this.chosenState.applyCollectible(this);
    }

    this.stateCommitted = true;
}

/************************************************************
 * Applies markers from all lines in a case
 ************************************************************/
Opponent.prototype.applyHiddenStates = function (chosenCase, opp) {
    var self = this;
    chosenCase.applyOneShot(self);
    chosenCase.states.forEach(function (c) {
        c.applyMarker(self, opp);
        c.applyCollectible(self);
        c.applyOneShot(self);
    });
}

/************************************************************
 * Updates the behaviour of all players except the given player
 * based on the provided tag.
 ************************************************************/
function updateAllBehaviours (target, target_tags, other_tags) {
    for (var i = 2; i < players.length; i++) {
        if (!players[i]) continue;
        /* Indicate that current state will be overwritten and can't
         * be used with *SayingMarker and *Saying checks. */
        players[i].updatePending = true;
    }

    for (var i = 1; i < players.length; i++) {
        if (!players[i] || !players[i].isLoaded()) continue;
        if (target === null || i != target) {
            players[i].updateBehaviour(other_tags, players[target]);
        } else if (i == target && target_tags !== null) {
            players[i].updateBehaviour(target_tags, null);
        }
        players[i].updatePending = false;
    }
    
    updateAllVolatileBehaviours();
    commitAllBehaviourUpdates();
    updateAllGameVisuals();
}

/************************************************************
 * Handles volatile cases for dialogue processing.
 * 'Promotes' players who have available volatile cases to using those cases.
 ************************************************************/
function updateAllVolatileBehaviours () {
    for (var pass = 0; pass < 2; pass++) {
        console.log("Reaction pass "+(pass+1));
        var anyUpdated = false;
        
        players.forEach(function (p) {
            if (p !== humanPlayer && p.isLoaded()) {
                anyUpdated = p.updateVolatileBehaviour() || anyUpdated;
            }
        });
        
        console.log("-------------------------------------");
        
        // If nothing's changed, assume we've reached a stable state.
        if (!anyUpdated) break;
    }
}

/************************************************************
 * Commits all player behaviour updates.
 ************************************************************/
function commitAllBehaviourUpdates () {
    /* Apply setLabel first so that ~name~ is the same for all players */
    players.forEach(function (p) {
        if (p !== humanPlayer && p.chosenState && p.chosenState.setLabel) {
            p.label = p.chosenState.setLabel;
            p.labelOverridden = true;
        }
    });
    
    players.forEach(function (p) {
        if (p !== humanPlayer) {
            p.commitBehaviourUpdate();
        }
    });
}

/*
 * Produces all combinations of variable bindings
 * Input: an array of pairs of variable name and matching player references
 * Return value: an array of objects with each variable name bound to a player reference.
 */
function getAllBindingCombinations (variableMatches) {
    if (variableMatches.length > 0) {
        var ret = [];
        var cur = variableMatches[0];
        var variable = cur[0];
        var matches = cur[1];
        var rest = getAllBindingCombinations(variableMatches.slice(1));

        for (var i = 0; i < matches.length; i++) {
            for (var j = 0; j < rest.length; j++) {
                var bindings = {};
                for (var key in rest[j]) { // copy properties
                    bindings[key] = rest[j][key];
                }
                bindings[variable] = matches[i];
                ret.push(bindings);
            }
        }
        return ret;
    } else return [{}];
}

function shuffleArray (array) {
    for (var i = array.length - 1; i > 0; i--) {
        var j = getRandomNumber(0, i);
        var tmp = array[i];
        array[i] = array[j];
        array[j] = tmp;
    }
}<|MERGE_RESOLUTION|>--- conflicted
+++ resolved
@@ -1574,11 +1574,6 @@
     
     /* Find the best match, as well as potential volatile matches. */
     var bestMatch = [];
-<<<<<<< HEAD
-=======
-    var bestMatchPriority = -1000;
-    var volatileMatches = [];
->>>>>>> abca4ba3
     
     for (var i = 0; i < cases.length; i++) {
         var curCase = new Case(cases[i]);
