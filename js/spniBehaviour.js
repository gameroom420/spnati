/********************************************************************************
 This file contains the variables and functions that from the behaviours of the
 AI opponents. All the parsing of their files, as well as the structures to store
 that information are stored in this file.
 ********************************************************************************/

/**********************************************************************
 *****                  State Object Specification                *****
 **********************************************************************/

/************************************************************
 * Stores information on AI state.
 ************************************************************/
function createNewState (dialogue, image, direction, silent, marker) {
	var newStateObject = {dialogue:dialogue,
                          image:image,
                          direction:direction,
                          silent:silent,
                          marker:marker};

	return newStateObject;
}

/**********************************************************************
 *****                    All Dialogue Triggers                   *****
 **********************************************************************/

var SELECTED = "selected";
var GAME_START = "game_start";

var SWAP_CARDS = "swap_cards";
var BAD_HAND = "bad_hand";
var OKAY_HAND = "okay_hand";
var GOOD_HAND = "good_hand";

var PLAYER_MUST_STRIP_WINNING = "must_strip_winning";
var PLAYER_MUST_STRIP_NORMAL = "must_strip_normal";
var PLAYER_MUST_STRIP_LOSING = "must_strip_losing";
var PLAYER_STRIPPING = "stripping";
var PLAYER_STRIPPED = "stripped";

var PLAYER_MUST_MASTURBATE = "must_masturbate";
var PLAYER_MUST_MASTURBATE_FIRST = "must_masturbate_first";
var PLAYER_START_MASTURBATING = "start_masturbating";
var PLAYER_MASTURBATING = "masturbating";
var PLAYER_HEAVY_MASTURBATING = "heavy_masturbating";
var PLAYER_FINISHING_MASTURBATING = "finishing_masturbating";
var PLAYER_FINISHED_MASTURBATING = "finished_masturbating";

var MALE_HUMAN_MUST_STRIP = "male_human_must_strip";
var MALE_MUST_STRIP = "male_must_strip";

var MALE_REMOVING_ACCESSORY = "male_removing_accessory";
var MALE_REMOVING_MINOR = "male_removing_minor";
var MALE_REMOVING_MAJOR = "male_removing_major";
var MALE_CHEST_WILL_BE_VISIBLE = "male_chest_will_be_visible";
var MALE_CROTCH_WILL_BE_VISIBLE = "male_crotch_will_be_visible";

var MALE_REMOVED_ACCESSORY = "male_removed_accessory";
var MALE_REMOVED_MINOR = "male_removed_minor";
var MALE_REMOVED_MAJOR = "male_removed_major";
var MALE_CHEST_IS_VISIBLE = "male_chest_is_visible";
var MALE_SMALL_CROTCH_IS_VISIBLE = "male_small_crotch_is_visible";
var MALE_MEDIUM_CROTCH_IS_VISIBLE = "male_medium_crotch_is_visible";
var MALE_LARGE_CROTCH_IS_VISIBLE = "male_large_crotch_is_visible";

var MALE_MUST_MASTURBATE = "male_must_masturbate";
var MALE_START_MASTURBATING = "male_start_masturbating";
var MALE_MASTURBATING = "male_masturbating";
var MALE_HEAVY_MASTURBATING = "male_heavy_masturbating";
var MALE_FINISHED_MASTURBATING = "male_finished_masturbating";

var FEMALE_HUMAN_MUST_STRIP = "female_human_must_strip";
var FEMALE_MUST_STRIP = "female_must_strip";

var FEMALE_REMOVING_ACCESSORY = "female_removing_accessory";
var FEMALE_REMOVING_MINOR = "female_removing_minor";
var FEMALE_REMOVING_MAJOR = "female_removing_major";
var FEMALE_CHEST_WILL_BE_VISIBLE = "female_chest_will_be_visible";
var FEMALE_CROTCH_WILL_BE_VISIBLE = "female_crotch_will_be_visible";

var FEMALE_REMOVED_ACCESSORY = "female_removed_accessory";
var FEMALE_REMOVED_MINOR = "female_removed_minor";
var FEMALE_REMOVED_MAJOR = "female_removed_major";
var FEMALE_SMALL_CHEST_IS_VISIBLE = "female_small_chest_is_visible";
var FEMALE_MEDIUM_CHEST_IS_VISIBLE = "female_medium_chest_is_visible";
var FEMALE_LARGE_CHEST_IS_VISIBLE = "female_large_chest_is_visible";
var FEMALE_CROTCH_IS_VISIBLE = "female_crotch_is_visible";

var FEMALE_MUST_MASTURBATE = "female_must_masturbate";
var FEMALE_START_MASTURBATING = "female_start_masturbating";
var FEMALE_MASTURBATING = "female_masturbating";
var FEMALE_HEAVY_MASTURBATING = "female_heavy_masturbating";
var FEMALE_FINISHED_MASTURBATING = "female_finished_masturbating";

var GAME_OVER_VICTORY = "game_over_victory";
var GAME_OVER_DEFEAT = "game_over_defeat";

/**********************************************************************
 *****                 Behaviour Parsing Functions                *****
 **********************************************************************/

/************************************************************
<<<<<<< HEAD
=======
 * Loads and parses the start of the behaviour XML file of the 
 * given opponent id.
 *
 * The callFunction parameter must be a function capable of
 * receiving a new player object and a slot number.
 ************************************************************/
function loadBehaviour (opponent, callFunction, slot) {
	fetchCompressedURL(
		'opponents/' + opponent.id + "/behaviour.xml",
		/* Success callback. */
		function(xml) {            
            var $xml = $(xml);
            
            var first = $xml.find('first').text();
            var last = $xml.find('last').text();
            var labels = $xml.find('label');
            var gender = $xml.find('gender').text().trim().toLowerCase(); //convert everything to lowercase, for comparison to the strings "male" and "female"
            var size = $xml.find('size').text();
            var timer = $xml.find('timer').text();
            var intelligence = $xml.find('intelligence');
            
            var tags = $xml.find('tags');
            var tagsArray = [opponent.id];
            if (typeof tags !== typeof undefined && tags !== false) {
                $(tags).find('tag').each(function () {
                    tagsArray.push($(this).text());
                });
            }
            var targetedLines = {};
            $xml.find('case[target]>state, case[alsoPlaying]>state').each(function() {
                var $case = $(this.parentNode);
                ['target', 'alsoPlaying'].forEach(function(attr) {
                    var id = $case.attr(attr);
                    if (id) {
                        if (!(id in targetedLines)) { targetedLines[id] = { count: 0, seen: {} }; }
                        if (!(this.textContent in targetedLines[id].seen)) {
                            targetedLines[id].seen[this.textContent] = true;
                            targetedLines[id].count++;
                        }
                    }
                }, this);
            });
            var newPlayer = createNewPlayer(opponent.id, first, last, labels, gender, size, intelligence, Number(timer), opponent.scale, tagsArray, $xml);
            newPlayer.targetedLines = targetedLines;
            
			callFunction(newPlayer, slot);
		},
		/* Error callback. */
        function(err) {
            console.log("Failed reading \""+opponent.id+"\" behaviour.xml");
            delete players[slot];
        }
	);
}

/************************************************************
 * Parses and loads the wardrobe section of an opponent's XML
 * file.
 ************************************************************/
function loadOpponentWardrobe (player) {
	/* grab the relevant XML file, assuming its already been loaded */
	var xml = player.xml;
	player.clothing = [];

	/* find and grab the wardrobe tag */
	$wardrobe = xml.find('wardrobe');
	
	/* find and create all of their clothing */
	$wardrobe.find('clothing').each(function () {
		var formalName = $(this).attr('formalName');
		var genericName = $(this).attr('genericName') || $(this).attr('lowercase');
		var type = $(this).attr('type');
		var position = $(this).attr('position');
		var plural = ['true', 'yes'].indexOf($(this).attr('plural')) >= 0;

		var newClothing = createNewClothing(formalName, genericName, type, position, null, plural, 0);

		player.clothing.push(newClothing);
	});
}

/************************************************************
>>>>>>> cb9ade18
 * Parses the dialogue states of a player, given the case object.
 ************************************************************/
function parseDialogue (caseObject, self, target) {
	var states = [];
	caseObject.find('state').each(function () {
		var image = $(this).attr('img');
		var dialogue = $(this).html();
		var direction = $(this).attr('direction');
		var silent = $(this).attr('silent');
		var marker = $(this).attr('marker');
		silent = (silent !== null && typeof silent !== typeof undefined);

		states.push(createNewState(expandDialogue(dialogue, self, target),
								   image, direction, silent, marker));
	});
	return states;
}

/************************************************************
 * Expands variables etc. in a line of dialogue.
 ************************************************************/
function expandDialogue (dialogue, self, target) {
    function substitute(match, variable, fn, args) {
        // If substitution fails, return match unchanged.
        var substitution = match;
        if (fn) fn = fn.toLowerCase();
        try {
            switch (variable.toLowerCase()) {
            case 'player':
                substitution = players[HUMAN_PLAYER].label;
                break;
            case 'name':
                substitution = target.label;
                break;
            case 'clothing':
                var clothing = (target||self).removedClothing;
                if (fn == 'ifplural' && args) {
                    substitution = expandDialogue(args.split('|')[clothing.plural ? 0 : 1], self, target);
                } else if (fn == 'formal' && args === undefined) {
                    substitution = clothing.formal || clothing.generic;
                } else if (fn === undefined) {
                    substitution = clothing.generic;
                }
                break;
            case 'cards': /* determine how many cards are being swapped */
                var n = self.hand.tradeIns.reduce(function(acc, x) { return acc + (x ? 1 : 0); }, 0);
                if (fn == 'ifplural') {
                    substitution = expandDialogue(args.split('|')[n == 1 ? 1 : 0], self, target);
                } else if (fn === undefined) {
                    substitution = String(n);
                }
                break;
            }
            if (variable[0] == variable[0].toUpperCase()) {
                substitution = substitution.initCap();
            }
        } catch (ex) {
            console.log("Invalid substitution caused exception " + ex);
        }
        return substitution;
    }
    // variable or
    // variable.attribute or
    // variable.function(arguments)
    return dialogue.replace(/~(\w+)(?:\.(\w+)(?:\(([^)]*)\))?)?~/g, substitute);
}

/************************************************************
 * Given a string containing a number or two numbers 
 * separated by a dash, returns an array with the same number 
 * twice, or the first and second number as the case may be
 ************************************************************/
function parseInterval (str) {
	if (!str) return undefined;
	var pieces = str.split("-");
	var min = pieces[0].trim() == "" ? null : parseInt(pieces[0], 10);
	var max = pieces.length == 1 ? min
		: pieces[1].trim() == "" ? null : parseInt(pieces[1], 10);
	return { min : min,
			 max : max };
}

function inInterval (value, interval) {
	return (interval.min === null || interval.min <= value)
		&& (interval.max === null || value <= interval.max);
}


/************************************************************
 * Check to see if a given marker predicate string is fulfilled
 * w.r.t. a given character.
 ************************************************************/
function checkMarker(predicate, target) {
	var match = predicate.match(/([\w\-]+)\s*((?:\>|\<|\=|\!)\=?)\s*(\-?\d+)/);
	
	if (!match) {
		if (target.markers[predicate]) return true;
		return false;
	}
	
	var val = target.markers[match[1]];
	if (!val) {
		val = 0;
	}
	
	var cmpVal = parseInt(match[3], 10);
	
	switch (match[2]) {
		case '>': return val > cmpVal;
		case '>=': return val >= cmpVal;
		case '<': return val < cmpVal;
		case '<=': return val <= cmpVal;
		case '!=': return val != cmpVal;
		default:
		case '=':
		case '==':
			return val == cmpVal;
	}
}

/************************************************************
 * Updates the behaviour of the given player based on the 
 * provided tag.
 ************************************************************/
function updateBehaviour (player, tag, opp) {
	/* determine if the AI is dialogue locked */
	//Allow characters to speak. If we change forfeit ideas, we'll likely need to change this as well.
	//if (players[player].forfeit[1] == CANNOT_SPEAK) {
		/* their is restricted to this only */
		//tag = players[player].forfeit[0];
	//}

    if (!players[player]) {
        return;
    }

    /* get the AI stage */
    var stageNum = players[player].stage;

    /* try to find the stage */
    var stage = null;
    players[player].xml.find('behaviour').find('stage').each(function () {
       if (Number($(this).attr('id')) == stageNum) {
           stage = $(this);
       }
    });

    /* quick check to see if the stage exists */
    if (!stage) {
        console.log("Error: couldn't find stage for player "+player+" on stage number "+stageNum+" for tag "+tag);
        return;
    }

    /* try to find the tag */
	var states = [];
	$(stage).find('case').each(function () {
		if ($(this).attr('tag') == tag) {
            states.push($(this));
		}
	});

    /* quick check to see if the tag exists */
	if (states.length <= 0) {
		console.log("Warning: couldn't find "+tag+" dialogue for player "+player+" at stage "+stageNum);
		return false;
	}
    else {
        // look for the best match
        var bestMatch = [];
		var bestMatchPriority = -1;

        for (var i = 0; i < states.length; i++) {

            var target =           states[i].attr("target");
            var filter =           states[i].attr("filter");
			var targetStage =      parseInterval(states[i].attr("targetStage"));
			var targetTimeInStage = parseInterval(states[i].attr("targetTimeInStage"));
			var targetSaidMarker =        states[i].attr("targetSaidMarker");
			var targetNotSaidMarker =     states[i].attr("targetNotSaidMarker");
			var oppHand =          states[i].attr("oppHand");
			var hasHand =          states[i].attr("hasHand");
			var alsoPlaying =      states[i].attr("alsoPlaying");
			var alsoPlayingStage = parseInterval(states[i].attr("alsoPlayingStage"));
			var alsoPlayingHand =  states[i].attr("alsoPlayingHand");
			var alsoPlayingTimeInStage = parseInterval(states[i].attr("alsoPlayingTimeInStage"));
			var alsoPlayingSaidMarker =   states[i].attr("alsoPlayingSaidMarker");
			var alsoPlayingNotSaidMarker = states[i].attr("alsoPlayingNotSaidMarker");
			var totalMales =	   parseInterval(states[i].attr("totalMales"));
			var totalFemales =	   parseInterval(states[i].attr("totalFemales"));
			var timeInStage =      parseInterval(states[i].attr("timeInStage"));
			var lossesInRow =      parseInterval(states[i].attr("consecutiveLosses"));
			var totalAlive =         parseInterval(states[i].attr("totalAlive"));
			var totalExposed =       parseInterval(states[i].attr("totalExposed"));
			var totalNaked =         parseInterval(states[i].attr("totalNaked"));
			var totalMasturbating =     parseInterval(states[i].attr("totalMasturbating"));
			var totalFinished =      parseInterval(states[i].attr("totalFinished"));
			var totalRounds = 	parseInterval(states[i].attr("totalRounds"));
			var saidMarker =        states[i].attr("saidMarker");
			var notSaidMarker =     states[i].attr("notSaidMarker");
			var customPriority =    states[i].attr("priority");
			var counters = [];
			states[i].find("condition").each(function () {
				var counter = $(this);
				if (counter.attr('filter')) {
					counters.push(counter);
				}
			});

			var totalPriority = 0; // this is used to determine which of the states that
									// doesn't fail any conditions should be used


			///////////////////////////////////////////////////////////////////////
			// go through different conditions required until one of them fails
			// if none of them fail, then this state is considered for use with a certain priority

			// target (priority = 300)
			if (opp && typeof target !== typeof undefined && target !== false) {
            target = target;
				if (target === opp.id) {
					totalPriority += 300; 	// priority
				}
				else {
					continue;				// failed "target" requirement
				}
			}

			// filter (priority = 150)
			if (opp && typeof filter !== typeof undefined && filter !== false) {
				// check against tags
				if (opp.tags.indexOf(filter) >= 0) {
					totalPriority += 150;	// priority
				} else {
					continue;				// failed "filter" requirement
				}
			}

			// targetStage (priority = 80)
			if (opp && typeof targetStage !== typeof undefined && targetStage !== false) {
				if (inInterval(opp.stage, targetStage)) {
					totalPriority += 80;		// priority
				}
				else {
					continue;				// failed "targetStage" requirement
				}
			}

			// markers (priority = 1)
			// marker checks have very low priority as they're mainly intended to be used with other target types
			if (opp && targetSaidMarker) {
				if (checkMarker(targetSaidMarker, opp)) {
					totalPriority += 1;
				}
				else {
					continue;
				}
			}
			if (opp && targetNotSaidMarker) {
				if (!opp.markers[targetNotSaidMarker]) {
					totalPriority += 1;
				}
				else {
					continue;
				}
			}

			// consecutiveLosses (priority = 60)
			if (typeof lossesInRow !== typeof undefined && lossesInRow !== false) {
				if (opp) { // if there's a target, look at their losses
					if (inInterval(opp.consecutiveLosses, lossesInRow)) {
						totalPriority += 60;
					}
					else {
						continue;				// failed "consecutiveLosses" requirement
					}
				}
				else { // else look at your own losses
					if (inInterval(players[player].consecutiveLosses, lossesInRow)) {
						totalPriority += 60;
					}
					else {
						continue;
					}
				}
			}

			// oppHand (priority = 30)
			if (opp && typeof oppHand !== typeof undefined && oppHand !== false) {
				if (handStrengthToString(opp.hand.strength) === oppHand) {
					totalPriority += 30;	// priority
				} else {
					continue;
				}
			}

			// targetTimeInStage (priority = 25)
			if (opp && typeof targetTimeInStage !== typeof undefined) {
				if (inInterval(opp.timeInStage == -1 ? 0 //allow post-strip time to count as 0
							   : opp.timeInStage, targetTimeInStage)) {
					totalPriority += 25;
				}
				else {
					continue;				// failed "targetTimeInStage" requirement
				}
			}

			// hasHand (priority = 20)
			if (typeof hasHand !== typeof undefined && hasHand !== false) {
				if (handStrengthToString(players[player].hand.strength) === hasHand) {
					totalPriority += 20;		// priority
				}
				else {
					continue;				// failed "hasHand" requirement
				}
			}

            // alsoPlaying, alsoPlayingStage, alsoPlayingTimeInStage, alsoPlayingHand (priority = 100, 40, 15, 5)
			if (typeof alsoPlaying !== typeof undefined && alsoPlaying !== false) {
                var ap = null;
                for(var j=0;j<players.length;j++) {
                    if (players[j] && players[j] !== opp && players[j].id === alsoPlaying) {
                        ap = players[j];
                        break;
                    }
                }
                
				if (!ap) {
					continue; // failed "alsoPlaying" requirement
				} else {
					totalPriority += 100; 	// priority

					if (typeof alsoPlayingStage !== typeof undefined && alsoPlayingStage !== false) {
						if (inInterval(ap.stage, alsoPlayingStage)) {
							totalPriority += 40;	// priority
						}
						else {
							continue;		// failed "alsoPlayingStage" requirement
						}
					}
					if (typeof alsoPlayingTimeInStage !== typeof undefined) {
						if (inInterval(ap.timeInStage, alsoPlayingTimeInStage)) {
							totalPriority += 15;
						}
						else {
							continue;		// failed "alsoPlayingTimeInStage" requirement
						}
					}
					if (typeof alsoPlayingHand !== typeof undefined && alsoPlayingHand !== false) {
						if (handStrengthToString(ap.hand.strength) === alsoPlayingHand)
						{
							totalPriority += 5;		// priority
						}
						else {
							continue;		// failed "alsoPlayingHand" requirement
						}
					}
					// marker checks have very low priority as they're mainly intended to be used with other target types
					if (alsoPlayingSaidMarker) {
						if (checkMarker(alsoPlayingSaidMarker, ap)) {
							totalPriority += 1;
						}
						else {
							continue;
						}
					}
					if (alsoPlayingNotSaidMarker) {
						if (!ap.markers[alsoPlayingNotSaidMarker]) {
							totalPriority += 1;
						}
						else {
							continue;
						}
					}
				}
			}

			// filter counter targets (priority = 10)
			var matchCounter = true;
			for (var j = 0; j < counters.length; j++) {
				var desiredCount = parseInterval(counters[j].attr('count'));
				var filterTag = counters[j].attr('filter');
				var count = players.filter(function(p) {
					return p && p.tags && p.tags.indexOf(filterTag) >= 0;
				}).length;
				if (inInterval(count, desiredCount)) {
					totalPriority += 10;
				}
				else {
					matchCounter = false;
					break;
				}
			}
			if (!matchCounter) {
				continue; // failed filter count
			}

			// totalRounds (priority = 10)
			if (typeof totalRounds !== typeof undefined) {
				if (inInterval(currentRound, totalRounds)) {
					totalPriority += 10;
				}
				else {
					continue;		// failed "totalRounds" requirement
				}
			}

			// timeInStage (priority = 8)
			if (typeof timeInStage !== typeof undefined) {
				if (inInterval(players[player].timeInStage == -1 ? 0 //allow post-strip time to count as 0
							   : players[player].timeInStage, timeInStage)) {
					totalPriority += 8;
				}
				else {
					continue;		// failed "timeInStage" requirement
				}
			}

			// totalMales (priority = 5)
			if (typeof totalMales !== typeof undefined && totalMales !== false) {
				var count = players.filter(function(p) {
					return p && p.gender === eGender.MALE;
				}).length;
				if (inInterval(count, totalMales)) {
					totalPriority += 5;		// priority
				}
				else {
					continue;		// failed "totalMales" requirement
				}
			}

			// totalFemales (priority = 5)
			if (typeof totalFemales !== typeof undefined && totalFemales !== false) {
				var count = players.filter(function(p) {
					return p && p.gender === eGender.FEMALE;
				}).length;
				if (inInterval(count, totalFemales)) {
					totalPriority += 5;		// priority
				}
				else {
					continue;		// failed "totalFemales" requirement
				}
			}

			// totalAlive (priority = 3)
			if (typeof totalAlive !== typeof undefined) {
				if (inInterval(getNumPlayersInStage(STAGE_ALIVE), totalAlive)) {
					totalPriority += 2 + totalAlive.max; //priority is weighted by max, so that higher totals take priority
				}
				else {
					continue;		// failed "totalAlive" requirement
				}
			}

			// totalExposed (priority = 4)
			if (typeof totalExposed !== typeof undefined) {
				var count = 0;
				if (inInterval(getNumPlayersInStage(STAGE_EXPOSED), totalExposed)) {
					totalPriority += 4 + totalExposed.max; //priority is weighted by max, so that higher totals take priority
				}
				else {
					continue;		// failed "totalExposed" requirement
				}
			}

			// totalNaked (priority = 5)
			if (typeof totalNaked !== typeof undefined) {
				if (inInterval(getNumPlayersInStage(STAGE_NAKED), totalNaked)) {
					totalPriority += 5 + totalNaked.max; //priority is weighted by max, so that higher totals take priority;
				}
				else {
					continue;		// failed "totalNaked" requirement
				}
			}

			// totalMasturbating (priority = 5)
			if (typeof totalMasturbating !== typeof undefined) {
				if (inInterval(getNumPlayersInStage(STAGE_MASTURBATING), totalMasturbating)) {
					totalPriority += 5 + totalMasturbating.max; //priority is weighted by max, so that higher totals take priority;
				}
				else {
					continue;		// failed "totalMasturbating" requirement
				}
			}

			// totalFinished (priority = 5)
			if (typeof totalFinished !== typeof undefined) {
				if (inInterval(getNumPlayersInStage(STAGE_FINISHED), totalFinished)) {
					totalPriority += 5 + totalFinished.max; //priority is weighted by max, so that higher totals take priority
				}
				else {
					continue;		// failed "totalFinished" requirement
				}
			}

			// markers (priority = 1)
			// marker checks have very low priority as they're mainly intended to be used with other target types
			if (saidMarker) {
				if (checkMarker(saidMarker, players[player])) {
					totalPriority += 1;
				}
				else {
					continue;
				}
			}
			if (notSaidMarker) {
				if (!players[player].markers[notSaidMarker]) {
					totalPriority += 1;
				}
				else {
					continue;
				}
			}

			if (typeof customPriority !== typeof undefined) {
				totalPriority = parseInt(customPriority, 10); //priority override
			}

			// Finished going through - if a state has still survived up to this point,
			// it's then determined if it's the highest priority so far

			if (totalPriority > bestMatchPriority)
			{
				console.log("New best match with " + totalPriority + " priority.");
				bestMatch = [states[i]];
				bestMatchPriority = totalPriority;
			}
			else if (totalPriority === bestMatchPriority)
			{
				bestMatch.push(states[i]);
			}
			
		}
        
        states = bestMatch.reduce(function(list, caseObject) {
            return list.concat(parseDialogue(caseObject, players[player], opp));
        }, []);

        if (states.length > 0) {
            var chosenState = states[getRandomNumber(0, states.length)];
			
			if (chosenState.marker) {
				var match = chosenState.marker.match(/^(?:(\+|\-)([\w\-]+)|([\w\-]+)\s*\=\s*(\-?\d+))$/);
				if (match) {
					if (match[1] === '+') {
						// increment marker value
						if(!players[player].markers[match[2]]) {
							players[player].markers[match[2]] = 1;
						} else {
							players[player].markers[match[2]] += 1;
						}
						
					} else if (match[1] === '-') {
						// decrement marker value
						if(!players[player].markers[match[2]]) {
							players[player].markers[match[2]] = 0;
						} else {
							players[player].markers[match[2]] -= 1;
						}
					} else {
						// set marker value
						players[player].markers[match[3]] = parseInt(match[4], 10);
					}
				} else if (!players[player].markers[chosenState.marker]) {
					players[player].markers[chosenState.marker] = 1;
				}
			}
			
            players[player].allStates = states;
            players[player].chosenState = chosenState;
            return true;
        }
        console.log("-------------------------------------");
    }
    return false;
}

/************************************************************
 * Updates the behaviour of all players except the given player
 * based on the provided tag.
 ************************************************************/
function updateAllBehaviours (player, tag, opp) {
	for (var i = 1; i < players.length; i++) {
		if (players[i] && (player === null || i != player)) {
			if (typeof tag === 'object') {
				tag.some(function(t) {
					return updateBehaviour(i, t, opp);
				});
			} else {
				updateBehaviour(i, tag, opp);
			}
		}
	}
}<|MERGE_RESOLUTION|>--- conflicted
+++ resolved
@@ -101,91 +101,6 @@
  **********************************************************************/
 
 /************************************************************
-<<<<<<< HEAD
-=======
- * Loads and parses the start of the behaviour XML file of the 
- * given opponent id.
- *
- * The callFunction parameter must be a function capable of
- * receiving a new player object and a slot number.
- ************************************************************/
-function loadBehaviour (opponent, callFunction, slot) {
-	fetchCompressedURL(
-		'opponents/' + opponent.id + "/behaviour.xml",
-		/* Success callback. */
-		function(xml) {            
-            var $xml = $(xml);
-            
-            var first = $xml.find('first').text();
-            var last = $xml.find('last').text();
-            var labels = $xml.find('label');
-            var gender = $xml.find('gender').text().trim().toLowerCase(); //convert everything to lowercase, for comparison to the strings "male" and "female"
-            var size = $xml.find('size').text();
-            var timer = $xml.find('timer').text();
-            var intelligence = $xml.find('intelligence');
-            
-            var tags = $xml.find('tags');
-            var tagsArray = [opponent.id];
-            if (typeof tags !== typeof undefined && tags !== false) {
-                $(tags).find('tag').each(function () {
-                    tagsArray.push($(this).text());
-                });
-            }
-            var targetedLines = {};
-            $xml.find('case[target]>state, case[alsoPlaying]>state').each(function() {
-                var $case = $(this.parentNode);
-                ['target', 'alsoPlaying'].forEach(function(attr) {
-                    var id = $case.attr(attr);
-                    if (id) {
-                        if (!(id in targetedLines)) { targetedLines[id] = { count: 0, seen: {} }; }
-                        if (!(this.textContent in targetedLines[id].seen)) {
-                            targetedLines[id].seen[this.textContent] = true;
-                            targetedLines[id].count++;
-                        }
-                    }
-                }, this);
-            });
-            var newPlayer = createNewPlayer(opponent.id, first, last, labels, gender, size, intelligence, Number(timer), opponent.scale, tagsArray, $xml);
-            newPlayer.targetedLines = targetedLines;
-            
-			callFunction(newPlayer, slot);
-		},
-		/* Error callback. */
-        function(err) {
-            console.log("Failed reading \""+opponent.id+"\" behaviour.xml");
-            delete players[slot];
-        }
-	);
-}
-
-/************************************************************
- * Parses and loads the wardrobe section of an opponent's XML
- * file.
- ************************************************************/
-function loadOpponentWardrobe (player) {
-	/* grab the relevant XML file, assuming its already been loaded */
-	var xml = player.xml;
-	player.clothing = [];
-
-	/* find and grab the wardrobe tag */
-	$wardrobe = xml.find('wardrobe');
-	
-	/* find and create all of their clothing */
-	$wardrobe.find('clothing').each(function () {
-		var formalName = $(this).attr('formalName');
-		var genericName = $(this).attr('genericName') || $(this).attr('lowercase');
-		var type = $(this).attr('type');
-		var position = $(this).attr('position');
-		var plural = ['true', 'yes'].indexOf($(this).attr('plural')) >= 0;
-
-		var newClothing = createNewClothing(formalName, genericName, type, position, null, plural, 0);
-
-		player.clothing.push(newClothing);
-	});
-}
-
-/************************************************************
->>>>>>> cb9ade18
  * Parses the dialogue states of a player, given the case object.
  ************************************************************/
 function parseDialogue (caseObject, self, target) {
