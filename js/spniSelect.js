--- conflicted
+++ resolved
@@ -151,11 +151,7 @@
 var hiddenOpponents = [];
 var loadedGroups = [[], []];
 var selectableGroups = [loadedGroups[0], loadedGroups[1]];
-<<<<<<< HEAD
-=======
-var loadingOpponents = Array(4);
 var tagList = [];
->>>>>>> 31ccf63e
 
 /* page variables */
 var groupSelectScreen = 0;
@@ -584,15 +580,7 @@
         if (players.some(function(p) { return p && p.id == opp.id; })) {
             return false;
         }
-<<<<<<< HEAD
         
-=======
-
-        if (loadingOpponents.some(function(p) { return p && p === opp.id; })) {
-            return false;
-        }
-
->>>>>>> 31ccf63e
         return true;
     });
 
@@ -629,22 +617,12 @@
     /* Find the character they selected. */
     for (var i=0; i<loadedOpponents.length; i++) {
         if (loadedOpponents[i].id === selectedID) {
-<<<<<<< HEAD
             players[slot] = loadedOpponents[i];
             
         	updateSelectionVisuals();
-            
+
             players[slot].loadBehaviour(slot);
-            
-=======
-            players[slot] = null;
-            loadingOpponents[slot-1] = selectedID;
-
-        	updateSelectionVisuals();
-
-            loadedOpponents[i].loadBehaviour(playerLoadedCallback, slot);
-
->>>>>>> 31ccf63e
+
             return;
         }
     }
@@ -854,13 +832,7 @@
  ************************************************************/
 function selectIndividualOpponent (slot) {
     /* move the stored player into the selected slot and update visuals */
-<<<<<<< HEAD
 	players[selectedSlot] = shownIndividuals[slot-1];
-=======
-	players[selectedSlot] = null;
-    loadingOpponents[selectedSlot-1] = shownIndividuals[slot-1].id;
-
->>>>>>> 31ccf63e
 	updateSelectionVisuals();
 	players[selectedSlot].loadBehaviour(selectedSlot);
 
@@ -1026,11 +998,7 @@
 function updateSelectionVisuals () {
     /* update all opponents */
     for (var i = 1; i < players.length; i++) {
-<<<<<<< HEAD
         if (players[i] && players[i].isLoaded()) {
-=======
-        if (players[i]) {
->>>>>>> 31ccf63e
             /* update dialogue */
             $selectDialogues[i-1].html(players[i].chosenState.dialogue);
 
@@ -1107,15 +1075,7 @@
             if (players.some(function(p) { return p && p.id == opp.id; })) {
                 return false;
             }
-<<<<<<< HEAD
-            
-=======
-
-            if (loadingOpponents.some(function(p) { return p && p === opp.id; })) {
-                return false;
-            }
-
->>>>>>> 31ccf63e
+
             return true;
         });
 
