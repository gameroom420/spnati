/********************************************************************************
 This file contains the variables and functions that form the select screens of 
 the game. The parsing functions for the opponent.xml file.
 ********************************************************************************/

/**********************************************************************
 *****               Opponent & Group Specification               *****
 **********************************************************************/
 
/**************************************************
 * Stores meta information about opponents.
 **************************************************/
function createNewOpponent (folder, enabled, first, last, label, image, gender, 
                            height, source, artist, writer, description, 
                            ending, layers, release) {
	var newOpponentObject = {folder:folder,
							 enabled:enabled,
                             first:first,
							 last:last,
							 label:label,
							 image:image,
                             gender:gender,
							 height:height,
							 source:source,
                             artist:artist,
                             writer:writer,
							 description:description,
                             ending:ending,
                             layers:layers, 
                             release:parseInt(release)};
						  
	return newOpponentObject;
}

/**************************************************
 * Stores meta information about groups.
 **************************************************/
function createNewGroup (title, opponents) {
	var newGroupObject = {title:title,
						  opponents:opponents};
						  
	return newGroupObject;
}
 
/**********************************************************************
 *****                  Select Screen UI Elements                 *****
 **********************************************************************/
 
/* main select screen */
$selectTable = $("#select-table");
$selectBubbles = [$("#select-bubble-1"),
                  $("#select-bubble-2"),
                  $("#select-bubble-3"),
                  $("#select-bubble-4")];
$selectDialogues = [$("#select-dialogue-1"),
                    $("#select-dialogue-2"),
                    $("#select-dialogue-3"),
                    $("#select-dialogue-4")];
$selectAdvanceButtons = [$("#select-advance-button-1"),
                         $("#select-advance-button-2"),
                         $("#select-advance-button-3"),
                         $("#select-advance-button-4")];
$selectImages = [$("#select-image-1"),
                 $("#select-image-2"),
                 $("#select-image-3"),
                 $("#select-image-4")];
$selectLabels = [$("#select-name-label-1"),
                 $("#select-name-label-2"),
                 $("#select-name-label-3"),
                 $("#select-name-label-4")];
$selectButtons = [$("#select-slot-button-1"),
                  $("#select-slot-button-2"),
                  $("#select-slot-button-3"),
                  $("#select-slot-button-4")];
$selectMainButton = $("#main-select-button");
$selectRandomButtons = [$("#select-random-button"), $("#select-random-female-button"), $("#select-random-male-button")];
$selectRemoveAllButton = $("#select-remove-all-button");
 
/* individual select screen */
$individualSelectTable = $("#individual-select-table");
$individualNameLabels = [$("#individual-name-label-1"), $("#individual-name-label-2"), $("#individual-name-label-3"), $("#individual-name-label-4")];
$individualPrefersLabels = [$("#individual-prefers-label-1"), $("#individual-prefers-label-2"), $("#individual-prefers-label-3"), $("#individual-prefers-label-4")];
$individualSexLabels = [$("#individual-sex-label-1"), $("#individual-sex-label-2"), $("#individual-sex-label-3"), $("#individual-sex-label-4")];
$individualHeightLabels = [$("#individual-height-label-1"), $("#individual-height-label-2"), $("#individual-height-label-3"), $("#individual-height-label-4")];
$individualSourceLabels = [$("#individual-source-label-1"), $("#individual-source-label-2"), $("#individual-source-label-3"), $("#individual-source-label-4")];
$individualWriterLabels = [$("#individual-writer-label-1"), $("#individual-writer-label-2"), $("#individual-writer-label-3"), $("#individual-writer-label-4")];
$individualArtistLabels = [$("#individual-artist-label-1"), $("#individual-artist-label-2"), $("#individual-artist-label-3"), $("#individual-artist-label-4")];
$individualDescriptionLabels = [$("#individual-description-label-1"), $("#individual-description-label-2"), $("#individual-description-label-3"), $("#individual-description-label-4")];
$individualBadges = [$("#individual-badge-1"), $("#individual-badge-2"), $("#individual-badge-3"), $("#individual-badge-4")];
$individualLayers = [$("#individual-layer-1"), $("#individual-layer-2"), $("#individual-layer-3"), $("#individual-layer-4")];

$individualImages = [$("#individual-image-1"), $("#individual-image-2"), $("#individual-image-3"), $("#individual-image-4")];
$individualButtons = [$("#individual-button-1"), $("#individual-button-2"), $("#individual-button-3"), $("#individual-button-4")];

$individualPageIndicator = $("#individual-page-indicator");
$individualMaxPageIndicator = $("#individual-max-page-indicator");

$individualCreditsButton = $('.individual-credits-btn');

/* group select screen */
$groupSelectTable = $("#group-select-table");
$groupNameLabels = [$("#group-name-label-1"), $("#group-name-label-2"), $("#group-name-label-3"), $("#group-name-label-4")];
$groupPrefersLabels = [$("#group-prefers-label-1"), $("#group-prefers-label-2"), $("#group-prefers-label-3"), $("#group-prefers-label-4")];
$groupSexLabels = [$("#group-sex-label-1"), $("#group-sex-label-2"), $("#group-sex-label-3"), $("#group-sex-label-4")];
$groupHeightLabels = [$("#group-height-label-1"), $("#group-height-label-2"), $("#group-height-label-3"), $("#group-height-label-4")];
$groupSourceLabels = [$("#group-source-label-1"), $("#group-source-label-2"), $("#group-source-label-3"), $("#group-source-label-4")];
$groupWriterLabels = [$("#group-writer-label-1"), $("#group-writer-label-2"), $("#group-writer-label-3"), $("#group-writer-label-4")];
$groupArtistLabels = [$("#group-artist-label-1"), $("#group-artist-label-2"), $("#group-artist-label-3"), $("#group-artist-label-4")];
$groupDescriptionLabels = [$("#group-description-label-1"), $("#group-description-label-2"), $("#group-description-label-3"), $("#group-description-label-4")];
$groupBadges = [$("#group-badge-1"), $("#group-badge-2"), $("#group-badge-3"), $("#group-badge-4")];
$groupLayers = [$("#group-layer-1"), $("#group-layer-2"), $("#group-layer-3"), $("#group-layer-4")];

$groupImages = [$("#group-image-1"), $("#group-image-2"), $("#group-image-3"), $("#group-image-4")];
$groupNameLabel = $("#group-name-label");
$groupButton = $("#group-button");

$groupPageIndicator = $("#group-page-indicator");
$groupMaxPageIndicator = $("#group-max-page-indicator");

$groupCreditsButton = $('.group-credits-btn');

$searchName = $("#search-name");
$searchSource = $("#search-source");
$searchTag = $("#search-tag");
$searchGenderOptions = [$("#search-gender-1"), $("#search-gender-2"), $("#search-gender-3")];

$sortingOptionsItems = $(".sort-dropdown-options li");

/**********************************************************************
 *****                  Select Screen Variables                   *****
 **********************************************************************/

/* hidden variables */
var mainSelectHidden = false;
var singleSelectHidden = false;
var groupSelectHidden = false;

/* opponent listing file */
var listingFile = "opponents/listing.xml";
var metaFile = "meta.xml";

/* opponent information storage */
var loadedOpponents = [];
var selectableOpponents = [];
var hiddenOpponents = [];
var loadedGroups = [];

/* page variables */
var individualPage = 0;
var groupPage = 0;
var chosenGender = -1;
var sortingMode = "Featured";
var sortingOptionsMap = {
    "Newest" : sortOpponentsByMultipleFields("-release"), 
    "Oldest" : sortOpponentsByMultipleFields("release"), 
    "Most Layers" : sortOpponentsByMultipleFields("-layers"), 
    "Fewest Layers" : sortOpponentsByMultipleFields("layers"), 
};
var individualCreditsShown = false;
var groupCreditsShown = false;

/* consistence variables */
var selectedSlot = 0;
var individualSlot = 0;
var shownIndividuals = [null, null, null, null];
var shownGroup = [null, null, null, null];
var randomLock = false;
 
/**********************************************************************
 *****                    Start Up Functions                      *****
 **********************************************************************/
 
/************************************************************
 * Loads all of the content required to display the title 
 * screen.
 ************************************************************/
function loadSelectScreen () {
    loadListingFile();
    
	updateSelectionVisuals();
}

/************************************************************
 * Loads and parses the main opponent listing file.
 ************************************************************/
function loadListingFile () {
	/* clear the previous meta information */
	loadedOpponents = [];
	loadedGroups = [];
	
	/* grab and parse the opponent listing file */
	$.ajax({
        type: "GET",
		url: listingFile,
		dataType: "text",
		success: function(xml) {           
			/* start by parsing and loading the individual listings */
            var oppDefaultIndex = 0; // keep track of an opponent's default placement
            
			$individualListings = $(xml).find('individuals');
			$individualListings.find('opponent').each(function () {
				var folder = $(this).text();
				console.log("Reading \""+folder+"\" from listing file");
				loadOpponentMeta(OPP + folder, oppDefaultIndex);
                oppDefaultIndex++;
			});
			
			/* end by parsing and loading the group listings */
			$groupListings = $(xml).find('groups');
			$groupListings.find('group').each(function () {
				var title = $(this).attr('title');
				var opp1 = OPP + $(this).attr('opp1');
				var opp2 = OPP + $(this).attr('opp2');
				var opp3 = OPP + $(this).attr('opp3');
				var opp4 = OPP + $(this).attr('opp4');
				
				var newGroup = createNewGroup(title, [opp1, opp2, opp3, opp4]);
				loadGroupMeta(newGroup);
			});
		}
	});
}

/************************************************************
 * Loads and parses the meta XML file of an opponent.
 ************************************************************/
function loadOpponentMeta (folder, index) {    
	/* grab and parse the opponent meta file */
	$.ajax({
        type: "GET",
		url: folder + metaFile,
		dataType: "text",
		success: function(xml) {			
			/* grab all the info for this listing */
			var enabled = $(xml).find('enabled').text();
			var first = $(xml).find('first').text();
			var last = $(xml).find('last').text();
			var label = $(xml).find('label').text();
			var pic = $(xml).find('pic').text();
			var gender = $(xml).find('gender').text();
			var height = $(xml).find('height').text();
			var from = $(xml).find('from').text();
			var artist = $(xml).find('artist').text();
			var writer = $(xml).find('writer').text();
			var description = $(xml).find('description').text();
            var ending = $(xml).find('has_ending').text();
            ending = ending === "true";
            var layers = $(xml).find('layers').text();
            var release = $(xml).find('release').text();

			var opponent = createNewOpponent(folder, enabled, first, last, 
                                             label, pic, gender, height, from, 
                                             artist, writer, description, 
                                             ending, layers, release);
			
			/* add the opponent to the list */
            if (index !== undefined) { 
                // enforces opponent default order according to listing file
                // (instead of order being determined by when the AJAX call completes)
                loadedOpponents[index] = opponent;       // will always contain default order
                selectableOpponents[index] = opponent;   // order changes based on sort
            }
            else {
                loadedOpponents.push(opponent);
                selectableOpponents.push(opponent);
            }
            
			/* load the individual select screen */
			individualPage = 0;
			updateIndividualSelectScreen();
		}
	});
}
 
/************************************************************
 * Loads opponents onto the individual select screen based
 * on the currently selected page.
 ************************************************************/
function updateIndividualSelectScreen () {
	/* safety wrap around */
	if (individualPage < 0) {
		/* wrap to last page */
		individualPage = Math.ceil(selectableOpponents.length/4)-1;
	}
	$individualPageIndicator.val(individualPage+1);
	
	/* keep track of how many opponents were on this screen */
	var empty = 0;
	
    /* create and load all of the individual opponents */
	for (var i = individualPage*4; i < (individualPage+1)*4; i++) {
		var index = i - individualPage*4;

		if (i < selectableOpponents.length) {
			shownIndividuals[index] = selectableOpponents[i];
			
			$individualNameLabels[index].html(selectableOpponents[i].first + " " + selectableOpponents[i].last);
			$individualPrefersLabels[index].html(selectableOpponents[i].label);
			$individualSexLabels[index].html(selectableOpponents[i].gender);
			$individualSourceLabels[index].html(selectableOpponents[i].source);
			$individualWriterLabels[index].html(wordWrapHtml(selectableOpponents[i].writer));
			$individualArtistLabels[index].html(wordWrapHtml(selectableOpponents[i].artist));
			$individualDescriptionLabels[index].html(selectableOpponents[i].description);
            
            if (selectableOpponents[i].ending) {
                $individualBadges[index].show();
            }
            else {
                $individualBadges[index].hide();
            }
            
            $individualLayers[index].show();
            $individualLayers[index].attr("src", "opponents/layers" + selectableOpponents[i].layers + ".png");
			
			$individualImages[index].attr('src', selectableOpponents[i].folder + selectableOpponents[i].image);
			if (selectableOpponents[i].enabled == "true") {
				$individualButtons[index].html('Select Opponent');
				$individualButtons[index].attr('disabled', false);
			} else {
				$individualButtons[index].html('Coming Soon');
				$individualButtons[index].attr('disabled', true);
			}
		} else {
			shownIndividuals[index] = null;
			
			$individualNameLabels[index].html("");
			$individualPrefersLabels[index].html("");
			$individualSexLabels[index].html("");
			$individualSourceLabels[index].html("");
			$individualWriterLabels[index].html("");
			$individualArtistLabels[index].html("");
			$individualDescriptionLabels[index].html("");
            $individualBadges[index].hide();
            $individualLayers[index].hide();
			
			$individualImages[index].attr('src', BLANK_PLAYER_IMAGE);
			$individualButtons[index].attr('disabled', true);
			
			empty++;
		}
    }
	
	/* reload if the page is empty */
	if (empty == 4 && individualPage != 0) {
		individualPage = 0;
		updateIndividualSelectScreen();
	}
}

/************************************************************
 * Loads the meta information for an entire group.
 ************************************************************/
function loadGroupMeta (group) {
	/* parse the individual information of each group member */
	var groupID = loadedGroups.length;
	loadedGroups.push(group);
	
	for (var i = 0; i < 4; i++) {
		loadGroupMemberMeta (group.opponents[i], groupID, i);
	}
}

/************************************************************
 * Loads the meta information for a single group member.
 ************************************************************/
function loadGroupMemberMeta (folder, groupID, member) {
	/* grab and parse the opponent meta file */
	$.ajax({
		type: "GET",
		url: folder + metaFile,
		dataType: "text",
		success: function(xml) {
			/* grab all the info for this listing */
			var enabled = $(xml).find('enabled').text();
			var first = $(xml).find('first').text();
			var last = $(xml).find('last').text();
			var label = $(xml).find('label').text();
			var pic = $(xml).find('pic').text();
			var gender = $(xml).find('gender').text();
			var height = $(xml).find('height').text();
			var from = $(xml).find('from').text();
			var artist = $(xml).find('artist').text();
			var writer = $(xml).find('writer').text();
			var description = $(xml).find('description').text();
            var ending = $(xml).find('has_ending').text();
            ending = ending === "true";
            var layers = $(xml).find('layers').text();

			var opponent = createNewOpponent(folder, enabled, first, last, label, pic, gender, height, from, artist, writer, description, ending, layers);
			
			/* add the opponent information to the group */
			loadedGroups[groupID].opponents[member] = opponent;
	
			/* load the individual select screen */
			groupPage = 0;
			updateGroupSelectScreen();
		}
	});
}

/************************************************************
 * Loads opponents onto the group select screen based on the
 * currently selected page.
 ************************************************************/
function updateGroupSelectScreen () {
	/* safety wrap around */
	if (groupPage < 0) {
		/* wrap to last page */
		groupPage = (loadedGroups.length)-1;
	} else if (groupPage > loadedGroups.length-1) {
		/* wrap to the first page */
		groupPage = 0;
	}
	$groupPageIndicator.val(groupPage+1);
	
    /* create and load all of the individual opponents */
	for (var i = 0; i < 4; i++) {
		var opponent = loadedGroups[groupPage].opponents[i];

		if (opponent) {
			shownGroup[i] = opponent;
			
			$groupNameLabels[i].html(opponent.first + " " + opponent.last);
			$groupPrefersLabels[i].html(opponent.label);
			$groupSexLabels[i].html(opponent.gender);
			$groupSourceLabels[i].html(opponent.source);
			$groupWriterLabels[i].html(wordWrapHtml(opponent.writer));
			$groupArtistLabels[i].html(wordWrapHtml(opponent.artist));
			$groupDescriptionLabels[i].html(opponent.description);
            
            if (opponent.ending) {
                $groupBadges[i].show();
            }
            else {
                $groupBadges[i].hide();
            }
            
            $groupLayers[i].show();
            $groupLayers[i].attr("src", "opponents/layers" + opponent.layers + ".png");
			
			$groupImages[i].attr('src', opponent.folder + opponent.image);
			$groupNameLabel.html(loadedGroups[groupPage].title);
			if (opponent.enabled == "true") {
				$groupButton.html('Select Group');
				$groupButton.attr('disabled', false);
			} else {
				$groupButton.html('Coming Soon');
				$groupButton.attr('disabled', true);
			}
		} else {
			shownIndividuals[i] = null;
			
			$groupNameLabels[i].html("");
			$groupPrefersLabels[i].html("");
			$groupSexLabels[i].html("");
			$groupSourceLabels[i].html("");
			$groupWriterLabels[i].html("");
			$groupArtistLabels[i].html("");
			$groupDescriptionLabels[i].html("");
            $groupBadges[i].hide();
            $groupLayers[i].hide();
			
			$groupImages[i].attr('src', BLANK_PLAYER_IMAGE);
		}
    }
}

/**********************************************************************
 *****                   Interaction Functions                    *****
 **********************************************************************/

/************************************************************
 * The player clicked the advance dialogue button on the main
 * select screen.
 ************************************************************/
function advanceSelectDialogue (slot) {
    players[slot].current++;
    
    /* update dialogue */
    $selectDialogues[slot-1].html(players[slot].state[players[slot].current].dialogue);
    
    /* determine if the advance dialogue button should be shown */
    if (players[slot].state.length > players[slot].current+1) {
        $selectAdvanceButtons[slot-1].css({opacity : 1});
    } else {
        $selectAdvanceButtons[slot-1].css({opacity : 0});
    }
    
    /* direct the dialogue bubble */
    if (players[slot].state[players[slot].current].direction) {
        $selectBubbles[slot-1].removeClass();
        
		$selectBubbles[slot-1].addClass("dialogue-bubble dialogue-"+players[slot].state[players[slot].current].direction);
	} else {
		$selectBubbles[slot-1].removeClass();
		$selectBubbles[slot-1].addClass("dialogue-bubble dialogue-centre");
	}
    
    /* update image */
    $selectImages[slot-1].attr('src', players[slot].folder + players[slot].state[players[slot].current].image);
}
 
/************************************************************
 * The player clicked on an opponent slot.
 ************************************************************/
function selectOpponentSlot (slot) {
    if (!players[slot]) {
        /* add a new opponent */
        selectedSlot = slot;
		
		/* update max page indicator */
		$individualMaxPageIndicator.html("of "+Math.ceil(selectableOpponents.length/4));
		
        /* hide selected opponents */
        for (var i = 1; i < players.length; i++) {
            if (players[i]) {
                /* find this opponent's placement in the selectable opponents */
                for (var j = 0; j < selectableOpponents.length; j++) {
                    if (selectableOpponents[j].folder == players[i].folder) {
                        /* this is a selected player */
						selectableOpponents.splice(j, 1);
                    }
                }
            }
        }
		
		/* reload selection screen */
		updateIndividualSelectScreen();
        
        /* switch screens */
		screenTransition($selectScreen, $individualSelectScreen);
    } else {
        /* remove the opponent that's there */
        players[slot] = null;
        updateSelectionVisuals();
    }
}

/************************************************************
 * The player clicked on the select group slot.
 ************************************************************/
function clickedSelectGroupButton () {
	selectedSlot = 1;
    
    $groupMaxPageIndicator.html("of "+loadedGroups.length);
	
	/* switch screens */
	screenTransition($selectScreen, $groupSelectScreen);
}

/************************************************************
 * The player clicked on the select random group slot.
 ************************************************************/
function clickedRandomGroupButton () {
	selectedSlot = 1;
	
    for (var i = 1; i < players.length; i++) {
        players[i] = null;
    }
    
	/* get a random number for the group listings */
	var randomGroupNumber = getRandomNumber(0, loadedGroups.length);
    console.log(loadedGroups[randomGroupNumber].opponents[0]);
    
	/* load the corresponding group */
	loadBehaviour(loadedGroups[randomGroupNumber].opponents[0].folder, updateRandomSelection);
	loadBehaviour(loadedGroups[randomGroupNumber].opponents[1].folder, updateRandomSelection);
	loadBehaviour(loadedGroups[randomGroupNumber].opponents[2].folder, updateRandomSelection);
	loadBehaviour(loadedGroups[randomGroupNumber].opponents[3].folder, updateRandomSelection);
}

/************************************************************
 * The player clicked on the all random button.
 ************************************************************/
function clickedRandomFillButton (predicate) {
	/* compose a copy of the loaded opponents list */
	var loadedOpponentsCopy = [];
    
	/* only add non-selected opponents from the list */
	for (var i = 0; i < loadedOpponents.length; i++) {
		/* check to see if this opponent is selected */
		var position = -1;
		for (var j = 1; j < players.length; j++) {
			if (players[j] && loadedOpponents[i].folder == players[j].folder) {
				/* this opponent is loaded */
				position = j;
			}
		}
		if (position == -1) {
			if(predicate) {
				if(predicate(loadedOpponents[i])) {
					loadedOpponentsCopy.push(loadedOpponents[i]);
				}
			} else {
				loadedOpponentsCopy.push(loadedOpponents[i]);
			}
		}
	}
	
	/* select random opponents */
	for (var i = 1; i < players.length; i++) {
		/* if slot is empty */
		if (!players[i]) {
			/* select random opponent */
			var randomOpponent = getRandomNumber(0, loadedOpponentsCopy.length);
	
			/* load opponent */
			loadBehaviour(loadedOpponentsCopy[randomOpponent].folder, updateRandomSelection);
			
			/* remove random opponent from copy list */
			loadedOpponentsCopy.splice(randomOpponent, 1);
		}
	}
}

/************************************************************
 * The player clicked on the remove all button.
 ************************************************************/
function clickedRemoveAllButton () 
{
    for (var i = 1; i < 5; i++) {
        players[i] = null;
    }
    updateSelectionVisuals();
}

/************************************************************
 * The player clicked on a change stats card button on the 
 * individual select screen.
 ************************************************************/
function changeIndividualStats (target) {
    for (var i = 1; i < 5; i++) {
        for (var j = 1; j < 4; j++) {
            if (j != target) {
                $('#individual-stats-page-'+i+'-'+j).hide();
            }
            else {
                $('#individual-stats-page-'+i+'-'+j).show();
            }
        }
    }
    
    individualCreditsShown = (target == 2); // true when Credits button is clicked
}

/************************************************************
 * The player clicked the select opponent button on the
 * individual select screen.
 ************************************************************/
function selectIndividualOpponent (slot) {
    /* move the stored player into the selected slot and update visuals */
	individualSlot = slot;
	loadBehaviour(shownIndividuals[slot-1].folder, individualScreenCallback, 0);
}

/************************************************************
 * This is the callback for the individual select screen.
 ************************************************************/
function individualScreenCallback (playerObject, slot) {
    players[selectedSlot] = playerObject;
    players[selectedSlot].current = 0;
	
	/* switch screens */
	screenTransition($individualSelectScreen, $selectScreen);
	updateSelectionVisuals();
}

/************************************************************
 * The player is changing the page on the individual screen.
 ************************************************************/
function changeIndividualPage (skip, page) {
    console.log("resigtered");
    if (skip) {
        if (page == -1) {
            /* go to first page */
            individualPage = 0;
        } else if (page == 1) {
            /* go to last page */
            individualPage = Math.ceil(selectableOpponents.length/4)-1;
        } else {
            /* go to selected page */
            individualPage = Number($individualPageIndicator.val()) - 1;
        }
    } else {
        individualPage += page;
    }
    
    updateIndividualSelectScreen();
    updateIndividualCountStats();
}

/************************************************************
 * The player clicked on a change stats card button on the 
 * group select screen.
 ************************************************************/
function changeGroupStats (target) {
    for (var i = 1; i < 5; i++) {
        for (var j = 1; j < 4; j++) {
            if (j != target) {
                $('#group-stats-page-'+i+'-'+j).hide();
            }
            else {
                $('#group-stats-page-'+i+'-'+j).show();
            }
        }
    }
    
    groupCreditsShown = (target == 2); // true when Credits button is clicked
}

/************************************************************
 * The player clicked the select opponent button on the
 * group select screen.
 ************************************************************/
function selectGroup () {
    /* clear the selection screen */
	for (var i = 1; i < 5; i++) {
		players[i] = null;
	}
	updateSelectionVisuals();
	
	/* load the group members */
	for (var i = 0; i < 4; i++) {
		loadBehaviour(loadedGroups[groupPage].opponents[i].folder, groupScreenCallback, i+1);
	}
}

/************************************************************
 * This is the callback for the group select screen.
 ************************************************************/
function groupScreenCallback (playerObject, slot) {
	console.log(slot +" "+playerObject);
    players[slot] = playerObject;
    players[slot].current = 0;
	
	updateSelectionVisuals();
    
    /* switch screens */
	screenTransition($groupSelectScreen, $selectScreen);
}

/************************************************************
 * The player is changing the page on the group screen.
 ************************************************************/
function changeGroupPage (skip, page) {
	if (skip) {
		if (page == -1) {
			/* go to first page */
			groupPage = 0;
		} else if (page == 1) {
			/* go to last page */
			groupPage = loadedGroups.length-1;
		} else {
			/* go to selected page */
			groupPage = Number($groupPageIndicator.val()) - 1;
		}
	} else {
		groupPage += page;
	}
	updateGroupSelectScreen();
    updateGroupCountStats();
}

/************************************************************
 * The player clicked on the back button on the individual or
 * group select screen.
 ************************************************************/
function backToSelect () {
    /* switch screens */
	screenTransition($individualSelectScreen, $selectScreen);
	screenTransition($groupSelectScreen, $selectScreen);
}

/************************************************************
 * The player clicked on the start game button on the main 
 * select screen.
 ************************************************************/
function advanceSelectScreen () {
    advanceToNextScreen($selectScreen);
}

/************************************************************
 * The player clicked on the back button on the main select
 * screen.
 ************************************************************/
function backSelectScreen () {
	screenTransition($selectScreen, $titleScreen);
}

/**********************************************************************
 *****                     Display Functions                      *****
 **********************************************************************/
 
/************************************************************
 * Displays all of the current players on the main select
 * screen.
 ************************************************************/
function updateSelectionVisuals () {
    /* update all opponents */
    for (var i = 1; i < players.length; i++) {
        if (players[i]) {
            /* update dialogue */
            $selectDialogues[i-1].html(players[i].state[players[i].current].dialogue);
            
            /* determine if the advance dialogue button should be shown */
            if (players[i].state.length > players[i].current+1) {
                $selectAdvanceButtons[i-1].css({opacity : 1});
            } else {
                $selectAdvanceButtons[i-1].css({opacity : 0});
            }
			
			/* show the bubble */
			$selectBubbles[i-1].show();
            
            /* update image */
            $selectImages[i-1].attr('src', players[i].folder + players[i].state[players[i].current].image);
            
            /* update label */
            $selectLabels[i-1].html(players[i].label);
            
            /* change the button */
            $selectButtons[i-1].html("Remove Opponent");
            $selectButtons[i-1].removeClass("smooth-button-green");
            $selectButtons[i-1].addClass("smooth-button-red");
        } else {
            /* clear the view */
            $selectDialogues[i-1].html("");
            $selectAdvanceButtons[i-1].css({opacity : 0});
			$selectBubbles[i-1].hide();
            $selectImages[i-1].attr('src', BLANK_PLAYER_IMAGE);
            $selectLabels[i-1].html("Opponent "+i);
            
            /* change the button */
            $selectButtons[i-1].html("Select Opponent");
            $selectButtons[i-1].removeClass("smooth-button-red");
            $selectButtons[i-1].addClass("smooth-button-green");
        }
    }
    
    /* check to see if all opponents are loaded */
    var loaded = 0;
    for (var i = 1; i < players.length; i++) {
        if (players[i]) {
            loaded++;
        }
    }
    
    /* if enough opponents are loaded, then enable progression */
    if (loaded >= 2) {
        $selectMainButton.attr('disabled', false);
    } else {
        $selectMainButton.attr('disabled', true);
    }
    
    /* if all opponents are loaded, disable fill buttons */
    if (loaded >= 4) {
        for (var i = 0; i < $selectRandomButtons.length; i++) {
            $selectRandomButtons[i].attr('disabled', true);
        }  
    }
    else {
        for (var i = 0; i < $selectRandomButtons.length; i++) {
            $selectRandomButtons[i].attr('disabled', false);
        }  
    }
    
    /* if no opponents are loaded, disable remove all button */
    if (loaded <= 0) {
        $selectRemoveAllButton.attr('disabled', true);
    } else {
        $selectRemoveAllButton.attr('disabled', false);
    }
}
 


/************************************************************
 * This is the callback for the group clicked rows, it
 * updates information on the group screen.
 ************************************************************/
function updateGroupScreen (playerObject) {
    /* find a spot to store this player */
    for (var i = 0; i < storedGroup.length; i++) {
        if (!storedGroup[i]) {
            storedGroup[i] = playerObject;
            $groupLabels[i+1].html(playerObject.label);
            break;
        }
    }

	/* enable the button */
	$groupButton.attr('disabled', false);
}

/************************************************************
 * This is the callback for the random buttons.
 ************************************************************/
function updateRandomSelection (playerObject) {
    /* find a spot to store this player */
    for (var i = 0; i < players.length; i++) {
        if (!players[i]) {
            players[i] = playerObject;
            break;
        }
    }

	updateSelectionVisuals();
}

/************************************************************
 * Hides the table on the single selection screen.
 ************************************************************/
function hideSelectionTable() {
    mainSelectHidden = !mainSelectHidden;
    if (mainSelectHidden) {
        $selectTable.hide();
    }
    else {
        $selectTable.show();
    }
}

/************************************************************
 * Hides the table on the single selection screen.
 ************************************************************/
function hideSingleSelectionTable() {
    singleSelectHidden = !singleSelectHidden;
    if (singleSelectHidden) {
        $individualSelectTable.hide();
    }
    else {
        $individualSelectTable.show();
    }
}

/************************************************************
 * Hides the table on the single selection screen.
 ************************************************************/
function hideGroupSelectionTable() {
    groupSelectHidden = !groupSelectHidden;
    if (groupSelectHidden) {
        $groupSelectTable.hide();
    }
    else {
        $groupSelectTable.show();
    }
}



function openSearchModal() {
    $searchModal.modal('show');
}


function closeSearchModal() {
    var name = $searchName.val().toLowerCase();
    var source = $searchSource.val().toLowerCase();
    var tag = $searchTag.val().toLowerCase();
    
    // reset filters
    selectableOpponents = [];
    
    // search for matches
    for (var i = 0; i < loadedOpponents.length; i++) {
        // filter by name
        if (name != null && !loadedOpponents[i].label.toLowerCase().includes(name) && !loadedOpponents[i].first.toLowerCase().includes(name) && !loadedOpponents[i].last.toLowerCase().includes(name)) {
            continue;
        }
    
        // filter by source
        if (source != null && !loadedOpponents[i].source.toLowerCase().includes(source)) {
            continue;
        }

        // filter by tag
//        var tagMatch = false;
//        for (var j = 0; j < loadedOpponents[i].tags.length; j++) {
//            if (loadedOpponents[i].tags[j].toLowerCase().includes(tag)) {
//                tagMatch = true;
//            }
//        }
//        
//        if (!tagMatch) {
//            continue;
//        }

        // filter by gender
        if (chosenGender == 2 && loadedOpponents[i].gender !== eGender.MALE) {
            continue;
        }
        else if (chosenGender == 3 && loadedOpponents[i].gender !== eGender.FEMALE) {
            continue;
        }
        
        selectableOpponents.push(loadedOpponents[i]); // opponents will be in featured order
    }
    
    /* hide selected opponents */
    for (var i = 1; i < players.length; i++) {
        if (players[i]) {
            /* find this opponent's placement in the selectable opponents */
            for (var j = 0; j < selectableOpponents.length; j++) {
                if (selectableOpponents[j].folder == players[i].folder) {
                    /* this is a selected player */
                    selectableOpponents.splice(j, 1);
                }
            }
        }
    }
    
    /* sort opponents */
    // Since selectableOpponents is always reloaded here with featured order,  
    // check if a different sorting mode is selected, and if yes, sort it.
    if (sortingOptionsMap.hasOwnProperty(sortingMode)) {
        selectableOpponents.sort(sortingOptionsMap[sortingMode]);
    }
    
    /* update max page indicator */
    $individualMaxPageIndicator.html("of "+Math.ceil(selectableOpponents.length/4));
    
    // update
    updateIndividualSelectScreen();
    updateIndividualCountStats();
}

function changeSearchGender(gender) {
    chosenGender = gender;
    setActiveOption($searchGenderOptions, gender);
}

/************************************************************
 * Sorting Functions
 ************************************************************/

/** 
 * Callback for Arrays.sort to sort an array of objects by the given field.
 * Prefixing "-" to a field will cause the sort to be done in reverse.
 * Examples:
 *   // sorts myArr by each element's first name (A-Z)
 *   myArr.sort(sortOpponentsByField("first")); 
 *   // sorts myArr by each element's last name (Z-A)
 *   myArr.sort(sortOpponentsByField("-last")); 
 */
function sortOpponentsByField(field) {
    // check for prefix
    var order = 1; // 1 = forward, -1 = reversed
    if (field[0] === "-") { 
        order = -1;
        field = field.substr(1);
    }
    
    return function(opp1, opp2) {
        var compare = 0;
        if (opp1[field] < opp2[field]) {
            compare = -1;
        }
        else if (opp1[field] > opp2[field]) {
            compare = 1;
        }
        return order * compare;
    }
}

/**
 * Callback for Arrays.sort to sort an array of objects over multiple given fields.
 * Prefixing "-" to a field will cause the sort to be done in reverse.
 * This should allow more flexibility in the sorting order.
 * Example:
 *   // sorts myArr by each element's number of layers (low to high), 
 *   // and for elements whose layers are equivalent, sort them by first name (Z-A)
 *   myArr.sort(sortOpponentsByMultipleFields("layers", "-first")); 
 */
function sortOpponentsByMultipleFields() {
    var fields = arguments; // retrieve the args passed in
    return function(opp1, opp2) {
        var i = 0;
        var compare = 0;
        // if both elements have the same field, check the next ones
        while (compare === 0 && i < fields.length) {
            compare = sortOpponentsByField(fields[i])(opp1, opp2);
            i++;
        }
        return compare;
    }
}

/** Event handler for the sort dropdown options. Fires when user clicks on a dropdown item. */
$sortingOptionsItems.on("click", function(e) {
    sortingMode = $(this).find('a').html();
    $("#sort-dropdown-selection").html(sortingMode); // change the dropdown text to the selected option
});

<<<<<<< HEAD

/************************************************************
 * Dynamic dialogue and image counting functions
 ************************************************************/

/** Event handler for the individual selection screen credits button. */
$individualCreditsButton.on('click', function(e) {
    updateIndividualCountStats()
});

/** Event handler for the group selection screen credits button. */
$groupCreditsButton.on('click', function(e) {
    updateGroupCountStats();
});

/**
 * Loads and displays the number of unique dialogue lines and the number of pose images 
 * into the character's player object for those currently on the selection screen.
 * Only loads if the unique line count or image count is not known.
 */
function updateOpponentCountStats(opponentArr) {
    opponentArr.forEach(function(opp) {
        // load behaviour file if line/image count is not known
        if (opp && (opp.uniqueLineCount === undefined || opp.posesImageCount === undefined)) {
            console.log("Fetching counts for " + opp.label);
            // retrieve line and image counts
            var countsPromise = Promise.resolve(fetchBehaviour(opp.folder));
            countsPromise.then(countLinesImages).then(function(response) {
                console.log(response);
                opp.uniqueLineCount = response.numUniqueLines;
                opp.posesImageCount = response.numPoses;
                
                // show line and image counts
                console.log(opp.label + ": " + opp.uniqueLineCount + " lines, " + opp.posesImageCount + " images");
            });
        }
        else {
            if (opp)
                console.log("Counts for " + opp.label + " already fetched: " + opp.uniqueLineCount);
            else
                console.log("opp is null");
        }
    });
}

/** Dialogue/image count update function for the individual selection screen. */
function updateIndividualCountStats() {
    if (individualCreditsShown) {
        updateOpponentCountStats(shownIndividuals);
    }
}

/** Dialogue/image count update function for the group selection screen. */
function updateGroupCountStats() {
    if (groupCreditsShown) {
        updateOpponentCountStats(shownGroup);
    }
}

/**
 * Fetches the behaviour.xml file of the specified opponent directory.
 */
function fetchBehaviour(path) {
    return $.ajax({
        type: "GET",
        url: path + "behaviour.xml",
        dataType: "text"
    });
}

/**
 * Callback to parse the number of lines of dialogue and number of images
 * given a character's behaviour XML. Returns the counts as an object with 
 * properties numTotalLines, numUniqueLines, and numPoses.
 */
function countLinesImages(xml) {
    // parse all lines of dialogue and all images
    var lines = [];
    var poses = [];
    $(xml).find('state').each(function(idx, data) {
        lines.push(data.textContent.trim());
        poses.push(data.getAttribute("img")); 
    });
    
    // count only unique lines of dialogue
    var numUniqueDialogueLines = lines.filter(function(data, idx) {
        return idx == lines.lastIndexOf(data);
    }).length;
    
    // count unique number of poses used in dialogue
    // note that this number may differ from actual image count if some images
    // are never used, or if images that don't exist are used in the dialogue
    var numUniqueUsedPoses = poses.filter(function(data, idx) {
        return idx == poses.lastIndexOf(data);
    }).length;
    
    return {
        numTotalLines : lines.length,
        numUniqueLines : numUniqueDialogueLines,
        numPoses : numUniqueUsedPoses
    };
=======
/************************************************************
 * Word wrapping Functions
 ************************************************************/

/**
 * Inserts a fixed-size HTML element with the specified text to allow the content 
 * to be either word-wrapped (if the text is long and spaces are present) 
 * or word-broken (if text is long and no spaces are present).
 */
function wordWrapHtml(text) {
    return "<table class=\"wrap-text\"><tr><td>" + text + "</td></tr></table>";
>>>>>>> 76b2ad68
}<|MERGE_RESOLUTION|>--- conflicted
+++ resolved
@@ -1091,7 +1091,19 @@
     $("#sort-dropdown-selection").html(sortingMode); // change the dropdown text to the selected option
 });
 
-<<<<<<< HEAD
+/************************************************************
+ * Word wrapping Functions
+ ************************************************************/
+
+/**
+ * Inserts a fixed-size HTML element with the specified text to allow the content 
+ * to be either word-wrapped (if the text is long and spaces are present) 
+ * or word-broken (if text is long and no spaces are present).
+ */
+function wordWrapHtml(text) {
+    return "<table class=\"wrap-text\"><tr><td>" + text + "</td></tr></table>";
+
+}
 
 /************************************************************
  * Dynamic dialogue and image counting functions
@@ -1192,18 +1204,4 @@
         numTotalLines : lines.length,
         numUniqueLines : numUniqueDialogueLines,
         numPoses : numUniqueUsedPoses
-    };
-=======
-/************************************************************
- * Word wrapping Functions
- ************************************************************/
-
-/**
- * Inserts a fixed-size HTML element with the specified text to allow the content 
- * to be either word-wrapped (if the text is long and spaces are present) 
- * or word-broken (if text is long and no spaces are present).
- */
-function wordWrapHtml(text) {
-    return "<table class=\"wrap-text\"><tr><td>" + text + "</td></tr></table>";
->>>>>>> 76b2ad68
-}+    };