--- conflicted
+++ resolved
@@ -787,11 +787,7 @@
 function individualScreenCallback (playerObject, slot) {
     players[selectedSlot] = playerObject;
     players[selectedSlot].current = 0;
-<<<<<<< HEAD
 	updateBehaviour(selectedSlot, SELECTED);
-=======
-	updateBehaviour(selectedSlot, SELECTED, [PLAYER_NAME], [players[HUMAN_PLAYER].label], null);
->>>>>>> e6beb8fa
 
 	/* switch screens */
 	screenTransition($individualSelectScreen, $selectScreen);
@@ -867,11 +863,7 @@
 	console.log(slot +" "+playerObject);
     players[slot] = playerObject;
     players[slot].current = 0;
-<<<<<<< HEAD
 	updateBehaviour(slot, SELECTED);
-=======
-	updateBehaviour(slot, SELECTED, [PLAYER_NAME], [players[HUMAN_PLAYER].label], null);
->>>>>>> e6beb8fa
 
 	updateSelectionVisuals();
 
@@ -1041,11 +1033,7 @@
     for (var i = 0; i < players.length; i++) {
         if (!players[i]) {
             players[i] = playerObject;
-<<<<<<< HEAD
             updateBehaviour(i, SELECTED);
-=======
-            updateBehaviour(i, SELECTED, [PLAYER_NAME], [players[HUMAN_PLAYER].label], null);
->>>>>>> e6beb8fa
             break;
         }
     }
