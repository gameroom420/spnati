--- conflicted
+++ resolved
@@ -816,27 +816,11 @@
                 member = member.clone();
             }
             
-<<<<<<< HEAD
             var costumeDesc = $groupCostumeSelectors[i-1].children(':selected').data('costumeDescriptor');
             var selectedCostume = costumeDesc ? costumeDesc.folder : null;
 
             if ((member.selected_costume && selectedCostume != member.selected_costume)
                 || (!member.selected_costume && selectedCostume != null)) {
-=======
-            var selectedCostume = $groupCostumeSelectors[i-1].val();
-
-            if ((member.selected_costume && selectedCostume != member.selected_costume)
-                || (!member.selected_costume && selectedCostume != '')) {
-                var costumeDesc = undefined;
-
-                for (let j=0;j<member.alternate_costumes.length;j++) {
-                    if (member.alternate_costumes[j].folder === selectedCostume) {
-                        costumeDesc = member.alternate_costumes[j];
-                        break;
-                    }
-                }
-                
->>>>>>> 555d7ec8
                 member.selectAlternateCostume(costumeDesc);
             }
 
