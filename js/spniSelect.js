/********************************************************************************
 This file contains the variables and functions that form the select screens of
 the game. The parsing functions for the opponent.xml file.
 ********************************************************************************/

/**********************************************************************
 *****               Opponent & Group Specification               *****
 **********************************************************************/

/**************************************************
 * Stores meta information about opponents.
 **************************************************/
function createNewOpponent (id, enabled, first, last, label, image, gender,
                            height, source, artist, writer, description,
                            ending, layers, release, tags) {
	var newOpponentObject = {id:id,
							 folder:'opponents/'+id+'/',
							 enabled:enabled,
                             first:first,
							 last:last,
							 label:label,
							 image:image,
                             gender:gender,
							 height:height,
							 source:source,
                             artist:artist,
                             writer:writer,
							 description:description,
                             ending:ending,
                             layers:layers,
<<<<<<< HEAD
							 tags:tags,
                             release:parseInt(release)};
=======
                             release:parseInt(release, 10) || Number.POSITIVE_INFINITY};
>>>>>>> 75c9f137

	return newOpponentObject;
}

/**************************************************
 * Stores meta information about groups.
 **************************************************/
function createNewGroup (title, opponents) {
	var newGroupObject = {title:title,
						  opponents:opponents};

	return newGroupObject;
}

/**********************************************************************
 *****                  Select Screen UI Elements                 *****
 **********************************************************************/

/* main select screen */
$selectTable = $("#select-table");
$selectBubbles = [$("#select-bubble-1"),
                  $("#select-bubble-2"),
                  $("#select-bubble-3"),
                  $("#select-bubble-4")];
$selectDialogues = [$("#select-dialogue-1"),
                    $("#select-dialogue-2"),
                    $("#select-dialogue-3"),
                    $("#select-dialogue-4")];
$selectAdvanceButtons = [$("#select-advance-button-1"),
                         $("#select-advance-button-2"),
                         $("#select-advance-button-3"),
                         $("#select-advance-button-4")];
$selectImages = [$("#select-image-1"),
                 $("#select-image-2"),
                 $("#select-image-3"),
                 $("#select-image-4")];
$selectLabels = [$("#select-name-label-1"),
                 $("#select-name-label-2"),
                 $("#select-name-label-3"),
                 $("#select-name-label-4")];
$selectButtons = [$("#select-slot-button-1"),
                  $("#select-slot-button-2"),
                  $("#select-slot-button-3"),
                  $("#select-slot-button-4")];
$selectMainButton = $("#main-select-button");
$selectRandomButtons = [$("#select-random-button"), $("#select-random-female-button"), $("#select-random-male-button")];
$selectRemoveAllButton = $("#select-remove-all-button");

/* individual select screen */
$individualSelectTable = $("#individual-select-table");
$individualNameLabels = [$("#individual-name-label-1"), $("#individual-name-label-2"), $("#individual-name-label-3"), $("#individual-name-label-4")];
$individualPrefersLabels = [$("#individual-prefers-label-1"), $("#individual-prefers-label-2"), $("#individual-prefers-label-3"), $("#individual-prefers-label-4")];
$individualSexLabels = [$("#individual-sex-label-1"), $("#individual-sex-label-2"), $("#individual-sex-label-3"), $("#individual-sex-label-4")];
$individualHeightLabels = [$("#individual-height-label-1"), $("#individual-height-label-2"), $("#individual-height-label-3"), $("#individual-height-label-4")];
$individualSourceLabels = [$("#individual-source-label-1"), $("#individual-source-label-2"), $("#individual-source-label-3"), $("#individual-source-label-4")];
$individualWriterLabels = [$("#individual-writer-label-1"), $("#individual-writer-label-2"), $("#individual-writer-label-3"), $("#individual-writer-label-4")];
$individualArtistLabels = [$("#individual-artist-label-1"), $("#individual-artist-label-2"), $("#individual-artist-label-3"), $("#individual-artist-label-4")];
$individualCountBoxes = [$("#individual-counts-1"), $("#individual-counts-2"), $("#individual-counts-3"), $("#individual-counts-4")];
$individualLineCountLabels = [$("#individual-line-count-label-1"), $("#individual-line-count-label-2"), $("#individual-line-count-label-3"), $("#individual-line-count-label-4")];
$individualPoseCountLabels = [$("#individual-pose-count-label-1"), $("#individual-pose-count-label-2"), $("#individual-pose-count-label-3"), $("#individual-pose-count-label-4")];
$individualDescriptionLabels = [$("#individual-description-label-1"), $("#individual-description-label-2"), $("#individual-description-label-3"), $("#individual-description-label-4")];
$individualBadges = [$("#individual-badge-1"), $("#individual-badge-2"), $("#individual-badge-3"), $("#individual-badge-4")];
$individualLayers = [$("#individual-layer-1"), $("#individual-layer-2"), $("#individual-layer-3"), $("#individual-layer-4")];

$individualImages = [$("#individual-image-1"), $("#individual-image-2"), $("#individual-image-3"), $("#individual-image-4")];
$individualButtons = [$("#individual-button-1"), $("#individual-button-2"), $("#individual-button-3"), $("#individual-button-4")];

$individualPageIndicator = $("#individual-page-indicator");
$individualMaxPageIndicator = $("#individual-max-page-indicator");

$individualCreditsButton = $('.individual-credits-btn');

/* group select screen */
$groupSelectTable = $("#group-select-table");
$groupNameLabels = [$("#group-name-label-1"), $("#group-name-label-2"), $("#group-name-label-3"), $("#group-name-label-4")];
$groupPrefersLabels = [$("#group-prefers-label-1"), $("#group-prefers-label-2"), $("#group-prefers-label-3"), $("#group-prefers-label-4")];
$groupSexLabels = [$("#group-sex-label-1"), $("#group-sex-label-2"), $("#group-sex-label-3"), $("#group-sex-label-4")];
$groupHeightLabels = [$("#group-height-label-1"), $("#group-height-label-2"), $("#group-height-label-3"), $("#group-height-label-4")];
$groupSourceLabels = [$("#group-source-label-1"), $("#group-source-label-2"), $("#group-source-label-3"), $("#group-source-label-4")];
$groupWriterLabels = [$("#group-writer-label-1"), $("#group-writer-label-2"), $("#group-writer-label-3"), $("#group-writer-label-4")];
$groupArtistLabels = [$("#group-artist-label-1"), $("#group-artist-label-2"), $("#group-artist-label-3"), $("#group-artist-label-4")];
$groupCountBoxes = [$("#group-counts-1"), $("#group-counts-2"), $("#group-counts-3"), $("#group-counts-4")];
$groupLineCountLabels = [$("#group-line-count-label-1"), $("#group-line-count-label-2"), $("#group-line-count-label-3"), $("#group-line-count-label-4")];
$groupPoseCountLabels = [$("#group-pose-count-label-1"), $("#group-pose-count-label-2"), $("#group-pose-count-label-3"), $("#group-pose-count-label-4")];
$groupDescriptionLabels = [$("#group-description-label-1"), $("#group-description-label-2"), $("#group-description-label-3"), $("#group-description-label-4")];
$groupBadges = [$("#group-badge-1"), $("#group-badge-2"), $("#group-badge-3"), $("#group-badge-4")];
$groupLayers = [$("#group-layer-1"), $("#group-layer-2"), $("#group-layer-3"), $("#group-layer-4")];

$groupImages = [$("#group-image-1"), $("#group-image-2"), $("#group-image-3"), $("#group-image-4")];
$groupNameLabel = $("#group-name-label");
$groupButton = $("#group-button");

$groupPageIndicator = $("#group-page-indicator");
$groupMaxPageIndicator = $("#group-max-page-indicator");

$groupCreditsButton = $('.group-credits-btn');

$searchName = $("#search-name");
$searchSource = $("#search-source");
$searchTag = $("#search-tag");
$searchGenderOptions = [$("#search-gender-1"), $("#search-gender-2"), $("#search-gender-3")];

$sortingOptionsItems = $(".sort-dropdown-options li");

/**********************************************************************
 *****                  Select Screen Variables                   *****
 **********************************************************************/

/* hidden variables */
var mainSelectHidden = false;
var singleSelectHidden = false;
var groupSelectHidden = false;

/* opponent listing file */
var listingFile = "opponents/listing.xml";
var metaFile = "meta.xml";

/* opponent information storage */
var loadedOpponents = [];
var selectableOpponents = loadedOpponents;
var hiddenOpponents = [];
var loadedGroups;

/* page variables */
var groupSelectScreen = 0;
var individualPage = 0;
var groupPage = [0, 0];
var chosenGender = -1;
var sortingMode = "Featured";
var sortingOptionsMap = {
    "Newest" : sortOpponentsByMultipleFields("-release"),
    "Oldest" : sortOpponentsByMultipleFields("release"),
    "Most Layers" : sortOpponentsByMultipleFields("-layers"),
    "Fewest Layers" : sortOpponentsByMultipleFields("layers"),
    "Name (A-Z)" : sortOpponentsByMultipleFields("first", "last"),
    "Name (Z-A)" : sortOpponentsByMultipleFields("-first", "-last"),
};
var individualCreditsShown = false;
var groupCreditsShown = false;

/* consistence variables */
var selectedSlot = 0;
var individualSlot = 0;
var shownIndividuals = [null, null, null, null];
var shownGroup = [null, null, null, null];
var randomLock = false;

/**********************************************************************
 *****                    Start Up Functions                      *****
 **********************************************************************/

/************************************************************
 * Loads all of the content required to display the title
 * screen.
 ************************************************************/
function loadSelectScreen () {
    loadListingFile();

	updateSelectionVisuals();
}

/************************************************************
 * Loads and parses the main opponent listing file.
 ************************************************************/
function loadListingFile () {
	/* clear the previous meta information */
	loadedOpponents = [];
	loadedGroups = loadedGroups = [[], []];
	var outstandingLoads = 0;
	var onComplete = function() {
		if (--outstandingLoads == 0) {
			/* Remove any slots that failed to load */
			loadedOpponents = loadedOpponents.filter(function(x) { return x !== null; });
			selectableOpponents = loadedOpponents.slice();
		}
	}

	/* grab and parse the opponent listing file */
	$.ajax({
        type: "GET",
		url: listingFile,
		dataType: "text",
		success: function(xml) {
			/* start by parsing and loading the individual listings */
            var oppDefaultIndex = 0; // keep track of an opponent's default placement

			$individualListings = $(xml).find('individuals');
			$individualListings.find('opponent').each(function () {
                if ($(this).attr('status') === undefined || includedOpponentStatuses[$(this).attr('status')]) {
                    var id = $(this).text();
                    console.log("Reading \""+id+"\" from listing file");
                    outstandingLoads++;
                    loadOpponentMeta(id, loadedOpponents, oppDefaultIndex++, onComplete);
                }
			});

			/* end by parsing and loading the group listings */
			$groupListings = $(xml).find('groups');
			$groupListings.find('group').each(function () {
				var title = $(this).attr('title');
				var opp1 = $(this).attr('opp1');
				var opp2 = $(this).attr('opp2');
				var opp3 = $(this).attr('opp3');
				var opp4 = $(this).attr('opp4');

				var newGroup = createNewGroup(title, [opp1, opp2, opp3, opp4]);
				outstandingLoads += 4;
				loadGroupMeta($(this).attr('testing') ? 1 : 0, newGroup, onComplete);
			});
		}
	});
}

/************************************************************
* Loads the meta information for an entire group.
************************************************************/
function loadGroupMeta (groupSelectScreen, group, onComplete) {
 /* parse the individual information of each group member */
 loadedGroups[groupSelectScreen].push(group);

 for (var i = 0; i < 4; i++) {
   loadOpponentMeta(group.opponents[i], group.opponents, i, onComplete);
 }
}

/************************************************************
 * Loads and parses the meta XML file of an opponent.
 ************************************************************/
function loadOpponentMeta (id, targetArray, index, onComplete) {
	/* grab and parse the opponent meta file */
	$.ajax({
        type: "GET",
		url: 'opponents/' + id + '/' + metaFile,
		dataType: "text",
		success: function(xml) {
			/* grab all the info for this listing */
			var enabled = $(xml).find('enabled').text();
			var first = $(xml).find('first').text();
			var last = $(xml).find('last').text();
			var label = $(xml).find('label').text();
			var pic = $(xml).find('pic').text();
			var gender = $(xml).find('gender').text();
			var height = $(xml).find('height').text();
			var from = $(xml).find('from').text();
			var artist = $(xml).find('artist').text();
			var writer = $(xml).find('writer').text();
			var description = $(xml).find('description').text();
            var ending = $(xml).find('has_ending').text() === "true";
            var layers = $(xml).find('layers').text();
            var release = $(xml).find('release').text();
			var tags = $(xml).find('tags').children().map(function() { return $(this).text(); }).get();

			var opponent = createNewOpponent(id, enabled, first, last,
                                             label, pic, gender, height, from,
                                             artist, writer, description,
                                             ending, layers, release, tags);

			/* add the opponent to the list */
            if (index !== undefined) {
                // enforces opponent default order according to listing file
                // (instead of order being determined by when the AJAX call completes)
                targetArray[index] = opponent;
            }
            else {
                targetArray.push(opponent);
            }
            onComplete();
      		},
      		error: function(err) {
				console.log("Failed reading \""+id+"\"");
      			if (index !== undefined) {
      				targetArray[index] = null;
      			}
      			onComplete();
		}
	});
}

/************************************************************
 * Loads opponents onto the individual select screen based
 * on the currently selected page.
 ************************************************************/
function updateIndividualSelectScreen () {
	/* safety wrap around */
	if (individualPage < 0) {
		/* wrap to last page */
		individualPage = Math.ceil(selectableOpponents.length/4)-1;
	}
	$individualPageIndicator.val(individualPage+1);

	/* keep track of how many opponents were on this screen */
	var empty = 0;

    /* create and load all of the individual opponents */
	for (var i = individualPage*4; i < (individualPage+1)*4; i++) {
		var index = i - individualPage*4;

		if (i < selectableOpponents.length) {
			shownIndividuals[index] = selectableOpponents[i];

			$individualNameLabels[index].html(selectableOpponents[i].first + " " + selectableOpponents[i].last);
			$individualPrefersLabels[index].html(selectableOpponents[i].label);
			$individualSexLabels[index].html(selectableOpponents[i].gender);
			$individualSourceLabels[index].html(selectableOpponents[i].source);
			$individualWriterLabels[index].html(wordWrapHtml(selectableOpponents[i].writer));
			$individualArtistLabels[index].html(wordWrapHtml(selectableOpponents[i].artist));
			$individualDescriptionLabels[index].html(selectableOpponents[i].description);

            if (selectableOpponents[i].ending) {
                $individualBadges[index].show();
            }
            else {
                $individualBadges[index].hide();
            }

            $individualLayers[index].show();
            $individualLayers[index].attr("src", "img/layers" + selectableOpponents[i].layers + ".png");

			$individualImages[index].attr('src', selectableOpponents[i].folder + selectableOpponents[i].image);
			$individualImages[index].show();
			if (selectableOpponents[i].enabled == "true") {
				$individualButtons[index].html('Select Opponent');
				$individualButtons[index].attr('disabled', false);
			} else {
				$individualButtons[index].html('Coming Soon');
				$individualButtons[index].attr('disabled', true);
			}
		} else {
			shownIndividuals[index] = null;

			$individualNameLabels[index].html("");
			$individualPrefersLabels[index].html("");
			$individualSexLabels[index].html("");
			$individualSourceLabels[index].html("");
			$individualWriterLabels[index].html("");
			$individualArtistLabels[index].html("");
            $individualCountBoxes[index].css("visibility", "hidden");
			$individualDescriptionLabels[index].html("");
            $individualBadges[index].hide();
            $individualLayers[index].hide();

			$individualImages[index].hide();
			$individualButtons[index].attr('disabled', true);

			empty++;
		}
    }

	/* reload if the page is empty */
	if (empty == 4 && individualPage != 0) {
		individualPage = 0;
		updateIndividualSelectScreen();
	}
}

/************************************************************
 * Loads opponents onto the group select screen based on the
 * currently selected page.
 ************************************************************/
function updateGroupSelectScreen () {
	/* safety wrap around */
  if (groupPage[groupSelectScreen] < 0) {
		/* wrap to last page */
		groupPage[groupSelectScreen] = (loadedGroups[groupSelectScreen].length)-1;
	} else if (groupPage[groupSelectScreen] > loadedGroups[groupSelectScreen].length-1) {
		/* wrap to the first page */
		groupPage[groupSelectScreen] = 0;
	}
	$groupPageIndicator.val(groupPage[groupSelectScreen]+1);

    /* create and load all of the individual opponents */
	for (var i = 0; i < 4; i++) {
		var opponent = loadedGroups[groupSelectScreen][groupPage[groupSelectScreen]].opponents[i];

		if (opponent) {
			shownGroup[i] = opponent;

			$groupNameLabels[i].html(opponent.first + " " + opponent.last);
			$groupPrefersLabels[i].html(opponent.label);
			$groupSexLabels[i].html(opponent.gender);
			$groupSourceLabels[i].html(opponent.source);
			$groupWriterLabels[i].html(wordWrapHtml(opponent.writer));
			$groupArtistLabels[i].html(wordWrapHtml(opponent.artist));
			$groupDescriptionLabels[i].html(opponent.description);

            if (opponent.ending) {
                $groupBadges[i].show();
            }
            else {
                $groupBadges[i].hide();
            }

            $groupLayers[i].show();
            $groupLayers[i].attr("src", "img/layers" + opponent.layers + ".png");

			$groupImages[i].attr('src', opponent.folder + opponent.image);
			$groupImages[i].show();
			$groupNameLabel.html(loadedGroups[groupSelectScreen][groupPage[groupSelectScreen]].title);
			if (opponent.enabled == "true") {
				$groupButton.html('Select Group');
				$groupButton.attr('disabled', false);
			} else {
				$groupButton.html('Unavailable');
				$groupButton.attr('disabled', true);
			}
		} else {
			shownGroup[i] = null;

			$groupNameLabels[i].html("");
			$groupPrefersLabels[i].html("");
			$groupSexLabels[i].html("");
			$groupSourceLabels[i].html("");
			$groupWriterLabels[i].html("");
			$groupArtistLabels[i].html("");
			$groupDescriptionLabels[i].html("");
            $groupBadges[i].hide();
            $groupLayers[i].hide();
			$groupImages[i].hide();
		}
    }
}

/**********************************************************************
 *****                   Interaction Functions                    *****
 **********************************************************************/

/************************************************************
 * The player clicked the advance dialogue button on the main
 * select screen.
 ************************************************************/
function advanceSelectDialogue (slot) {
    players[slot].current++;

    /* update dialogue */
    $selectDialogues[slot-1].html(players[slot].state[players[slot].current].dialogue);

    /* determine if the advance dialogue button should be shown */
    if (players[slot].state.length > players[slot].current+1) {
        $selectAdvanceButtons[slot-1].css({opacity : 1});
    } else {
        $selectAdvanceButtons[slot-1].css({opacity : 0});
    }

    /* direct the dialogue bubble */
    if (players[slot].state[players[slot].current].direction) {
        $selectBubbles[slot-1].removeClass();

		$selectBubbles[slot-1].addClass("dialogue-bubble dialogue-"+players[slot].state[players[slot].current].direction);
	} else {
		$selectBubbles[slot-1].removeClass();
		$selectBubbles[slot-1].addClass("dialogue-bubble dialogue-centre");
	}

    /* update image */
    $selectImages[slot-1].attr('src', players[slot].folder + players[slot].state[players[slot].current].image);
}

/************************************************************
 * Filters the list of selectable opponents based on those
 * already selected and performs search and sort logic.
 ************************************************************/
function updateSelectableOpponents(autoclear) {
    var name = $searchName.val().toLowerCase();
    var source = $searchSource.val().toLowerCase();
    var tag = $searchTag.val().toLowerCase();

    // reset filters
    selectableOpponents = [];

    // search for matches
    for (var i = 0; i < loadedOpponents.length; i++) {
        if (!loadedOpponents[i]) {
            continue;
        }

        // filter by name
<<<<<<< HEAD
        if (name
=======
        if (name != null
>>>>>>> 75c9f137
            && loadedOpponents[i].label.toLowerCase().indexOf(name) < 0
            && loadedOpponents[i].first.toLowerCase().indexOf(name) < 0
            && loadedOpponents[i].last.toLowerCase().indexOf(name) < 0) {
            continue;
        }

        // filter by source
<<<<<<< HEAD
        if (source && !loadedOpponents[i].source.toLowerCase().includes(source)) {
=======
        if (source != null && loadedOpponents[i].source.toLowerCase().indexOf(source) < 0) {
>>>>>>> 75c9f137
            continue;
        }

        // filter by tag
        if (tag) {
            if (!loadedOpponents[i].tags || !loadedOpponents[i].tags.some(function(t) {
                return t.toLowerCase().indexOf(tag) >= 0;
            })) {
                continue;
            }
        }

        // filter by gender
        if (chosenGender == 2 && loadedOpponents[i].gender !== eGender.MALE) {
            continue;
        }
        else if (chosenGender == 3 && loadedOpponents[i].gender !== eGender.FEMALE) {
            continue;
        }

        selectableOpponents.push(loadedOpponents[i]); // opponents will be in featured order
    }

    /* hide selected opponents */
    for (var i = 1; i < players.length; i++) {
        if (players[i]) {
            /* find this opponent's placement in the selectable opponents */
            for (var j = 0; j < selectableOpponents.length; j++) {
                if (selectableOpponents[j].folder == players[i].folder) {
                    /* this is a selected player */
                    selectableOpponents.splice(j, 1);
                }
            }
        }
    }

    // If a unique match was made, automatically clear the search so
    // another opponent can be found more quickly.
    if (autoclear && (name != null || source != null) && selectableOpponents.length == 0) {
        clearSearch();
        return;
    }

    /* sort opponents */
    // Since selectableOpponents is always reloaded here with featured order,
    // check if a different sorting mode is selected, and if yes, sort it.
    if (sortingOptionsMap.hasOwnProperty(sortingMode)) {
        selectableOpponents.sort(sortingOptionsMap[sortingMode]);
    }

    /* update max page indicator */
    $individualMaxPageIndicator.html("of "+Math.ceil(selectableOpponents.length/4));
}

/************************************************************
 * The player clicked on an opponent slot.
 ************************************************************/
function selectOpponentSlot (slot) {
    if (!players[slot]) {
        /* add a new opponent */
        selectedSlot = slot;

		/* update the list of selectable opponents based on those that are already selected, search, and sort options */
		updateSelectableOpponents(true);

		/* reload selection screen */
		updateIndividualSelectScreen();
        updateIndividualCountStats();

        /* switch screens */
		screenTransition($selectScreen, $individualSelectScreen);
    } else {
        /* remove the opponent that's there */
        players[slot] = null;
        updateSelectionVisuals();
    }
}

/************************************************************
 * The player clicked on the select group slot.
 ************************************************************/
function clickedSelectGroupButton () {
	selectedSlot = 1;
  groupSelectScreen = 0;
	updateGroupSelectScreen();

    $groupMaxPageIndicator.html("of "+loadedGroups[0].length);

	/* switch screens */
	screenTransition($selectScreen, $groupSelectScreen);
}

/************************************************************
* The player clicked on the Testing Tables button
************************************************************/
function clickedSelectGroupTestingButton () {
 selectedSlot = 1;
 groupSelectScreen = 1;
 updateGroupSelectScreen();

   $groupMaxPageIndicator.html("of "+loadedGroups[1].length);

 /* switch screens */
	screenTransition($selectScreen, $groupSelectScreen);
}


/************************************************************
 * The player clicked on the select random group slot.
 ************************************************************/
function clickedRandomGroupButton () {
	selectedSlot = 1;

    for (var i = 1; i < players.length; i++) {
        players[i] = null;
    }

	/* get a random number for the group listings */
  var randomGroupNumber = getRandomNumber(0, loadedGroups[0].length);
    console.log(loadedGroups[0][randomGroupNumber].opponents[0]);

	/* load the corresponding group */
	loadBehaviour(loadedGroups[0][randomGroupNumber].opponents[0].id, updateRandomSelection);
	loadBehaviour(loadedGroups[0][randomGroupNumber].opponents[1].id, updateRandomSelection);
	loadBehaviour(loadedGroups[0][randomGroupNumber].opponents[2].id, updateRandomSelection);
	loadBehaviour(loadedGroups[0][randomGroupNumber].opponents[3].id, updateRandomSelection);
}

/************************************************************
 * The player clicked on the all random button.
 ************************************************************/
function clickedRandomFillButton (predicate) {
	/* compose a copy of the loaded opponents list */
	var loadedOpponentsCopy = [];

	/* only add non-selected opponents from the list */
	for (var i = 0; i < loadedOpponents.length; i++) {
		/* check to see if this opponent is selected */
		var position = -1;
		for (var j = 1; j < players.length; j++) {
			if (players[j] && loadedOpponents[i].folder == players[j].folder) {
				/* this opponent is loaded */
				position = j;
			}
		}
		if (position == -1) {
			if(predicate) {
				if(predicate(loadedOpponents[i])) {
					loadedOpponentsCopy.push(loadedOpponents[i]);
				}
			} else {
				loadedOpponentsCopy.push(loadedOpponents[i]);
			}
		}
	}

	/* select random opponents */
	for (var i = 1; i < players.length; i++) {
		/* if slot is empty */
		if (!players[i]) {
			/* select random opponent */
			var randomOpponent = getRandomNumber(0, loadedOpponentsCopy.length);

			/* load opponent */
			loadBehaviour(loadedOpponentsCopy[randomOpponent].id, updateRandomSelection);

			/* remove random opponent from copy list */
			loadedOpponentsCopy.splice(randomOpponent, 1);
		}
	}
}

/************************************************************
 * The player clicked on the remove all button.
 ************************************************************/
function clickedRemoveAllButton ()
{
    for (var i = 1; i < 5; i++) {
        players[i] = null;
    }
    updateSelectionVisuals();
}

/************************************************************
 * The player clicked on a change stats card button on the
 * individual select screen.
 ************************************************************/
function changeIndividualStats (target) {
    for (var i = 1; i < 5; i++) {
        for (var j = 1; j < 4; j++) {
            if (j != target) {
                $('#individual-stats-page-'+i+'-'+j).hide();
            }
            else {
                $('#individual-stats-page-'+i+'-'+j).show();
            }
        }
    }

    individualCreditsShown = (target == 2); // true when Credits button is clicked
}

/************************************************************
 * The player clicked the select opponent button on the
 * individual select screen.
 ************************************************************/
function selectIndividualOpponent (slot) {
    /* move the stored player into the selected slot and update visuals */
	individualSlot = slot;
	loadBehaviour(shownIndividuals[slot-1].id, individualScreenCallback, 0);
}

/************************************************************
 * This is the callback for the individual select screen.
 ************************************************************/
function individualScreenCallback (playerObject, slot) {
    players[selectedSlot] = playerObject;
    players[selectedSlot].current = 0;

	/* switch screens */
	screenTransition($individualSelectScreen, $selectScreen);
	updateSelectionVisuals();
}

/************************************************************
 * The player is changing the page on the individual screen.
 ************************************************************/
function changeIndividualPage (skip, page) {
    console.log("resigtered");
    if (skip) {
        if (page == -1) {
            /* go to first page */
            individualPage = 0;
        } else if (page == 1) {
            /* go to last page */
            individualPage = Math.ceil(selectableOpponents.length/4)-1;
        } else {
            /* go to selected page */
            individualPage = Number($individualPageIndicator.val()) - 1;
        }
    } else {
        individualPage += page;
    }

    updateIndividualSelectScreen();
    updateIndividualCountStats();
}

/************************************************************
 * The player clicked on a change stats card button on the
 * group select screen.
 ************************************************************/
function changeGroupStats (target) {
    for (var i = 1; i < 5; i++) {
        for (var j = 1; j < 4; j++) {
            if (j != target) {
                $('#group-stats-page-'+i+'-'+j).hide();
            }
            else {
                $('#group-stats-page-'+i+'-'+j).show();
            }
        }
    }

    groupCreditsShown = (target == 2); // true when Credits button is clicked
}

/************************************************************
 * The player clicked the select opponent button on the
 * group select screen.
 ************************************************************/
function selectGroup () {
    /* clear the selection screen */
	for (var i = 1; i < 5; i++) {
		players[i] = null;
	}
	updateSelectionVisuals();

	/* load the group members */
	for (var i = 0; i < 4; i++) {
    if (loadedGroups[groupSelectScreen][groupPage[groupSelectScreen]].opponents[i]) {
			loadBehaviour(loadedGroups[groupSelectScreen][groupPage[groupSelectScreen]].opponents[i].id, groupScreenCallback, i+1);
		}
	}
}

/************************************************************
 * This is the callback for the group select screen.
 ************************************************************/
function groupScreenCallback (playerObject, slot) {
	console.log(slot +" "+playerObject);
    players[slot] = playerObject;
    players[slot].current = 0;

	updateSelectionVisuals();

    /* switch screens */
	screenTransition($groupSelectScreen, $selectScreen);
}

/************************************************************
 * The player is changing the page on the group screen.
 ************************************************************/
function changeGroupPage (skip, page) {
	if (skip) {
		if (page == -1) {
			/* go to first page */
      groupPage[groupSelectScreen] = 0;
		} else if (page == 1) {
			/* go to last page */
			groupPage[groupSelectScreen] = loadedGroups[groupSelectScreen].length-1;
		} else {
			/* go to selected page */
			groupPage[groupSelectScreen] = Number($groupPageIndicator.val()) - 1;
		}
	} else {
		groupPage[groupSelectScreen] += page;
	}
	updateGroupSelectScreen();
    updateGroupCountStats();
}

/************************************************************
 * The player clicked on the back button on the individual or
 * group select screen.
 ************************************************************/
function backToSelect () {
    /* switch screens */
	screenTransition($individualSelectScreen, $selectScreen);
	screenTransition($groupSelectScreen, $selectScreen);
}

/************************************************************
 * The player clicked on the start game button on the main
 * select screen.
 ************************************************************/
function advanceSelectScreen () {
    advanceToNextScreen($selectScreen);
}

/************************************************************
 * The player clicked on the back button on the main select
 * screen.
 ************************************************************/
function backSelectScreen () {
	screenTransition($selectScreen, $titleScreen);
}

/**********************************************************************
 *****                     Display Functions                      *****
 **********************************************************************/

/************************************************************
 * Displays all of the current players on the main select
 * screen.
 ************************************************************/
function updateSelectionVisuals () {
    /* update all opponents */
    for (var i = 1; i < players.length; i++) {
        if (players[i]) {
            /* update dialogue */
            $selectDialogues[i-1].html(players[i].state[players[i].current].dialogue);

            /* determine if the advance dialogue button should be shown */
            if (players[i].state.length > players[i].current+1) {
                $selectAdvanceButtons[i-1].css({opacity : 1});
            } else {
                $selectAdvanceButtons[i-1].css({opacity : 0});
            }

			/* show the bubble */
			$selectBubbles[i-1].show();

            /* update image */
            $selectImages[i-1].attr('src', players[i].folder + players[i].state[players[i].current].image);
			$selectImages[i-1].show();

            /* update label */
            $selectLabels[i-1].html(players[i].label.initCap());

            /* change the button */
            $selectButtons[i-1].html("Remove Opponent");
            $selectButtons[i-1].removeClass("smooth-button-green");
            $selectButtons[i-1].addClass("smooth-button-red");
        } else {
            /* clear the view */
            $selectDialogues[i-1].html("");
            $selectAdvanceButtons[i-1].css({opacity : 0});
			$selectBubbles[i-1].hide();
			$selectImages[i-1].hide();
            $selectLabels[i-1].html("Opponent "+i);

            /* change the button */
            $selectButtons[i-1].html("Select Opponent");
            $selectButtons[i-1].removeClass("smooth-button-red");
            $selectButtons[i-1].addClass("smooth-button-green");
        }
    }

    /* check to see if all opponents are loaded */
    var loaded = 0;
    for (var i = 1; i < players.length; i++) {
        if (players[i]) {
            loaded++;
        }
    }

    /* if enough opponents are loaded, then enable progression */
    if (loaded >= 2) {
        $selectMainButton.attr('disabled', false);
    } else {
        $selectMainButton.attr('disabled', true);
    }

    /* if all opponents are loaded, disable fill buttons */
    if (loaded >= 4) {
        for (var i = 0; i < $selectRandomButtons.length; i++) {
            $selectRandomButtons[i].attr('disabled', true);
        }
    }
    else {
        for (var i = 0; i < $selectRandomButtons.length; i++) {
            $selectRandomButtons[i].attr('disabled', false);
        }
    }

    /* if no opponents are loaded, disable remove all button */
    if (loaded <= 0) {
        $selectRemoveAllButton.attr('disabled', true);
    } else {
        $selectRemoveAllButton.attr('disabled', false);
    }
}



/************************************************************
 * This is the callback for the group clicked rows, it
 * updates information on the group screen.
 ************************************************************/
function updateGroupScreen (playerObject) {
    /* find a spot to store this player */
    for (var i = 0; i < storedGroup.length; i++) {
        if (!storedGroup[i]) {
            storedGroup[i] = playerObject;
            $groupLabels[i+1].html(playerObject.label);
            break;
        }
    }

	/* enable the button */
	$groupButton.attr('disabled', false);
}

/************************************************************
 * This is the callback for the random buttons.
 ************************************************************/
function updateRandomSelection (playerObject) {
    /* find a spot to store this player */
    for (var i = 0; i < players.length; i++) {
        if (!players[i]) {
            players[i] = playerObject;
            break;
        }
    }

	updateSelectionVisuals();
}

/************************************************************
 * Hides the table on the single selection screen.
 ************************************************************/
function hideSelectionTable() {
    mainSelectHidden = !mainSelectHidden;
    if (mainSelectHidden) {
        $selectTable.hide();
    }
    else {
        $selectTable.show();
    }
}

/************************************************************
 * Hides the table on the single selection screen.
 ************************************************************/
function hideSingleSelectionTable() {
    singleSelectHidden = !singleSelectHidden;
    if (singleSelectHidden) {
        $individualSelectTable.hide();
    }
    else {
        $individualSelectTable.show();
    }
}

/************************************************************
 * Hides the table on the single group screen.
 ************************************************************/
function hideGroupSelectionTable() {
    groupSelectHidden = !groupSelectHidden;
    if (groupSelectHidden) {
        $groupSelectTable.hide();
    }
    else {
        $groupSelectTable.show();
    }
}

function openSearchModal() {
    $searchModal.modal('show');
}


function closeSearchModal() {
    // perform the search and sort logic
    updateSelectableOpponents();

    // update
    updateIndividualSelectScreen();
    updateIndividualCountStats();
}

function clearSearch() {
    $searchName.val(null);
    $searchTag.val(null);
    $searchSource.val(null);
    closeSearchModal();
}

function changeSearchGender(gender) {
    chosenGender = gender;
    setActiveOption($searchGenderOptions, gender);
}

/************************************************************
 * Sorting Functions
 ************************************************************/

/**
 * Callback for Arrays.sort to sort an array of objects by the given field.
 * Prefixing "-" to a field will cause the sort to be done in reverse.
 * Examples:
 *   // sorts myArr by each element's first name (A-Z)
 *   myArr.sort(sortOpponentsByField("first"));
 *   // sorts myArr by each element's last name (Z-A)
 *   myArr.sort(sortOpponentsByField("-last"));
 */
function sortOpponentsByField(field) {
    // check for prefix
    var order = 1; // 1 = forward, -1 = reversed
    if (field[0] === "-") {
        order = -1;
        field = field.substr(1);
    }

    return function(opp1, opp2) {
        var compare = 0;
        if (opp1[field] < opp2[field]) {
            compare = -1;
        }
        else if (opp1[field] > opp2[field]) {
            compare = 1;
        }
        return order * compare;
    }
}

/**
 * Callback for Arrays.sort to sort an array of objects over multiple given fields.
 * Prefixing "-" to a field will cause the sort to be done in reverse.
 * This should allow more flexibility in the sorting order.
 * Example:
 *   // sorts myArr by each element's number of layers (low to high),
 *   // and for elements whose layers are equivalent, sort them by first name (Z-A)
 *   myArr.sort(sortOpponentsByMultipleFields("layers", "-first"));
 */
function sortOpponentsByMultipleFields() {
    var fields = arguments; // retrieve the args passed in
    return function(opp1, opp2) {
        var i = 0;
        var compare = 0;
        // if both elements have the same field, check the next ones
        while (compare === 0 && i < fields.length) {
            compare = sortOpponentsByField(fields[i])(opp1, opp2);
            i++;
        }
        return compare;
    }
}

/** Event handler for the sort dropdown options. Fires when user clicks on a dropdown item. */
$sortingOptionsItems.on("click", function(e) {
    sortingMode = $(this).find('a').html();
    $("#sort-dropdown-selection").html(sortingMode); // change the dropdown text to the selected option
});

/************************************************************
 * Word wrapping Functions
 ************************************************************/

/**
 * Inserts a fixed-size HTML element with the specified text to allow the content
 * to be either word-wrapped (if the text is long and spaces are present)
 * or word-broken (if text is long and no spaces are present).
 */
function wordWrapHtml(text) {
    text = text || "&nbsp;";
    return "<table class=\"wrap-text\"><tr><td>" + text + "</td></tr></table>";
}

/************************************************************
 * Dynamic dialogue and image counting functions
 ************************************************************/

/** Event handler for the individual selection screen credits button. */
$individualCreditsButton.on('click', function(e) {
    updateIndividualCountStats()
});

/** Event handler for the group selection screen credits button. */
$groupCreditsButton.on('click', function(e) {
    updateGroupCountStats();
});

/**
 * Loads and displays the number of unique dialogue lines and the number of pose images
 * into the character's player object for those currently on the selection screen.
 * Only loads if the unique line count or image count is not known.
 */
function updateOpponentCountStats(opponentArr, uiElements) {
    opponentArr.forEach(function(opp, idx) {
        // load behaviour file if line/image count is not known
        if (opp && (opp.uniqueLineCount === undefined || opp.posesImageCount === undefined)) {
            uiElements.countBoxes[idx].css("visibility", "visible");

            // retrieve line and image counts
            if (DEBUG) {
                console.log("[LineImageCount] Fetching counts for " + opp.label + " in slot " + idx);
            }
            var countsPromise = Promise.resolve(fetchBehaviour(opp.folder));
            countsPromise.then(countLinesImages).then(function(response) {
                opp.uniqueLineCount = response.numUniqueLines;
                opp.posesImageCount = response.numPoses;

                // show line and image counts
                if (DEBUG) {
                    console.log("[LineImageCount] Loaded " + opp.label + " from behaviour: " +
                      opp.uniqueLineCount + " lines, " + opp.posesImageCount + " images");
                }
                uiElements.lineLabels[idx].html(opp.uniqueLineCount);
                uiElements.poseLabels[idx].html(opp.posesImageCount);
            });
        }
        else {
            // this character's counts were previously loaded
            if (opp) {
                if (DEBUG) {
                    console.log("[LineImageCount] Loaded previous count for " + opp.label + ": " +
                      opp.uniqueLineCount + " lines, " + opp.posesImageCount + " images)");
                }
                uiElements.countBoxes[idx].css("visibility", "visible");
                uiElements.lineLabels[idx].html(opp.uniqueLineCount);
                uiElements.poseLabels[idx].html(opp.posesImageCount);
            }
            else {
                // there is no character in the slot
                uiElements.countBoxes[idx].css("visibility", "hidden");
                uiElements.lineLabels[idx].html("");
                uiElements.poseLabels[idx].html("");
            }
        }
    });
}

/** Dialogue/image count update function for the individual selection screen. */
function updateIndividualCountStats() {
    if (individualCreditsShown) {
        var individualUIElements = {
            countBoxes : $individualCountBoxes,
            lineLabels : $individualLineCountLabels,
            poseLabels : $individualPoseCountLabels
        };
        updateOpponentCountStats(shownIndividuals, individualUIElements);
    }
}

/** Dialogue/image count update function for the group selection screen. */
function updateGroupCountStats() {
    if (groupCreditsShown) {
        var groupUIElements = {
            countBoxes : $groupCountBoxes,
            lineLabels : $groupLineCountLabels,
            poseLabels : $groupPoseCountLabels
        };
        updateOpponentCountStats(shownGroup, groupUIElements);
    }
}

/**
 * Fetches the behaviour.xml file of the specified opponent directory.
 */
function fetchBehaviour(path) {
    return $.ajax({
        type: "GET",
        url: path + "behaviour.xml",
        dataType: "text"
    });
}

/**
 * Callback to parse the number of lines of dialogue and number of images
 * given a character's behaviour XML. Returns the counts as an object with
 * properties numTotalLines, numUniqueLines, and numPoses.
 */
function countLinesImages(xml) {
    // parse all lines of dialogue and all images
	var numTotalLines = 0;
	var numUniqueDialogueLines = 0;
	var numUniqueUsedPoses = 0;
    var lines = {};
    var poses = {};
    $(xml).find('state').each(function(idx, data) {
		numTotalLines++;
		// count only unique lines of dialogue
		if (lines[data.textContent.trim()] === undefined) numUniqueDialogueLines++;
        lines[data.textContent.trim()] = 1;
		// count unique number of poses used in dialogue
		// note that this number may differ from actual image count if some images
		// are never used, or if images that don't exist are used in the dialogue
		if (poses[data.getAttribute("img")] === undefined) numUniqueUsedPoses++;
        poses[data.getAttribute("img")] = 1;
    });

    return {
        numTotalLines : numTotalLines,
        numUniqueLines : numUniqueDialogueLines,
        numPoses : numUniqueUsedPoses
    };
}<|MERGE_RESOLUTION|>--- conflicted
+++ resolved
@@ -28,12 +28,8 @@
 							 description:description,
                              ending:ending,
                              layers:layers,
-<<<<<<< HEAD
 							 tags:tags,
-                             release:parseInt(release)};
-=======
                              release:parseInt(release, 10) || Number.POSITIVE_INFINITY};
->>>>>>> 75c9f137
 
 	return newOpponentObject;
 }
@@ -510,11 +506,7 @@
         }
 
         // filter by name
-<<<<<<< HEAD
         if (name
-=======
-        if (name != null
->>>>>>> 75c9f137
             && loadedOpponents[i].label.toLowerCase().indexOf(name) < 0
             && loadedOpponents[i].first.toLowerCase().indexOf(name) < 0
             && loadedOpponents[i].last.toLowerCase().indexOf(name) < 0) {
@@ -522,11 +514,7 @@
         }
 
         // filter by source
-<<<<<<< HEAD
-        if (source && !loadedOpponents[i].source.toLowerCase().includes(source)) {
-=======
-        if (source != null && loadedOpponents[i].source.toLowerCase().indexOf(source) < 0) {
->>>>>>> 75c9f137
+        if (source && loadedOpponents[i].source.toLowerCase().indexOf(source) < 0) {
             continue;
         }
 
