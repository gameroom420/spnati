/********************************************************************************
 This file contains the variables and functions that form the select screens of
 the game. The parsing functions for the opponent.xml file.
 ********************************************************************************/

/**********************************************************************
 *****               Opponent & Group Specification               *****
 **********************************************************************/

/**************************************************
 * Stores meta information about opponents.
 **************************************************/
function createNewOpponent (id, enabled, first, last, label, image, gender,
                            height, source, artist, writer, description,
                            ending, layers, release, tags) {
	var newOpponentObject = {id:id,
							 folder:'opponents/'+id+'/',
							 enabled:enabled,
                             first:first,
							 last:last,
							 label:label,
							 image:image,
                             gender:gender,
							 height:height,
							 source:source,
                             artist:artist,
                             writer:writer,
							 description:description,
                             ending:ending,
                             layers:layers,
							 tags:tags,
                             release:parseInt(release, 10) || Number.POSITIVE_INFINITY};

	return newOpponentObject;
}

/**************************************************
 * Stores meta information about groups.
 **************************************************/
function createNewGroup (title, opponents) {
	var newGroupObject = {title:title,
						  opponents:opponents};

	return newGroupObject;
}

/**********************************************************************
 *****                  Select Screen UI Elements                 *****
 **********************************************************************/

/* main select screen */
$selectTable = $("#select-table");
$selectBubbles = [$("#select-bubble-1"),
                  $("#select-bubble-2"),
                  $("#select-bubble-3"),
                  $("#select-bubble-4")];
$selectDialogues = [$("#select-dialogue-1"),
                    $("#select-dialogue-2"),
                    $("#select-dialogue-3"),
                    $("#select-dialogue-4")];
$selectAdvanceButtons = [$("#select-advance-button-1"),
                         $("#select-advance-button-2"),
                         $("#select-advance-button-3"),
                         $("#select-advance-button-4")];
$selectImages = [$("#select-image-1"),
                 $("#select-image-2"),
                 $("#select-image-3"),
                 $("#select-image-4")];
$selectLabels = [$("#select-name-label-1"),
                 $("#select-name-label-2"),
                 $("#select-name-label-3"),
                 $("#select-name-label-4")];
$selectButtons = [$("#select-slot-button-1"),
                  $("#select-slot-button-2"),
                  $("#select-slot-button-3"),
                  $("#select-slot-button-4")];
$selectMainButton = $("#main-select-button");
$selectRandomButtons = [$("#select-random-button"), $("#select-random-female-button"), $("#select-random-male-button")];
$selectRemoveAllButton = $("#select-remove-all-button");

/* individual select screen */
$individualSelectTable = $("#individual-select-table");
$individualNameLabels = [$("#individual-name-label-1"), $("#individual-name-label-2"), $("#individual-name-label-3"), $("#individual-name-label-4")];
$individualPrefersLabels = [$("#individual-prefers-label-1"), $("#individual-prefers-label-2"), $("#individual-prefers-label-3"), $("#individual-prefers-label-4")];
$individualSexLabels = [$("#individual-sex-label-1"), $("#individual-sex-label-2"), $("#individual-sex-label-3"), $("#individual-sex-label-4")];
$individualHeightLabels = [$("#individual-height-label-1"), $("#individual-height-label-2"), $("#individual-height-label-3"), $("#individual-height-label-4")];
$individualSourceLabels = [$("#individual-source-label-1"), $("#individual-source-label-2"), $("#individual-source-label-3"), $("#individual-source-label-4")];
$individualWriterLabels = [$("#individual-writer-label-1"), $("#individual-writer-label-2"), $("#individual-writer-label-3"), $("#individual-writer-label-4")];
$individualArtistLabels = [$("#individual-artist-label-1"), $("#individual-artist-label-2"), $("#individual-artist-label-3"), $("#individual-artist-label-4")];
$individualCountBoxes = [$("#individual-counts-1"), $("#individual-counts-2"), $("#individual-counts-3"), $("#individual-counts-4")];
$individualLineCountLabels = [$("#individual-line-count-label-1"), $("#individual-line-count-label-2"), $("#individual-line-count-label-3"), $("#individual-line-count-label-4")];
$individualPoseCountLabels = [$("#individual-pose-count-label-1"), $("#individual-pose-count-label-2"), $("#individual-pose-count-label-3"), $("#individual-pose-count-label-4")];
$individualDescriptionLabels = [$("#individual-description-label-1"), $("#individual-description-label-2"), $("#individual-description-label-3"), $("#individual-description-label-4")];
$individualBadges = [$("#individual-badge-1"), $("#individual-badge-2"), $("#individual-badge-3"), $("#individual-badge-4")];
$individualLayers = [$("#individual-layer-1"), $("#individual-layer-2"), $("#individual-layer-3"), $("#individual-layer-4")];

$individualImages = [$("#individual-image-1"), $("#individual-image-2"), $("#individual-image-3"), $("#individual-image-4")];
$individualButtons = [$("#individual-button-1"), $("#individual-button-2"), $("#individual-button-3"), $("#individual-button-4")];

$individualPageIndicator = $("#individual-page-indicator");
$individualMaxPageIndicator = $("#individual-max-page-indicator");

$individualCreditsButton = $('#individual-credits-button');

/* group select screen */
$groupSelectTable = $("#group-select-table");
$groupSwitchTestingButton = $("#group-switch-testing-button");
$groupNameLabels = [$("#group-name-label-1"), $("#group-name-label-2"), $("#group-name-label-3"), $("#group-name-label-4")];
$groupPrefersLabels = [$("#group-prefers-label-1"), $("#group-prefers-label-2"), $("#group-prefers-label-3"), $("#group-prefers-label-4")];
$groupSexLabels = [$("#group-sex-label-1"), $("#group-sex-label-2"), $("#group-sex-label-3"), $("#group-sex-label-4")];
$groupHeightLabels = [$("#group-height-label-1"), $("#group-height-label-2"), $("#group-height-label-3"), $("#group-height-label-4")];
$groupSourceLabels = [$("#group-source-label-1"), $("#group-source-label-2"), $("#group-source-label-3"), $("#group-source-label-4")];
$groupWriterLabels = [$("#group-writer-label-1"), $("#group-writer-label-2"), $("#group-writer-label-3"), $("#group-writer-label-4")];
$groupArtistLabels = [$("#group-artist-label-1"), $("#group-artist-label-2"), $("#group-artist-label-3"), $("#group-artist-label-4")];
$groupCountBoxes = [$("#group-counts-1"), $("#group-counts-2"), $("#group-counts-3"), $("#group-counts-4")];
$groupLineCountLabels = [$("#group-line-count-label-1"), $("#group-line-count-label-2"), $("#group-line-count-label-3"), $("#group-line-count-label-4")];
$groupPoseCountLabels = [$("#group-pose-count-label-1"), $("#group-pose-count-label-2"), $("#group-pose-count-label-3"), $("#group-pose-count-label-4")];
$groupDescriptionLabels = [$("#group-description-label-1"), $("#group-description-label-2"), $("#group-description-label-3"), $("#group-description-label-4")];
$groupBadges = [$("#group-badge-1"), $("#group-badge-2"), $("#group-badge-3"), $("#group-badge-4")];
$groupLayers = [$("#group-layer-1"), $("#group-layer-2"), $("#group-layer-3"), $("#group-layer-4")];

$groupImages = [$("#group-image-1"), $("#group-image-2"), $("#group-image-3"), $("#group-image-4")];
$groupNameLabel = $("#group-name-label");
$groupButton = $("#group-button");

$groupPageIndicator = $("#group-page-indicator");
$groupMaxPageIndicator = $("#group-max-page-indicator");

$groupCreditsButton = $('#group-credits-button');

$searchName = $("#search-name");
$searchSource = $("#search-source");
$searchTag = $("#search-tag");
$searchGenderOptions = [$("#search-gender-1"), $("#search-gender-2"), $("#search-gender-3")];

$sortingOptionsItems = $(".sort-dropdown-options li");

$groupSearchGroupName = $("#group-search-group-name");
$groupSearchName = $("#group-search-name");
$groupSearchSource = $("#group-search-source");
$groupSearchTag = $("#group-search-tag");
$groupSearchGenderOptions = [$("#group-search-gender-1"), $("#group-search-gender-2"), $("#group-search-gender-3"), $("#group-search-gender-4")];

/**********************************************************************
 *****                  Select Screen Variables                   *****
 **********************************************************************/

/* hidden variables */
var mainSelectHidden = false;
var singleSelectHidden = false;
var groupSelectHidden = false;

/* opponent listing file */
var listingFile = "opponents/listing.xml";
var metaFile = "meta.xml";

/* opponent information storage */
var loadedOpponents = [];
var selectableOpponents = loadedOpponents;
var hiddenOpponents = [];
var loadedGroups = [[], []];
var selectableGroups = [loadedGroups[0], loadedGroups[1]];

/* page variables */
var groupSelectScreen = 0;
var individualPage = 0;
var groupPage = [0, 0];
var chosenGender = -1;
var chosenGroupGender = -1;
var sortingMode = "Featured";
var sortingOptionsMap = {
    "Newest" : sortOpponentsByMultipleFields("-release"),
    "Oldest" : sortOpponentsByMultipleFields("release"),
    "Most Layers" : sortOpponentsByMultipleFields("-layers"),
    "Fewest Layers" : sortOpponentsByMultipleFields("layers"),
    "Name (A-Z)" : sortOpponentsByMultipleFields("first", "last"),
    "Name (Z-A)" : sortOpponentsByMultipleFields("-first", "-last"),
};
var individualCreditsShown = false;
var groupCreditsShown = false;

/* consistence variables */
var selectedSlot = 0;
var individualSlot = 0;
var shownIndividuals = [null, null, null, null];
var shownGroup = [null, null, null, null];
var randomLock = false;

var slot_is_loading = [false, false, false, false];

/**********************************************************************
 *****                    Start Up Functions                      *****
 **********************************************************************/

/************************************************************
 * Loads all of the content required to display the title
 * screen.
 ************************************************************/
function loadSelectScreen () {
    loadListingFile();

	updateSelectionVisuals();
}

/************************************************************
 * Loads and parses the main opponent listing file.
 ************************************************************/
function loadListingFile () {
	/* clear the previous meta information */
	var outstandingLoads = 0;
	var onComplete = function() {
		if (--outstandingLoads == 0) {
			/* Remove any slots that failed to load */
			loadedOpponents = loadedOpponents.filter(function(x) { return x !== null; });
			selectableOpponents = loadedOpponents.slice();
		}
	}

	/* grab and parse the opponent listing file */
	$.ajax({
        type: "GET",
		url: listingFile,
		dataType: "text",
		success: function(xml) {
            var $xml = $(xml);
            
			/* start by parsing and loading the individual listings */
            var oppDefaultIndex = 0; // keep track of an opponent's default placement

			$individualListings = $xml.find('individuals');
			$individualListings.find('opponent').each(function () {
                if ($(this).attr('status') === undefined || includedOpponentStatuses[$(this).attr('status')]) {
                    var id = $(this).text();
                    console.log("Reading \""+id+"\" from listing file");
                    outstandingLoads++;
                    loadOpponentMeta(id, loadedOpponents, oppDefaultIndex++, onComplete);
                }
			});

			/* end by parsing and loading the group listings */
			$groupListings = $xml.find('groups');
			$groupListings.find('group').each(function () {
				var title = $(this).attr('title');
				var opp1 = $(this).attr('opp1');
				var opp2 = $(this).attr('opp2');
				var opp3 = $(this).attr('opp3');
				var opp4 = $(this).attr('opp4');

				var newGroup = createNewGroup(title, [opp1, opp2, opp3, opp4]);
				outstandingLoads += 4;
				loadGroupMeta($(this).attr('testing') ? 1 : 0, newGroup, onComplete);
			});
		}
	});
}

/************************************************************
* Loads the meta information for an entire group.
************************************************************/
function loadGroupMeta (groupSelectScreen, group, onComplete) {
 /* parse the individual information of each group member */
 loadedGroups[groupSelectScreen].push(group);

 for (var i = 0; i < 4; i++) {
   loadOpponentMeta(group.opponents[i], group.opponents, i, onComplete);
 }
}

/************************************************************
 * Loads and parses the meta XML file of an opponent.
 ************************************************************/
function loadOpponentMeta (id, targetArray, index, onComplete) {
	/* grab and parse the opponent meta file */
	$.ajax({
        type: "GET",
		url: 'opponents/' + id + '/' + metaFile,
		dataType: "text",
		success: function(xml) {
            var $xml = $(xml);
            
			/* grab all the info for this listing */
<<<<<<< HEAD
			var enabled = $(xml).find('enabled').text();
			var first = $(xml).find('first').text();
			var last = $(xml).find('last').text();
			var label = $(xml).find('label').text();
			var pic = $(xml).find('pic').text();
			var gender = $(xml).find('gender').text();
			var height = $(xml).find('height').text();
			var from = $(xml).find('from').text();
			var artist = $(xml).find('artist').text();
			var writer = $(xml).find('writer').text();
			var description = $(xml).find('description').text();
            var ending = $(xml).find('has_ending').text() === "true";
            var layers = $(xml).find('layers').text();
            var release = $(xml).find('release').text();

            if(sw_is_available()) {
                /* Attempt to preload this opponent's picture for selection. */
                request_url_caching([folder+pic]);
            }

			var opponent = createNewOpponent(folder, enabled, first, last,
=======
			var enabled = $xml.find('enabled').text();
			var first = $xml.find('first').text();
			var last = $xml.find('last').text();
			var label = $xml.find('label').text();
			var pic = $xml.find('pic').text();
			var gender = $xml.find('gender').text();
			var height = $xml.find('height').text();
			var from = $xml.find('from').text();
			var artist = $xml.find('artist').text();
			var writer = $xml.find('writer').text();
			var description = $xml.find('description').text();
            var ending = $xml.find('has_ending').text() === "true";
            var layers = $xml.find('layers').text();
            var release = $xml.find('release').text();
			var tags = $xml.find('tags').children().map(function() { return $(this).text(); }).get();

			var opponent = createNewOpponent(id, enabled, first, last,
>>>>>>> c492b1ab
                                             label, pic, gender, height, from,
                                             artist, writer, description,
                                             ending, layers, release, tags);

			/* add the opponent to the list */
            if (index !== undefined) {
                // enforces opponent default order according to listing file
                // (instead of order being determined by when the AJAX call completes)
                targetArray[index] = opponent;
            }
            else {
                targetArray.push(opponent);
            }
            onComplete();
      		},
      		error: function(err) {
				console.log("Failed reading \""+id+"\"");
      			if (index !== undefined) {
      				delete targetArray[index];
      			}
      			onComplete();
		}
	});
}

/************************************************************
 * Loads opponents onto the individual select screen based
 * on the currently selected page.
 ************************************************************/
function updateIndividualSelectScreen () {
	/* safety wrap around */
	if (individualPage < 0) {
		/* wrap to last page */
		individualPage = Math.ceil(selectableOpponents.length/4)-1;
	}
	$individualPageIndicator.val(individualPage+1);

	/* keep track of how many opponents were on this screen */
	var empty = 0;

    /* create and load all of the individual opponents */
	for (var i = individualPage*4; i < (individualPage+1)*4; i++) {
		var index = i - individualPage*4;

		if (i < selectableOpponents.length) {
			shownIndividuals[index] = selectableOpponents[i];

			$individualNameLabels[index].html(selectableOpponents[i].first + " " + selectableOpponents[i].last);
			$individualPrefersLabels[index].html(selectableOpponents[i].label);
			$individualSexLabels[index].html(selectableOpponents[i].gender);
			$individualSourceLabels[index].html(selectableOpponents[i].source);
			$individualWriterLabels[index].html(wordWrapHtml(selectableOpponents[i].writer));
			$individualArtistLabels[index].html(wordWrapHtml(selectableOpponents[i].artist));
			$individualDescriptionLabels[index].html(selectableOpponents[i].description);

            if (selectableOpponents[i].ending) {
                $individualBadges[index].show();
            }
            else {
                $individualBadges[index].hide();
            }

            $individualLayers[index].show();
            $individualLayers[index].attr("src", "img/layers" + selectableOpponents[i].layers + ".png");

			$individualImages[index].attr('src', selectableOpponents[i].folder + selectableOpponents[i].image);
			$individualImages[index].show();
			if (selectableOpponents[i].enabled == "true") {
				$individualButtons[index].html('Select Opponent');
				$individualButtons[index].attr('disabled', false);
			} else {
				$individualButtons[index].html('Coming Soon');
				$individualButtons[index].attr('disabled', true);
			}
		} else {
			shownIndividuals[index] = null;

			$individualNameLabels[index].html("");
			$individualPrefersLabels[index].html("");
			$individualSexLabels[index].html("");
			$individualSourceLabels[index].html("");
			$individualWriterLabels[index].html("");
			$individualArtistLabels[index].html("");
            $individualCountBoxes[index].css("visibility", "hidden");
			$individualDescriptionLabels[index].html("");
            $individualBadges[index].hide();
            $individualLayers[index].hide();

			$individualImages[index].hide();
			$individualButtons[index].attr('disabled', true);

			empty++;
		}
    }

	/* reload if the page is empty */
	if (empty == 4 && individualPage != 0) {
		individualPage = 0;
		updateIndividualSelectScreen();
	}
}

/************************************************************
 * Loads opponents onto the group select screen based on the
 * currently selected page.
 ************************************************************/
function updateGroupSelectScreen () {
	/* safety wrap around */
  if (groupPage[groupSelectScreen] < 0) {
		/* wrap to last page */
		groupPage[groupSelectScreen] = (selectableGroups[groupSelectScreen].length)-1;
	} else if (groupPage[groupSelectScreen] > selectableGroups[groupSelectScreen].length-1) {
		/* wrap to the first page */
		groupPage[groupSelectScreen] = 0;
	}
	$groupPageIndicator.val(groupPage[groupSelectScreen]+1);
    $groupMaxPageIndicator.html("of "+selectableGroups[groupSelectScreen].length);

    /* create and load all of the individual opponents */
	$groupButton.attr('disabled', false);
	for (var i = 0; i < 4; i++) {
		var opponent = selectableGroups[groupSelectScreen].length > 0 ?
            selectableGroups[groupSelectScreen][groupPage[groupSelectScreen]].opponents[i] :
            undefined;

		if (opponent) {
			shownGroup[i] = opponent;

			$groupNameLabels[i].html(opponent.first + " " + opponent.last);
			$groupPrefersLabels[i].html(opponent.label);
			$groupSexLabels[i].html(opponent.gender);
			$groupSourceLabels[i].html(opponent.source);
			$groupWriterLabels[i].html(wordWrapHtml(opponent.writer));
			$groupArtistLabels[i].html(wordWrapHtml(opponent.artist));
			$groupDescriptionLabels[i].html(opponent.description);

            if (opponent.ending) {
                $groupBadges[i].show();
            }
            else {
                $groupBadges[i].hide();
            }

            $groupLayers[i].show();
            $groupLayers[i].attr("src", "img/layers" + opponent.layers + ".png");

			$groupImages[i].attr('src', opponent.folder + opponent.image);
			$groupImages[i].show();
		} else {
			shownGroup[i] = null;

			$groupNameLabels[i].html("");
			$groupPrefersLabels[i].html("");
			$groupSexLabels[i].html("");
			$groupSourceLabels[i].html("");
			$groupWriterLabels[i].html("");
			$groupArtistLabels[i].html("");
			$groupDescriptionLabels[i].html("");
            $groupBadges[i].hide();
            $groupLayers[i].hide();
			$groupImages[i].hide();
			$groupButton.attr('disabled', true);
		}
    }
    if (selectableGroups[groupSelectScreen].length == 0) {
        $groupNameLabel.html("(No matches)");
    } else {
        $groupNameLabel.html(selectableGroups[groupSelectScreen][groupPage[groupSelectScreen]].title);
    }
}

/**********************************************************************
 *****                   Interaction Functions                    *****
 **********************************************************************/

/************************************************************
 * The player clicked the advance dialogue button on the main
 * select screen.
 ************************************************************/
function advanceSelectDialogue (slot) {
    players[slot].current++;

    /* update dialogue */
    $selectDialogues[slot-1].html(players[slot].state[players[slot].current].dialogue);

    /* determine if the advance dialogue button should be shown */
    if (players[slot].state.length > players[slot].current+1) {
        $selectAdvanceButtons[slot-1].css({opacity : 1});
    } else {
        $selectAdvanceButtons[slot-1].css({opacity : 0});
    }

    /* direct the dialogue bubble */
    if (players[slot].state[players[slot].current].direction) {
        $selectBubbles[slot-1].removeClass();

		$selectBubbles[slot-1].addClass("dialogue-bubble dialogue-"+players[slot].state[players[slot].current].direction);
	} else {
		$selectBubbles[slot-1].removeClass();
		$selectBubbles[slot-1].addClass("dialogue-bubble dialogue-centre");
	}

    /* update image */
    $selectImages[slot-1].attr('src', players[slot].folder + players[slot].state[players[slot].current].image);
}

/************************************************************
 * Filters the list of selectable opponents based on those
 * already selected and performs search and sort logic.
 ************************************************************/
function updateSelectableOpponents(autoclear) {
    var name = $searchName.val().toLowerCase();
    var source = $searchSource.val().toLowerCase();
    var tag = $searchTag.val().toLowerCase();

    // reset filters
    selectableOpponents = [];

    // search for matches
    for (var i = 0; i < loadedOpponents.length; i++) {
        if (!loadedOpponents[i]) {
            continue;
        }

        // filter by name
        if (name
            && loadedOpponents[i].label.toLowerCase().indexOf(name) < 0
            && loadedOpponents[i].first.toLowerCase().indexOf(name) < 0
            && loadedOpponents[i].last.toLowerCase().indexOf(name) < 0) {
            continue;
        }

        // filter by source
        if (source && loadedOpponents[i].source.toLowerCase().indexOf(source) < 0) {
            continue;
        }

        // filter by tag
        if (tag) {
            if (!loadedOpponents[i].tags || !loadedOpponents[i].tags.some(function(t) {
                return t.toLowerCase().indexOf(tag) >= 0;
            })) {
                continue;
            }
        }

        // filter by gender
        if (chosenGender == 2 && loadedOpponents[i].gender !== eGender.MALE) {
            continue;
        }
        else if (chosenGender == 3 && loadedOpponents[i].gender !== eGender.FEMALE) {
            continue;
        }

        selectableOpponents.push(loadedOpponents[i]); // opponents will be in featured order
    }

    /* hide selected opponents */
    for (var i = 1; i < players.length; i++) {
        if (players[i]) {
            /* find this opponent's placement in the selectable opponents */
            for (var j = 0; j < selectableOpponents.length; j++) {
                if (selectableOpponents[j].folder == players[i].folder) {
                    /* this is a selected player */
                    selectableOpponents.splice(j, 1);
                }
            }
        }
    }

    // If a unique match was made, automatically clear the search so
    // another opponent can be found more quickly.
    if (autoclear && (name != null || source != null) && selectableOpponents.length == 0) {
        clearSearch();
        return;
    }

    /* sort opponents */
    // Since selectableOpponents is always reloaded here with featured order,
    // check if a different sorting mode is selected, and if yes, sort it.
    if (sortingOptionsMap.hasOwnProperty(sortingMode)) {
        selectableOpponents.sort(sortingOptionsMap[sortingMode]);
    }

    /* update max page indicator */
    $individualMaxPageIndicator.html("of "+Math.ceil(selectableOpponents.length/4));
}

/************************************************************
 * The player clicked on an opponent slot.
 ************************************************************/
function selectOpponentSlot (slot) {
    if (!players[slot]) {
        /* add a new opponent */
        selectedSlot = slot;

		/* update the list of selectable opponents based on those that are already selected, search, and sort options */
		updateSelectableOpponents(true);

		/* reload selection screen */
		updateIndividualSelectScreen();
        updateIndividualCountStats();

        /* switch screens */
		screenTransition($selectScreen, $individualSelectScreen);
    } else {
        /* remove the opponent that's there */
        players[slot] = null;
        updateSelectionVisuals();
    }
}

/************************************************************
 * The player clicked on the Preset Tables or Testing Tables button.
 ************************************************************/
function clickedSelectGroupButton (screen) {
    switchSelectGroupScreen(screen)

	/* switch screens */
	screenTransition($selectScreen, $groupSelectScreen);
}

/************************************************************
 * The player clicked on the Preset Tables or Testing Tables 
 * button from within the table select screen.
 ************************************************************/
function switchSelectGroupScreen (screen) {
    if (screen !== undefined) {
        groupSelectScreen = screen;
    } else {
        groupSelectScreen = 1 - groupSelectScreen;
    }
    if (groupSelectScreen == 1) {
        $groupSwitchTestingButton.html("Preset Tables");
    } else {
        $groupSwitchTestingButton.html("Testing Tables");
    }
    updateSelectableGroups(groupSelectScreen);
    updateGroupSelectScreen();
}

/************************************************************
 * Filters the list of selectable opponents based on those
 * already selected and performs search and sort logic.
 ************************************************************/
function updateSelectableGroups(screen) {
    var groupname = $groupSearchGroupName.val().toLowerCase();
    var name = $groupSearchName.val().toLowerCase();
    var source = $groupSearchSource.val().toLowerCase();
    var tag = $groupSearchTag.val().toLowerCase();

    // reset filters
    selectableGroups[screen] = loadedGroups[screen].filter(function(group) {
        if (!group.opponents.some(function(opp) { return opp; })) return false;

        if (groupname && group.title.toLowerCase().indexOf(groupname) < 0) return false;

        if (name && !group.opponents.some(function(opp) {
            return opp.label.toLowerCase().indexOf(name) >= 0
                || opp.first.toLowerCase().indexOf(name) >= 0
                || opp.last.toLowerCase().indexOf(name) >= 0;
        })) return false;

        if (source && !group.opponents.some(function(opp) {
            return opp.source.toLowerCase().indexOf(source) >= 0;
        })) return false;

        if ((chosenGroupGender == 2 || chosenGroupGender == 3)
            && !group.opponents.every(function(opp) {
                return opp.gender == (chosenGroupGender == 2 ? eGender.MALE : eGender.FEMALE);
            })) return false;

        if (chosenGroupGender == 4
            && !(group.opponents.some(function(opp) { return opp.gender == eGender.MALE; })
                 && group.opponents.some(function(opp) { return opp.gender == eGender.FEMALE; })))
            return false;

        return true;
    })
}


/************************************************************
 * The player clicked on the select random group slot.
 ************************************************************/
function clickedRandomGroupButton () {
	selectedSlot = 1;

    for (var i = 1; i < players.length; i++) {
        players[i] = null;
    }

	/* get a random number for the group listings */
  var randomGroupNumber = getRandomNumber(0, loadedGroups[0].length);
    console.log(loadedGroups[0][randomGroupNumber].opponents[0]);

	/* load the corresponding group */
	loadBehaviour(loadedGroups[0][randomGroupNumber].opponents[0].id, updateRandomSelection);
	loadBehaviour(loadedGroups[0][randomGroupNumber].opponents[1].id, updateRandomSelection);
	loadBehaviour(loadedGroups[0][randomGroupNumber].opponents[2].id, updateRandomSelection);
	loadBehaviour(loadedGroups[0][randomGroupNumber].opponents[3].id, updateRandomSelection);
}

/************************************************************
 * The player clicked on the all random button.
 ************************************************************/
function clickedRandomFillButton (predicate) {
	/* compose a copy of the loaded opponents list */
	var loadedOpponentsCopy = [];

	/* only add non-selected opponents from the list */
	for (var i = 0; i < loadedOpponents.length; i++) {
		/* check to see if this opponent is selected */
		var position = -1;
		for (var j = 1; j < players.length; j++) {
			if (players[j] && loadedOpponents[i].folder == players[j].folder) {
				/* this opponent is loaded */
				position = j;
			}
		}
		if (position == -1) {
			if(predicate) {
				if(predicate(loadedOpponents[i])) {
					loadedOpponentsCopy.push(loadedOpponents[i]);
				}
			} else {
				loadedOpponentsCopy.push(loadedOpponents[i]);
			}
		}
	}

	/* select random opponents */
	for (var i = 1; i < players.length; i++) {
		/* if slot is empty */
		if (!players[i]) {
			/* select random opponent */
			var randomOpponent = getRandomNumber(0, loadedOpponentsCopy.length);

			/* load opponent */
			loadBehaviour(loadedOpponentsCopy[randomOpponent].id, updateRandomSelection);

			/* remove random opponent from copy list */
			loadedOpponentsCopy.splice(randomOpponent, 1);
		}
	}
}

/************************************************************
 * The player clicked on the remove all button.
 ************************************************************/
function clickedRemoveAllButton ()
{
    for (var i = 1; i < 5; i++) {
        players[i] = null;
    }
    updateSelectionVisuals();
}

/************************************************************
 * The player clicked on a change stats card button on the
 * individual select screen.
 ************************************************************/
function changeIndividualStats (target) {
    for (var i = 1; i < 5; i++) {
        for (var j = 1; j < 4; j++) {
            if (j != target) {
                $('#individual-stats-page-'+i+'-'+j).hide();
            }
            else {
                $('#individual-stats-page-'+i+'-'+j).show();
            }
        }
    }

    individualCreditsShown = (target == 2); // true when Credits button is clicked
}

/************************************************************
 * The player clicked the select opponent button on the
 * individual select screen.
 ************************************************************/
function selectIndividualOpponent (slot) {
    /* move the stored player into the selected slot and update visuals */
	individualSlot = slot;
<<<<<<< HEAD

    $individualButtons[slot-1].html("Loading...");
    slot_is_loading[slot-1] = true;

	loadBehaviour(shownIndividuals[slot-1].folder, individualScreenCallback, slot);
=======
	loadBehaviour(shownIndividuals[slot-1].id, individualScreenCallback, 0);
>>>>>>> c492b1ab
}

/************************************************************
 * This is the callback for the individual select screen.
 ************************************************************/
function individualScreenCallback (playerObject, slot) {
    players[selectedSlot] = playerObject;
    players[selectedSlot].current = 0;
	updateBehaviour(selectedSlot, SELECTED, [PLAYER_NAME], [players[HUMAN_PLAYER].label], null);

    $individualButtons[selectedSlot-1].html("Select Opponent");
    slot_is_loading[selectedSlot-1] = false;

	/* switch screens */
	screenTransition($individualSelectScreen, $selectScreen);
	updateSelectionVisuals();
}

/************************************************************
 * The player is changing the page on the individual screen.
 ************************************************************/
function changeIndividualPage (skip, page) {
    console.log("resigtered");
    if (skip) {
        if (page == -1) {
            /* go to first page */
            individualPage = 0;
        } else if (page == 1) {
            /* go to last page */
            individualPage = Math.ceil(selectableOpponents.length/4)-1;
        } else {
            /* go to selected page */
            individualPage = Number($individualPageIndicator.val()) - 1;
        }
    } else {
        individualPage += page;
    }

    updateIndividualSelectScreen();
    updateIndividualCountStats();
}

/************************************************************
 * The player clicked on a change stats card button on the
 * group select screen.
 ************************************************************/
function changeGroupStats (target) {
    for (var i = 1; i < 5; i++) {
        for (var j = 1; j < 4; j++) {
            if (j != target) {
                $('#group-stats-page-'+i+'-'+j).hide();
            }
            else {
                $('#group-stats-page-'+i+'-'+j).show();
            }
        }
    }

    groupCreditsShown = (target == 2); // true when Credits button is clicked
}

/************************************************************
 * The player clicked the select opponent button on the
 * group select screen.
 ************************************************************/
function selectGroup () {
    /* clear the selection screen */
	for (var i = 1; i < 5; i++) {
		players[i] = null;
	}
	updateSelectionVisuals();

    $groupButton.html("Loading...");

	/* load the group members */
	for (var i = 0; i < 4; i++) {
<<<<<<< HEAD
        if (loadedGroups[groupSelectScreen][groupPage[groupSelectScreen]].opponents[i]) {
            slot_is_loading[i-1] = true;
			loadBehaviour(loadedGroups[groupSelectScreen][groupPage[groupSelectScreen]].opponents[i].folder, groupScreenCallback, i+1);
		} else {
            slot_is_loading[i] = false;
        }
=======
        if (selectableGroups[groupSelectScreen][groupPage[groupSelectScreen]].opponents[i]) {
			loadBehaviour(selectableGroups[groupSelectScreen][groupPage[groupSelectScreen]].opponents[i].id, groupScreenCallback, i+1);
		}
>>>>>>> c492b1ab
	}
}

/************************************************************
 * This is the callback for the group select screen.
 ************************************************************/
function groupScreenCallback (playerObject, slot) {
	console.log(slot +" "+playerObject);
    players[slot] = playerObject;
    players[slot].current = 0;
	updateBehaviour(slot, SELECTED, [PLAYER_NAME], [players[HUMAN_PLAYER].label], null);

    $groupButton.html("Select Group");
    slot_is_loading[slot-1] = false;

	updateSelectionVisuals();

    /* switch screens */
	screenTransition($groupSelectScreen, $selectScreen);
}

/************************************************************
 * The player is changing the page on the group screen.
 ************************************************************/
function changeGroupPage (skip, page) {
	if (skip) {
		if (page == -1) {
			/* go to first page */
      groupPage[groupSelectScreen] = 0;
		} else if (page == 1) {
			/* go to last page */
			groupPage[groupSelectScreen] = selectableGroups[groupSelectScreen].length-1;
		} else {
			/* go to selected page */
			groupPage[groupSelectScreen] = Number($groupPageIndicator.val()) - 1;
		}
	} else {
		groupPage[groupSelectScreen] += page;
	}
	updateGroupSelectScreen();
    updateGroupCountStats();
}

/************************************************************
 * The player clicked on the back button on the individual or
 * group select screen.
 ************************************************************/
function backToSelect () {
    /* switch screens */
	screenTransition($individualSelectScreen, $selectScreen);
	screenTransition($groupSelectScreen, $selectScreen);
}

/************************************************************
 * The player clicked on the start game button on the main
 * select screen.
 ************************************************************/
function advanceSelectScreen () {
    console.log("Starting game...");

    if(sw_is_available()) {
        /* Ask SW to preload all unique image files for all characters in the game. */
        for(var i=0;i<players.length;i++) {
            if(!players[i]) {
                continue;
            }

            var xml = players[i].xml;
        	if (!xml) {
                continue;
            }

            var player_imgs = [];
            var folder = players[i].folder;

            /* Find all unique images for the current character */
            $(xml).find("state").each(function () {
                var img = folder+$(this).attr('img');
                if($.inArray(img, player_imgs) === -1) {
                    player_imgs.push(img);
                }
            });

            console.log("Preloading "+player_imgs.length.toString()+" image files from "+folder+" ...");
            request_url_caching(player_imgs);
        }
    }

    advanceToNextScreen($selectScreen);
}

/************************************************************
 * The player clicked on the back button on the main select
 * screen.
 ************************************************************/
function backSelectScreen () {
	screenTransition($selectScreen, $titleScreen);
}

/**********************************************************************
 *****                     Display Functions                      *****
 **********************************************************************/

/************************************************************
 * Displays all of the current players on the main select
 * screen.
 ************************************************************/
function updateSelectionVisuals () {
    /* update all opponents */
    for (var i = 1; i < players.length; i++) {
        if (players[i]) {
            /* update dialogue */
            $selectDialogues[i-1].html(players[i].state[players[i].current].dialogue);

            /* determine if the advance dialogue button should be shown */
            if (players[i].state.length > players[i].current+1) {
                $selectAdvanceButtons[i-1].css({opacity : 1});
            } else {
                $selectAdvanceButtons[i-1].css({opacity : 0});
            }

			/* show the bubble */
			$selectBubbles[i-1].show();

            /* update image */
            $selectImages[i-1].attr('src', players[i].folder + players[i].state[players[i].current].image);
			$selectImages[i-1].show();

            /* update label */
            $selectLabels[i-1].html(players[i].label.initCap());

            /* change the button */
            if(slot_is_loading[i-1]) {
                $selectButtons[i-1].html("Loading...");
            } else {
                $selectButtons[i-1].html("Remove Opponent");
            }
            $selectButtons[i-1].removeClass("smooth-button-green");
            $selectButtons[i-1].addClass("smooth-button-red");
        } else {
            /* clear the view */
            $selectDialogues[i-1].html("");
            $selectAdvanceButtons[i-1].css({opacity : 0});
			$selectBubbles[i-1].hide();
			$selectImages[i-1].hide();
            $selectLabels[i-1].html("Opponent "+i);

            /* change the button */
            if(slot_is_loading[i-1]) {
                $selectButtons[i-1].html("Loading...");
            } else {
                $selectButtons[i-1].html("Select Opponent");
            }
            $selectButtons[i-1].removeClass("smooth-button-red");
            $selectButtons[i-1].addClass("smooth-button-green");
        }
    }

    /* check to see if all opponents are loaded */
    var loaded = 0;
    for (var i = 1; i < players.length; i++) {
        if (players[i]) {
            loaded++;
        }
    }

    /* if enough opponents are loaded, then enable progression */
    if (loaded >= 2) {
        $selectMainButton.attr('disabled', false);
    } else {
        $selectMainButton.attr('disabled', true);
    }

    /* if all opponents are loaded, disable fill buttons */
    if (loaded >= 4) {
        for (var i = 0; i < $selectRandomButtons.length; i++) {
            $selectRandomButtons[i].attr('disabled', true);
        }
    }
    else {
        for (var i = 0; i < $selectRandomButtons.length; i++) {
            $selectRandomButtons[i].attr('disabled', false);
        }
    }

    /* if no opponents are loaded, disable remove all button */
    if (loaded <= 0) {
        $selectRemoveAllButton.attr('disabled', true);
    } else {
        $selectRemoveAllButton.attr('disabled', false);
    }
}



/************************************************************
 * This is the callback for the group clicked rows, it
 * updates information on the group screen.
 ************************************************************/
function updateGroupScreen (playerObject) {
    /* find a spot to store this player */
    for (var i = 0; i < storedGroup.length; i++) {
        if (!storedGroup[i]) {
            storedGroup[i] = playerObject;
            $groupLabels[i+1].html(playerObject.label);
            break;
        }
    }

	/* enable the button */
	$groupButton.attr('disabled', false);
}

/************************************************************
 * This is the callback for the random buttons.
 ************************************************************/
function updateRandomSelection (playerObject) {
    /* find a spot to store this player */
    for (var i = 0; i < players.length; i++) {
        if (!players[i]) {
            players[i] = playerObject;
            updateBehaviour(i, SELECTED, [PLAYER_NAME], [players[HUMAN_PLAYER].label], null);
            break;
        }
    }

	updateSelectionVisuals();
}

/************************************************************
 * Hides the table on the single selection screen.
 ************************************************************/
function hideSelectionTable() {
    mainSelectHidden = !mainSelectHidden;
    if (mainSelectHidden) {
        $selectTable.hide();
    }
    else {
        $selectTable.show();
    }
}

/************************************************************
 * Hides the table on the single selection screen.
 ************************************************************/
function hideSingleSelectionTable() {
    singleSelectHidden = !singleSelectHidden;
    if (singleSelectHidden) {
        $individualSelectTable.hide();
    }
    else {
        $individualSelectTable.show();
    }
}

/************************************************************
 * Hides the table on the single group screen.
 ************************************************************/
function hideGroupSelectionTable() {
    groupSelectHidden = !groupSelectHidden;
    if (groupSelectHidden) {
        $groupSelectTable.hide();
    }
    else {
        $groupSelectTable.show();
    }
}

function openSearchModal() {
    $searchModal.modal('show');
}


function closeSearchModal() {
    // perform the search and sort logic
    updateSelectableOpponents();

    // update
    updateIndividualSelectScreen();
    updateIndividualCountStats();
}

function clearSearch() {
    $searchName.val(null);
    $searchTag.val(null);
    $searchSource.val(null);
    closeSearchModal();
}

function changeSearchGender(gender) {
    chosenGender = gender;
    setActiveOption($searchGenderOptions, gender);
}

function openGroupSearchModal() {
    $groupSearchModal.modal('show');
}

function closeGroupSearchModal() {
    // perform the search and sort logic
    updateSelectableGroups(groupSelectScreen);

    // update
    updateGroupSelectScreen();
    updateGroupCountStats();
}

function clearGroupSearch() {
    $groupSearchName.val(null);
    $groupSearchGroupName.val(null);
    $groupSearchTag.val(null);
    $groupSearchSource.val(null);
    closeGroupSearchModal();
}

function changeGroupSearchGender(gender) {
    chosenGroupGender = gender;
    setActiveOption($groupSearchGenderOptions, gender);
}


/************************************************************
 * Sorting Functions
 ************************************************************/

/**
 * Callback for Arrays.sort to sort an array of objects by the given field.
 * Prefixing "-" to a field will cause the sort to be done in reverse.
 * Examples:
 *   // sorts myArr by each element's first name (A-Z)
 *   myArr.sort(sortOpponentsByField("first"));
 *   // sorts myArr by each element's last name (Z-A)
 *   myArr.sort(sortOpponentsByField("-last"));
 */
function sortOpponentsByField(field) {
    // check for prefix
    var order = 1; // 1 = forward, -1 = reversed
    if (field[0] === "-") {
        order = -1;
        field = field.substr(1);
    }

    return function(opp1, opp2) {
        var compare = 0;
        if (opp1[field] < opp2[field]) {
            compare = -1;
        }
        else if (opp1[field] > opp2[field]) {
            compare = 1;
        }
        return order * compare;
    }
}

/**
 * Callback for Arrays.sort to sort an array of objects over multiple given fields.
 * Prefixing "-" to a field will cause the sort to be done in reverse.
 * This should allow more flexibility in the sorting order.
 * Example:
 *   // sorts myArr by each element's number of layers (low to high),
 *   // and for elements whose layers are equivalent, sort them by first name (Z-A)
 *   myArr.sort(sortOpponentsByMultipleFields("layers", "-first"));
 */
function sortOpponentsByMultipleFields() {
    var fields = arguments; // retrieve the args passed in
    return function(opp1, opp2) {
        var i = 0;
        var compare = 0;
        // if both elements have the same field, check the next ones
        while (compare === 0 && i < fields.length) {
            compare = sortOpponentsByField(fields[i])(opp1, opp2);
            i++;
        }
        return compare;
    }
}

/** Event handler for the sort dropdown options. Fires when user clicks on a dropdown item. */
$sortingOptionsItems.on("click", function(e) {
    sortingMode = $(this).find('a').html();
    $("#sort-dropdown-selection").html(sortingMode); // change the dropdown text to the selected option
});

/************************************************************
 * Word wrapping Functions
 ************************************************************/

/**
 * Inserts a fixed-size HTML element with the specified text to allow the content
 * to be either word-wrapped (if the text is long and spaces are present)
 * or word-broken (if text is long and no spaces are present).
 */
function wordWrapHtml(text) {
    text = text || "&nbsp;";
    return "<table class=\"wrap-text\"><tr><td>" + text + "</td></tr></table>";
}

/************************************************************
 * Dynamic dialogue and image counting functions
 ************************************************************/

/** Event handler for the individual selection screen credits button. */
$individualCreditsButton.on('click', function(e) {
    updateIndividualCountStats()
});

/** Event handler for the group selection screen credits button. */
$groupCreditsButton.on('click', function(e) {
    updateGroupCountStats();
});

/**
 * Loads and displays the number of unique dialogue lines and the number of pose images
 * into the character's player object for those currently on the selection screen.
 * Only loads if the unique line count or image count is not known.
 */
function updateOpponentCountStats(opponentArr, uiElements) {
    opponentArr.forEach(function(opp, idx) {
        // load behaviour file if line/image count is not known
        if (opp && (opp.uniqueLineCount === undefined || opp.posesImageCount === undefined)) {
            uiElements.countBoxes[idx].css("visibility", "visible");

            // retrieve line and image counts
            if (DEBUG) {
                console.log("[LineImageCount] Fetching counts for " + opp.label + " in slot " + idx);
            }
            var countsPromise = Promise.resolve(fetchBehaviour(opp.folder));
            countsPromise.then(countLinesImages).then(function(response) {
                opp.uniqueLineCount = response.numUniqueLines;
                opp.posesImageCount = response.numPoses;

                // show line and image counts
                if (DEBUG) {
                    console.log("[LineImageCount] Loaded " + opp.label + " from behaviour: " +
                      opp.uniqueLineCount + " lines, " + opp.posesImageCount + " images");
                }
                uiElements.lineLabels[idx].html(opp.uniqueLineCount);
                uiElements.poseLabels[idx].html(opp.posesImageCount);
            });
        }
        else {
            // this character's counts were previously loaded
            if (opp) {
                if (DEBUG) {
                    console.log("[LineImageCount] Loaded previous count for " + opp.label + ": " +
                      opp.uniqueLineCount + " lines, " + opp.posesImageCount + " images)");
                }
                uiElements.countBoxes[idx].css("visibility", "visible");
                uiElements.lineLabels[idx].html(opp.uniqueLineCount);
                uiElements.poseLabels[idx].html(opp.posesImageCount);
            }
            else {
                // there is no character in the slot
                uiElements.countBoxes[idx].css("visibility", "hidden");
                uiElements.lineLabels[idx].html("");
                uiElements.poseLabels[idx].html("");
            }
        }
    });
}

/** Dialogue/image count update function for the individual selection screen. */
function updateIndividualCountStats() {
    if (individualCreditsShown) {
        var individualUIElements = {
            countBoxes : $individualCountBoxes,
            lineLabels : $individualLineCountLabels,
            poseLabels : $individualPoseCountLabels
        };
        updateOpponentCountStats(shownIndividuals, individualUIElements);
    }
}

/** Dialogue/image count update function for the group selection screen. */
function updateGroupCountStats() {
    if (groupCreditsShown) {
        var groupUIElements = {
            countBoxes : $groupCountBoxes,
            lineLabels : $groupLineCountLabels,
            poseLabels : $groupPoseCountLabels
        };
        updateOpponentCountStats(shownGroup, groupUIElements);
    }
}

/**
 * Fetches the behaviour.xml file of the specified opponent directory.
 */
function fetchBehaviour(path) {
    return $.ajax({
        type: "GET",
        url: path + "behaviour.xml",
        dataType: "text"
    });
}

/**
 * Callback to parse the number of lines of dialogue and number of images
 * given a character's behaviour XML. Returns the counts as an object with
 * properties numTotalLines, numUniqueLines, and numPoses.
 */
function countLinesImages(xml) {
    // parse all lines of dialogue and all images
	var numTotalLines = 0;
	var numUniqueDialogueLines = 0;
	var numUniqueUsedPoses = 0;
    var lines = {};
    var poses = {};
    $(xml).find('state').each(function(idx, data) {
		numTotalLines++;
		// count only unique lines of dialogue
		if (lines[data.textContent.trim()] === undefined) numUniqueDialogueLines++;
        lines[data.textContent.trim()] = 1;
		// count unique number of poses used in dialogue
		// note that this number may differ from actual image count if some images
		// are never used, or if images that don't exist are used in the dialogue
		if (poses[data.getAttribute("img")] === undefined) numUniqueUsedPoses++;
        poses[data.getAttribute("img")] = 1;
    });

    return {
        numTotalLines : numTotalLines,
        numUniqueLines : numUniqueDialogueLines,
        numPoses : numUniqueUsedPoses
    };
}<|MERGE_RESOLUTION|>--- conflicted
+++ resolved
@@ -279,29 +279,6 @@
             var $xml = $(xml);
             
 			/* grab all the info for this listing */
-<<<<<<< HEAD
-			var enabled = $(xml).find('enabled').text();
-			var first = $(xml).find('first').text();
-			var last = $(xml).find('last').text();
-			var label = $(xml).find('label').text();
-			var pic = $(xml).find('pic').text();
-			var gender = $(xml).find('gender').text();
-			var height = $(xml).find('height').text();
-			var from = $(xml).find('from').text();
-			var artist = $(xml).find('artist').text();
-			var writer = $(xml).find('writer').text();
-			var description = $(xml).find('description').text();
-            var ending = $(xml).find('has_ending').text() === "true";
-            var layers = $(xml).find('layers').text();
-            var release = $(xml).find('release').text();
-
-            if(sw_is_available()) {
-                /* Attempt to preload this opponent's picture for selection. */
-                request_url_caching([folder+pic]);
-            }
-
-			var opponent = createNewOpponent(folder, enabled, first, last,
-=======
 			var enabled = $xml.find('enabled').text();
 			var first = $xml.find('first').text();
 			var last = $xml.find('last').text();
@@ -318,8 +295,12 @@
             var release = $xml.find('release').text();
 			var tags = $xml.find('tags').children().map(function() { return $(this).text(); }).get();
 
+            if(sw_is_available()) {
+                /* Attempt to preload this opponent's picture for selection. */
+                request_url_caching(['opponents/'+id+'/'+pic]);
+            }
+
 			var opponent = createNewOpponent(id, enabled, first, last,
->>>>>>> c492b1ab
                                              label, pic, gender, height, from,
                                              artist, writer, description,
                                              ending, layers, release, tags);
@@ -804,15 +785,10 @@
 function selectIndividualOpponent (slot) {
     /* move the stored player into the selected slot and update visuals */
 	individualSlot = slot;
-<<<<<<< HEAD
-
     $individualButtons[slot-1].html("Loading...");
     slot_is_loading[slot-1] = true;
 
-	loadBehaviour(shownIndividuals[slot-1].folder, individualScreenCallback, slot);
-=======
-	loadBehaviour(shownIndividuals[slot-1].id, individualScreenCallback, 0);
->>>>>>> c492b1ab
+    loadBehaviour(shownIndividuals[slot-1].id, individualScreenCallback, 0);
 }
 
 /************************************************************
@@ -889,18 +865,12 @@
 
 	/* load the group members */
 	for (var i = 0; i < 4; i++) {
-<<<<<<< HEAD
-        if (loadedGroups[groupSelectScreen][groupPage[groupSelectScreen]].opponents[i]) {
-            slot_is_loading[i-1] = true;
-			loadBehaviour(loadedGroups[groupSelectScreen][groupPage[groupSelectScreen]].opponents[i].folder, groupScreenCallback, i+1);
+        if (selectableGroups[groupSelectScreen][groupPage[groupSelectScreen]].opponents[i]) {
+			slot_is_loading[i-1] = true;
+            loadBehaviour(selectableGroups[groupSelectScreen][groupPage[groupSelectScreen]].opponents[i].id, groupScreenCallback, i+1);
 		} else {
             slot_is_loading[i] = false;
         }
-=======
-        if (selectableGroups[groupSelectScreen][groupPage[groupSelectScreen]].opponents[i]) {
-			loadBehaviour(selectableGroups[groupSelectScreen][groupPage[groupSelectScreen]].opponents[i].id, groupScreenCallback, i+1);
-		}
->>>>>>> c492b1ab
 	}
 }
 
