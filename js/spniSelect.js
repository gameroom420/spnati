/********************************************************************************
 This file contains the variables and functions that form the select screens of
 the game. The parsing functions for the opponent.xml file.
 ********************************************************************************/


/**********************************************************************
 *****                  Select Screen UI Elements                 *****
 **********************************************************************/

/* main select screen */
$selectTable = $("#select-table");
$selectBubbles = [$("#select-bubble-1"),
                  $("#select-bubble-2"),
                  $("#select-bubble-3"),
                  $("#select-bubble-4")];
$selectDialogues = [$("#select-dialogue-1"),
                    $("#select-dialogue-2"),
                    $("#select-dialogue-3"),
                    $("#select-dialogue-4")];
$selectAdvanceButtons = [$("#select-advance-button-1"),
                         $("#select-advance-button-2"),
                         $("#select-advance-button-3"),
                         $("#select-advance-button-4")];
$selectImages = [$("#select-image-1"),
                 $("#select-image-2"),
                 $("#select-image-3"),
                 $("#select-image-4")];
$selectLabels = [$("#select-name-label-1"),
                 $("#select-name-label-2"),
                 $("#select-name-label-3"),
                 $("#select-name-label-4")];
$selectButtons = [$("#select-slot-button-1"),
                  $("#select-slot-button-2"),
                  $("#select-slot-button-3"),
                  $("#select-slot-button-4")];
$selectMainButton = $("#main-select-button");
$selectRandomButtons = $("#select-random-button, #select-random-female-button, #select-random-male-button");
$selectRandomTableButton = $("#select-random-group-button");
$selectRemoveAllButton = $("#select-remove-all-button");

mainSelectDisplays = [
    new MainSelectScreenDisplay(1),
    new MainSelectScreenDisplay(2),
    new MainSelectScreenDisplay(3),
    new MainSelectScreenDisplay(4)
];

var individualDetailDisplay = new OpponentDetailsDisplay();

/* group select screen */
$groupSelectTable = $("#group-select-table");
$groupSwitchTestingButton = $("#group-switch-testing-button");
$groupNameLabels = [$("#group-name-label-1"), $("#group-name-label-2"), $("#group-name-label-3"), $("#group-name-label-4")];
$groupPrefersLabels = [$("#group-prefers-label-1"), $("#group-prefers-label-2"), $("#group-prefers-label-3"), $("#group-prefers-label-4")];
$groupSexLabels = [$("#group-sex-label-1"), $("#group-sex-label-2"), $("#group-sex-label-3"), $("#group-sex-label-4")];
$groupHeightLabels = [$("#group-height-label-1"), $("#group-height-label-2"), $("#group-height-label-3"), $("#group-height-label-4")];
$groupSourceLabels = [$("#group-source-label-1"), $("#group-source-label-2"), $("#group-source-label-3"), $("#group-source-label-4")];
$groupWriterLabels = [$("#group-writer-label-1"), $("#group-writer-label-2"), $("#group-writer-label-3"), $("#group-writer-label-4")];
$groupArtistLabels = [$("#group-artist-label-1"), $("#group-artist-label-2"), $("#group-artist-label-3"), $("#group-artist-label-4")];
$groupCountBoxes = [$("#group-counts-1"), $("#group-counts-2"), $("#group-counts-3"), $("#group-counts-4")];
$groupLineCountLabels = [$("#group-line-count-label-1"), $("#group-line-count-label-2"), $("#group-line-count-label-3"), $("#group-line-count-label-4")];
$groupPoseCountLabels = [$("#group-pose-count-label-1"), $("#group-pose-count-label-2"), $("#group-pose-count-label-3"), $("#group-pose-count-label-4")];
$groupDescriptionLabels = [$("#group-description-label-1"), $("#group-description-label-2"), $("#group-description-label-3"), $("#group-description-label-4")];
$groupBadges = [$("#group-badge-1"), $("#group-badge-2"), $("#group-badge-3"), $("#group-badge-4")];
$groupNewBadges = [$("#group-new-badge-1"), $("#group-new-badge-2"), $("#group-new-badge-3"), $("#group-new-badge-4")];
$groupUpdatedBadges = [$("#group-updated-badge-1"), $("#group-updated-badge-2"), $("#group-updated-badge-3"), $("#group-updated-badge-4")];
$groupCostumeBadges = [$("#group-costume-badge-1"), $("#group-costume-badge-2"), $("#group-costume-badge-3"), $("#group-costume-badge-4")];
$groupStatuses = [$("#group-status-1"), $("#group-status-2"), $("#group-status-3"), $("#group-status-4")];
$groupLayers = [$("#group-layer-1"), $("#group-layer-2"), $("#group-layer-3"), $("#group-layer-4")];
$groupGenders = [$("#group-gender-1"), $("#group-gender-2"), $("#group-gender-3"), $("#group-gender-4")];
$groupCostumeSelectors = [$("#group-costume-select-1"), $("#group-costume-select-2"), $("#group-costume-select-3"), $("#group-costume-select-4")];

$groupImages = [$("#group-image-1"), $("#group-image-2"), $("#group-image-3"), $("#group-image-4")];
$groupNameLabel = $("#group-name-label");
$groupButton = $("#group-button");

$groupBackgroundToggle = $('#group-enable-preset-backgrounds');

$groupPageIndicator = $("#group-page-indicator");
$groupMaxPageIndicator = $("#group-max-page-indicator");

$groupCreditsButton = $('#group-credits-button');

$searchModal = $('#search-modal');
$searchName = $("#search-name");
$searchSource = $("#search-source");
$searchTag = $("#search-tag");
$searchCreator = $("#search-creator");

$tagList = $("#tagList");
$sourceList = $("#sourceList");
$creatorList = $("#creatorList");
$searchGenderOptions = [$("#search-gender-1"), $("#search-gender-2"), $("#search-gender-3")];

$searchModal.on('shown.bs.modal', function() {
    $searchName.focus();
});

$sortingOptionsItems = $(".sort-dropdown-options li a");

$groupSearchModal = $('#group-search-modal');
$groupSearchGroupName = $("#group-search-group-name");
$groupSearchName = $("#group-search-name");
$groupSearchSource = $("#group-search-source");
$groupSearchTag = $("#group-search-tag");
$groupSearchGenderOptions = [$("#group-search-gender-1"), $("#group-search-gender-2"), $("#group-search-gender-3"), $("#group-search-gender-4")];

$groupSearchModal.on('shown.bs.modal', function() {
    $groupSearchGroupName.focus();
});

var $indivSelectionCardContainer = $('#individual-select-screen .selection-cards-container');

/**********************************************************************
 *****                  Select Screen Variables                   *****
 **********************************************************************/

/* hidden variables */
var mainSelectHidden = false;
var singleSelectHidden = false;
var groupSelectHidden = false;

/* opponent listing file */
var metaFiles = ["meta.xml", "tags.xml"];

/* opponent information storage */
var loadedOpponents = [];
var hiddenOpponents = [];
var loadedGroups = [];
var selectableGroups = loadedGroups;

/* indiv. select view variables */

/** Should the individual selection view be in "Testing" mode? */
var individualSelectTesting = false;
var individualSelectSeparatorIndices = [];

/** Are the default fill suggestions using Testing opponents? */
var suggestedTestingOpponents = undefined;

/* page variables */
var individualPage = 0;
var groupPage = 0;
var chosenGender = -1;
var chosenGroupGender = -1;
var sortingMode = "featured";
var sortingOptionsMap = {
    target: sortOpponentsByMostTargeted(),
    oldest: sortOpponentsByMultipleFields(["release", "-listingIndex"]),
    newest: sortOpponentsByMultipleFields(["-release", "listingIndex"]),
    featured: sortOpponentsByMultipleFields(["-event_partition", "-event_sort_order", "listingIndex"]),
};
var groupCreditsShown = false;

/* consistence variables */
var selectedSlot = 0;
var shownIndividuals = Array(4);
var shownGroup = Array(4);
var randomLock = false;

/* Status indicators */
var statusIndicators = {
    testing: {
        icon: "badge-testing.png",
        tooltip: "This opponent is currently in testing.",
    },
    offline: {
        icon: "badge-offline.png",
        tooltip: "This opponent has been retired from the official version of the game.",
    },
    incomplete: {
        icon: "badge-incomplete.png",
        tooltip: "This opponent is incomplete and currently not in development."
    },
    duplicate: {
        icon: "badge-duplicate.png",
        tooltip: "This opponent has been retired from the game and replaced with a newer version."
    },
    event: {
        icon: "badge-event.png",
        tooltip: "This opponent is only available in the official version of the game during the April Fool's Day event."
    }
}

/**********************************************************************
 *****               Opponent & Group Specification               *****
 **********************************************************************/

/**************************************************
 * Stores meta information about groups.
 **************************************************/
function Group(title, background) {
    this.title = title;
    this.background = background;
    this.opponents = Array(4);
    this.costumes = Array(4);
}

/**********************************************************************
 *****                    Start Up Functions                      *****
 **********************************************************************/

/************************************************************
 * Loads all of the content required to display the title
 * screen.
 ************************************************************/

function loadSelectScreen () {
    var p = loadListingFile();
    updateSelectionVisuals();
    
    return p;
}

function splitCreatorField (field) {
    // First, remove any parenthetical info in the field.
    // Then, split on observed creator separators.
    return field
            .replace(/\([^\)]+\)|\[[^\]]+\]/gm, '')
            .split(/\s*(?:,|&|\:|and|\+|\/|\\|<(?:\/\\)?\s*br\s*(?:\/\\)?>)\s*/gm)
            .map(function (s) {
                return s.trim();
            });
}

String.prototype.simplifyDiacritics = function() {
    return this.toLowerCase().normalize("NFKD").replace(/[\u0300-\u036f]/g, "");
}

/************************************************************
 * Loads and parses the main opponent listing file.
 ************************************************************/
function loadListingFile () {
    var listingFiles = [];
    
    if (includedOpponentStatuses["testing"]) {
        listingFiles.push("opponents/listing-test.xml");
    }
    
    listingFiles.push("opponents/listing.xml");

    /* clear the previous meta information */
    var loadProgress = [];
    var opponentGroupMap = {};
    var opponentMap = {};
    var tagSet = {};
    var sourceSet = {};
    var creatorSet = {};

    loadProgress = listingFiles.map(function () {
        return { current: 0, total: 0 };
    });

    var onComplete = function(opp) {
        if (!opp) return;

        if (opp.id in opponentMap) {
            loadedOpponents[opp.listingIndex = opponentMap[opp.id]] = opp;
            opp.searchTags.forEach(function(tag) {
                tagSet[tag] = true;
            });
            sourceSet[opp.source] = true;
            
            splitCreatorField(opp.artist).forEach(function (creator) {
                creatorSet[creator] = true;
            });
            
            splitCreatorField(opp.writer).forEach(function (creator) {
                creatorSet[creator] = true;
            });
            
            var disp = new OpponentSelectionCard(opp);
            opp.selectionCard = disp;
            disp.statusIcon.tooltip({ delay: { show: 200 }, placement: 'bottom',
                                      container: '#individual-select-screen .selection-cards-container' });
        }

        if (opp.id in opponentGroupMap) {
            opponentGroupMap[opp.id].forEach(function(groupPos) {
                groupPos.group.opponents[groupPos.idx] = opp;
                groupPos.group.costumes[groupPos.idx] = groupPos.costume;
            });
        }
    }

    /* now actually load the characters */
    var oppDefaultIndex = 0; // keep track of an opponent's default placement

    var listingProcessor = function($xml, fileIdx) {
        if (!$xml) return immediatePromise();
        var available = {};
        var onTesting = {};

        /* start by checking which characters will be loaded and available */
        $xml.find('>individuals>opponent').each(function () {
            var oppStatus = $(this).attr('status');
            var id = $(this).text();
            if (!opponentMap[id] && (oppStatus === undefined || oppStatus === 'testing' || includedOpponentStatuses[oppStatus])) {
                available[id] = true;
            }
            if (oppStatus === 'testing') {
                onTesting[id] = true;
            }
        });

        $xml.find('>groups>group').each(function () {
            var title = $(this).attr('title');
            var background = $(this).attr('background') || undefined;
            var opp1 = $(this).attr('opp1');
            var opp2 = $(this).attr('opp2');
            var opp3 = $(this).attr('opp3');
            var opp4 = $(this).attr('opp4');
            var costume1 = $(this).attr('costume1');
            var costume2 = $(this).attr('costume2');
            var costume3 = $(this).attr('costume3');
            var costume4 = $(this).attr('costume4');

            var ids = [opp1, opp2, opp3, opp4];
            var costumes = [costume1, costume2, costume3, costume4];

            if (isMainSite) {
                if (!ids.every(function(id) { return available[id] && !onTesting[id]; })) return;
            } else {
                if (!ids.every(function(id) { return available[id]; })) return;
            }

            var newGroup = new Group(title, background);
            ids.forEach(function(id, idx) {
                if (!(id in opponentGroupMap)) {
                    opponentGroupMap[id] = [];
                }
                opponentGroupMap[id].push({ group: newGroup, idx: idx, costume: costumes[idx] });
            });
            loadedGroups.push(newGroup);
        });

        return Promise.all($xml.find('>individuals>opponent').map(function () {
            var oppStatus = $(this).attr('status');
            var id = $(this).text();
            var releaseNumber = $(this).attr('release');
            if (releaseNumber === undefined) {
                if (oppStatus == "testing") {
                    releaseNumber = Infinity;
                }
            } else {
                releaseNumber = Number(releaseNumber);
            }
            var highlightStatus = $(this).attr('highlight');

            if (available[id] && !(id in opponentMap)) {
                loadProgress[fileIdx].total++;
                opponentMap[id] = oppDefaultIndex++;

                return loadOpponentMeta(id, oppStatus, releaseNumber, highlightStatus)
                    .then(onComplete).then(function () {
                        loadProgress[fileIdx].current++;
                        var progress = loadProgress.reduce(function (acc, val) {
                            if (val.total > 0) acc += (val.current / val.total);
                            return acc;
                        }, 0);

                        updateStartupStageProgress(progress, loadProgress.length);
                    }).catch(function (err) {
                        console.error("Could not load metadata for " + id + ":");
                        captureError(err);
                    });
            } else {
                return immediatePromise();
            }
        }).get());
    }

    beginStartupStage("Roster");

    /* grab and parse the opponent listing files */
    return Promise.all(listingFiles.map(function (filename) {
        return fetchXML(filename);
    })).then(function (files) {
        return Promise.all(files.map(listingProcessor));
    }).then(function () {
        loadedOpponents = loadedOpponents.filter(Boolean); // Remove any empty slots should an opponent fail to load
            
        $tagList.append(Object.keys(TAG_ALIASES).concat(Object.keys(tagSet)).sort().map(function(tag) {
            return new Option(tag);
        }));
        $sourceList.append(Object.keys(sourceSet).sort().map(function(source) {
            return new Option(source);
        }));
        $creatorList.append(Object.keys(creatorSet).sort().map(function(source) {
            return new Option(source);
        }));
        loadedOpponents.forEach(function(p) { p.selectionCard.updateEpilogueBadge() });
        /* Determine the time of the nth most recently updated character on testing, so we
           can show at least n characters. (.sort() sorts in place, but .filter() makes a copy. */
        TESTING_NTH_MOST_RECENT_UPDATE = (loadedOpponents.filter(p => p.status == "testing")
                                          .sort((p1, p2) => p2.lastUpdated - p1.lastUpdated)
                                          .slice(0, TESTING_MIN_NUMBER).pop() || {}).lastUpdated;
        updateIndividualSelectSort();
        updateIndividualSelectFilters();
    });
}

/***************************************************************
 * Loads and parses the meta and tags XML files of an opponent.
 ***************************************************************/
function loadOpponentMeta (id, status, releaseNumber, highlightStatus) {
    /* grab and parse the opponent meta file */
    console.log("Loading metadata for \""+id+"\"");

    return Promise.all(metaFiles.map(function (filename) {
        return metadataIndex.getFile("opponents/" + id + "/" + filename);
    })).then(function(files) {
        return new Opponent(id, files, status, releaseNumber, highlightStatus);
    }).catch(function(err) {
        console.error("Failed reading \""+id+"\":");
        captureError(err);
        return null;
    });
}

function updateStatusIcon(elem, opp) {
    var status = opp.status;
    if (!opp.status) {
        status = opp.highlightStatus;
    }

    if (status && statusIndicators[status]) {
        elem.attr({
            'src': 'img/' + statusIndicators[status].icon,
            'alt': status.initCap(),
            'data-original-title': statusIndicators[status].tooltip || '',
        }).show();
    } else {
        elem.removeAttr('data-original-title').hide();
    }
}

function updateGenderIcon(elem, opp) {
    elem.attr({
        src: opp.selectGender === 'male' ? MALE_SYMBOL : FEMALE_SYMBOL,
        alt: opp.selectGender.initCap(),
    }).show();
}

/* Creates an <option> element in a jQuery object for an alternate costume.
 * `alt_costume` in this case has only `id` and `label` attributes.
 */
function getCostumeOption(alt_costume, selected_costume) {
    return $('<option>', {val: alt_costume.folder, text: 'Costume: '+alt_costume.name,
                          selected: alt_costume.folder == selected_costume, data: alt_costume});
}

function fillCostumeSelector($selector, costumes, selected_costume) {
    $selector.empty().append($('<option>', {
        val: '',
        text: 'Default Costume'
    }), costumes.map(function(c) {
        var emoji = '\u{1f455} ';
        
        if (c.status != "online") {
            emoji = '\u{1f455} [Offline] ';
        }
        
        if (c.set == "valentines") {
            emoji = '\u{2764}\u{fe0f} ';
        } else if (c.set == "april_fools") {
            emoji = '\u{1f921} ';
        } else if (c.set == "easter") {
            emoji = '\u{1f430} ';
        } else if (c.set == "summer") {
            emoji = '\u{2600}\u{fe0f} ';
        } else if (c.set == "oktoberfest") {
            emoji = '\u{1f37a} ';
        } else if (c.set == "halloween") {
            emoji = '\u{1f383} ';
        } else if (c.set == "xmas") {
            emoji = '\u{1f384} ';
        }
        
        return $('<option>', {
            val: c.folder, text: emoji+c.name,
            selected: c.folder == selected_costume
        }).data('costumeDescriptor', c);
    }));
    return $selector;
}

/************************************************************
 * Loads opponents onto the group select screen based on the
 * currently selected page.
 * 
 * ignore_bg {boolean}: If true, skips setting up group backgrounds.
 * This is really only necessary during initial load, when we need to
 * update this screen despite it not actually being visible.
 ************************************************************/
function updateGroupSelectScreen (ignore_bg) {
    /* safety wrap around */
    if (groupPage < 0) {
        /* wrap to last page */
        groupPage = (selectableGroups.length)-1;
    } else if (groupPage > selectableGroups.length-1) {
        /* wrap to the first page */
        groupPage = 0;
    }
    $groupPageIndicator.val(groupPage+1);
    $groupMaxPageIndicator.html("of "+selectableGroups.length);

    /* create and load all of the individual opponents */
    $groupButton.attr('disabled', false);
    
    var group = selectableGroups[groupPage];
    
    if (group) {
        $groupNameLabel.html(group.title);

        if (!ignore_bg) {
            if (group.background && backgrounds[group.background]) {
                var bg = backgrounds[group.background];

                $('.group-preset-background-row').show();
                $('#group-preset-background-label').text(bg.name);

                $groupBackgroundToggle.prop('checked', useGroupBackgrounds).off('change');
                $groupBackgroundToggle.on('change', function () {
                    /* The user toggled the preset background checkbox. */
                    useGroupBackgrounds = $groupBackgroundToggle.is(':checked');

                    if (useGroupBackgrounds) {
                        bg.activateBackground();
                    } else {
                        optionsBackground.activateBackground();
                    }

                    save.saveSettings();
                });

                if (useGroupBackgrounds) {
                    bg.activateBackground();
                }
            } else {
                $('.group-preset-background-row').hide();

                if (useGroupBackgrounds && activeBackground.id !== optionsBackground.id) {
                    optionsBackground.activateBackground();
                }
            }
        }
    } else {
        $groupNameLabel.html("(No matches)");
        $groupButton.attr('disabled', true);
    }

    for (var i = 0; i < 4; i++) {
        var opponent = group ? group.opponents[i] : null;
        var costume = group ? group.costumes[i] : null;

        if (opponent && typeof opponent == "object") {
            shownGroup[i] = opponent;

            if (costume) {
                if (costume.toLowerCase() == "default") {
                    opponent.selectAlternateCostume(null);
                } else {
                    costume = "opponents/reskins/" + costume + "/";
                    
                    for (let j = 0; j < opponent.alternate_costumes.length; j++) {
                        if (opponent.alternate_costumes[j].folder === costume) {
                            opponent.selectAlternateCostume(opponent.alternate_costumes[j]);
                            break;
                        }
                    }
                }
            } else {
                opponent.selectAlternateCostume(null);
            }

            $groupNameLabels[i].html(opponent.first + " " + opponent.last);
            $groupPrefersLabels[i].html(opponent.label);
            $groupSexLabels[i].html(opponent.gender);
            $groupSourceLabels[i].html(opponent.source);
            $groupWriterLabels[i].html(opponent.writer);
            $groupArtistLabels[i].html(opponent.artist);
            $groupDescriptionLabels[i].html(opponent.description);
            var epilogueStatus = opponent.getEpilogueStatus();

            if (opponent.endings) {
                $groupBadges[i].show();
                $groupBadges[i].attr({'src': epilogueStatus.badge,
                                      'data-original-title': epilogueStatus.tooltip || ''});
            } else {
                $groupBadges[i].hide();
            }
            /*
            if (opponent.highlightStatus === 'new') {
                $groupNewBadges[i].show();
            } else {
                $groupNewBadges[i].hide();
            }
            */
            $groupCostumeSelectors[i].hide();
            if (opponent.alternate_costumes.length > 0) {
                fillCostumeSelector($groupCostumeSelectors[i], opponent.alternate_costumes,
                                    opponent.selected_costume).show();
            } else {
                $groupCostumeSelectors[i].empty();
            }

            updateStatusIcon($groupStatuses[i], opponent);

            $groupLayers[i].attr({
                src: "img/layers" + opponent.layers + ".png",
                alt: opponent.layers + ' layers',
            }).show();
            updateGenderIcon($groupGenders[i], opponent);

            $groupImages[i].attr('src', opponent.selection_image);
            $groupImages[i].css('height', opponent.scale + '%');
            $groupImages[i].show();
        } else {
            delete shownGroup[i];

            $groupNameLabels[i].html("");
            $groupPrefersLabels[i].html("");
            $groupSexLabels[i].html("");
            $groupSourceLabels[i].html("");
            $groupWriterLabels[i].html("");
            $groupArtistLabels[i].html("");
            $groupDescriptionLabels[i].html("");
            $groupBadges[i].hide();
            $groupNewBadges[i].hide();
            $groupUpdatedBadges[i].hide();
            $groupCostumeBadges[i].hide();
            $groupStatuses[i].hide();
            $groupLayers[i].hide();
            $groupGenders[i].hide();
            $groupImages[i].hide();
            $groupCostumeSelectors[i].hide();
            $groupButton.attr('disabled', true);
        }
    }
}

/**********************************************************************
 *****                   Interaction Functions                    *****
 **********************************************************************/

/* A filter predicate encompassing the filter options on the individual select
 * screen.
 */
<<<<<<< HEAD
function filterOpponent(opp, name, source, creator, tags, minLayers, maxLayers) {
=======
function filterOpponent(opp, name, source, creator, tag) {
    name = name.simplifyDiacritics();
    source = source.simplifyDiacritics();
    creator = creator.simplifyDiacritics();

>>>>>>> 53a88f63
    // filter by name
    if (name
        && opp.selectLabel.simplifyDiacritics().indexOf(name) < 0
        && opp.first.simplifyDiacritics().indexOf(name) < 0
        && opp.last.simplifyDiacritics().indexOf(name) < 0) {
        return false;
    }

    // filter by source
    if (source && opp.source.simplifyDiacritics().indexOf(source) < 0) {
        return false;
    }

    // filter by tag
    if (tags && !tags.every(function(tag) {
        if (!opp.searchTags) return false;
        if (tag.startsWith('-')) {
            return !opp.searchTags.includes(tag.slice(1));
        } else {
            return opp.searchTags.includes(tag);
        }
    })) {
        return false;
    }
    
    // filter by creator
    if (creator && opp.artist.simplifyDiacritics().indexOf(creator) < 0 && opp.writer.simplifyDiacritics().indexOf(creator) < 0) {
        return false;
    }

    if (minLayers && opp.layers < minLayers) return false;
    if (maxLayers && opp.layers > maxLayers) return false;

    // filter by gender
    if ((chosenGender == 2 && opp.selectGender !== eGender.MALE)
        || (chosenGender == 3 && opp.selectGender !== eGender.FEMALE)) {
        return false;
    }
    
    return true;
}

/************************************************************
 * Filters the list of selectable opponents based on those
 * already selected and performs search logic.
 ************************************************************/
function updateIndividualSelectFilters() {
    var name = $searchName.val().toLowerCase();
    var source = $searchSource.val().toLowerCase();
    var creator = $searchCreator.val().toLowerCase();
    var tags = $searchTag.flexdatalist('value').map(canonicalizeTag);
    var minLayers = $('#search-layers-min').val();
    var maxLayers = $('#search-layers-max').val();

    // Array.prototype.filter automatically skips empty slots
    loadedOpponents.forEach(function (opp) {
        opp.selectionCard.setFiltered(!filterOpponent(opp, name, source, creator, tags, minLayers, maxLayers));
    });
    updateIndividualSelectVisibility(false);
}

/** Updates the sort order of opponents on the individual select screen. */
function updateIndividualSelectSort() {
    // first remove all separators
    $(".card-separator").remove();
    
    /* sort opponents */
    // Since ordered is always initialized here with featured order,
    // check if a different sorting mode is selected, and if yes, sort it.
    if (sortingOptionsMap.hasOwnProperty(sortingMode)) {
        loadedOpponents.sort(sortingOptionsMap[sortingMode]);
    } else {
        loadedOpponents.sort(sortOpponentsByMultipleFields(sortingMode.split(/\s+/)));
    }
    
    var testingFirst = individualSelectTesting && (sortingMode === "featured" || sortingMode === "-lastUpdated");
    
    if (testingFirst) {
        /*
         * As special cases, when using these sort modes in the Testing view,
         * additionally sort all Testing opponents before main-roster opponents.
         */
        loadedOpponents.sort(sortTestingOpponents);
    }

    /* Finally, sort favorited opponents before everyone else. */
    loadedOpponents.sort(sortFavoriteOpponents);

    individualSelectSeparatorIndices = [];
    var cutFn
    /* Separate (normally-visible) Testing from other types if they come before others in Testing view, while still respecting event partitioning if set */
        = testingFirst                  ? function (opp) { return opp.event_partition ? opp.event_partition : (opp.status !== "testing" || isStaleOnTesting(opp)); }
    /* Separate out characters with no data if using Recently Updated sort */
        : sortingMode == "-lastUpdated" ? function(opp) { return opp.lastUpdated === 0; }
    /* Separate out characters with no targets if using Targeted sort */
        : sortingMode == "target"       ? function(opp) { return opp.inboundLinesFromSelected(individualSelectTesting ? "testing" : undefined) === 0; }
    /* Separate characters with a release number from characters without one */
        : sortingMode == "newest" || sortingMode == "oldest" ? function(opp) { return opp.release === undefined ? -1 : opp.release == Infinity ? 1 : 0; }
    /* Separate characters according to event settings (if any are active) */
        : sortingMode == "featured"        ? function (opp) { return opp.event_partition; }
        : null;

    var favoritedOpponents = loadedOpponents.filter(function (opp) {
        return opp.favorite;
    });

    if (favoritedOpponents.length > 0) {
        /* Ignore regular partitioning for favorited opponents. */
        favoritedOpponents.forEach(function (opp) {
            $(opp.selectionCard.mainElem).appendTo($indivSelectionCardContainer);
        });

        $indivSelectionCardContainer.append($("<hr />", { "class": "card-separator" }));
        individualSelectSeparatorIndices.push(favoritedOpponents.length);
    }

    var currentPartition = undefined;
    loadedOpponents.filter(function (opp) {
        return !opp.favorite;
    }).forEach(function (opp, index) {
        if (cutFn !== null) {
            var newPartition = cutFn(opp);
            if (currentPartition !== undefined && newPartition != currentPartition) {
                $indivSelectionCardContainer.append($("<hr />", { "class": "card-separator" }));
                individualSelectSeparatorIndices.push(favoritedOpponents.length + index);
            }
            currentPartition = newPartition;
        }
        $(opp.selectionCard.mainElem).appendTo($indivSelectionCardContainer);
    });
    if (individualSelectSeparatorIndices.length > 0) {
        updateIndividualSelectVisibility();
    }
}

$('#individual-select-screen .sort-filter-field').on('input change:flexdatalist', updateIndividualSelectFilters);

function updateIndividualSelectVisibility (autoclear) {
    var anyVisible = false, visibleAboveSep = Array(individualSelectSeparatorIndices.length + 1), sepIdx = 0;
    loadedOpponents.forEach(function (opp, index) {
        if (opp.selectionCard.isVisible(individualSelectTesting, false)) {
            $(opp.selectionCard.mainElem).show();
            anyVisible = true;
            while (sepIdx < individualSelectSeparatorIndices.length && index >= individualSelectSeparatorIndices[sepIdx]) {
                sepIdx++;
            }
            visibleAboveSep[sepIdx] = true;
        } else {
            $(opp.selectionCard.mainElem).hide();
        }
    });

    // If a unique match was made, automatically clear the search so
    // another opponent can be found more quickly.
    if (autoclear && !anyVisible) {
        clearSearch();
        return;
    }

    individualSelectSeparatorIndices.forEach(function(pos, i) {
        // Important to send a boolean to toggle().
        $(".card-separator").eq(i).toggle(!!visibleAboveSep[i] && !!visibleAboveSep[i+1]);
    });
}

/** Is the individual select screen locked to Testing or Main Roster mode? */
function isIndividualSelectViewTypeLocked() {
    return players.some(function (opp) { return opp && opp !== humanPlayer; });
}

/** 
 * Update displayed epilogue badges for opponents on the individual
 * selection screen.
 */
function updateIndividualEpilogueBadges () {
    loadedOpponents.forEach(function(opp) {
        if (opp.endings) {
            opp.selectionCard.updateEpilogueBadge();
        }
    });
}


/************************************************************
 * The player clicked on an opponent slot.
 ************************************************************/
function selectOpponentSlot (slot) {
    if (!(slot in players)) {
        /* add a new opponent */
        selectedSlot = slot;
        showIndividualSelectionScreen();
    } else {
        /* remove the opponent that's there */
        $selectImages[slot-1].off('load');
        
        players[slot].unloadOpponent();
        delete players[slot];

        updateSelectionVisuals();
    }
}

function showIndividualSelectionScreen() {
    /* We don't need to update filtering when moving from the main select screen
     * to the indiv. select screen, since the filters cannot actually change
     * unless the user is already on said screen.
     * 
     * We do, however, need to make sure we're actually using the saved sorting
     * mode for each roster.
     * 
     * The visibility of characters might change as well, depending on the
     * view type and what characters have already been selected.
     */

    setSortingMode(
        save.getSavedSortMode(individualSelectTesting) ||
        (individualSelectTesting ? "-lastUpdated" : "featured")
    );

    updateIndividualSelectVisibility(true);

    /* Make sure the user doesn't have target-count sorting set if
     * the amount of loaded opponents drops to 0. */
    var $talkedToOption = $('.sort-dropdown-options>li:has(a[data-value=target])');
    if (players.countTrue() <= 1) {
        $talkedToOption.hide();
        if (sortingMode === "target") {
            setSortingMode("featured");
        }
    } else {
        $talkedToOption.show();
    }

    updateIndividualEpilogueBadges();

    /* switch screens */
    Sentry.setTag("screen", "select-individual");
    screenTransition($selectScreen, $individualSelectScreen);
}

function toggleIndividualSelectView() {
    individualSelectTesting = !individualSelectTesting;

    /* Switch to the saved sort mode for the selected view, or
     * to a default mode if not set.
     */
    setSortingMode(
        save.getSavedSortMode(individualSelectTesting) ||
        (individualSelectTesting ? "-lastUpdated" : "featured")
    );
    updateSelectionVisuals();

    $("#select-group-testing-button").text(
        individualSelectTesting ? "Main Roster" : "Testing Roster"
    );
}

/************************************************************
 * The player clicked on the Preset Tables button.
 ************************************************************/
function showPresetTables () {
    $groupSwitchTestingButton.html("Testing Tables");
    updateSelectableGroups();
    updateGroupSelectScreen();

    Sentry.setTag("screen", "select-group");

    /* switch screens */
    screenTransition($selectScreen, $groupSelectScreen);
}

/************************************************************
 * Filters the list of selectable opponents based on those
 * already selected and performs search and sort logic.
 ************************************************************/
function updateSelectableGroups() {
    var groupname = $groupSearchGroupName.val().toLowerCase();
    var name = $groupSearchName.val().toLowerCase();
    var source = $groupSearchSource.val().toLowerCase();
    var tags = $groupSearchTag.flexdatalist('value').map(canonicalizeTag);

    // reset filters
    selectableGroups = loadedGroups.filter(function(group) {
        if (!group.opponents.every(function(opp) { return opp; })) return false;

        if (groupname && group.title.toLowerCase().indexOf(groupname) < 0) return false;

        if (name && !group.opponents.some(function(opp) {
            return opp.selectLabel.toLowerCase().indexOf(name) >= 0
                || opp.first.toLowerCase().indexOf(name) >= 0
                || opp.last.toLowerCase().indexOf(name) >= 0;
        })) return false;

        if (source && !group.opponents.some(function(opp) {
            return opp.source.toLowerCase().indexOf(source) >= 0;
        })) return false;

        if (tags && !tags.every(function(tag) {
            if (tag.startsWith('-')) {
                return !group.opponents.some(function(opp) {
                    return !opp.searchTags || opp.searchTags.includes(tag.slice(1));
                });
            } else {
                return group.opponents.some(function(opp) {
                    return opp.searchTags && opp.searchTags.includes(tag);
                });
            };
        })) return false;

        if ((chosenGroupGender == 2 || chosenGroupGender == 3)
            && !group.opponents.every(function(opp) {
                return opp.selectGender == (chosenGroupGender == 2 ? eGender.MALE : eGender.FEMALE);
            })) return false;

        if (chosenGroupGender == 4
            && !(group.opponents.some(function(opp) { return opp.selectGender == eGender.MALE; })
                 && group.opponents.some(function(opp) { return opp.selectGender == eGender.FEMALE; })))
            return false;

        return true;
    })
}

/************************************************************
 * Common function to selectGroup and clickedRandomGroupButton
 * to load the members of a group (preset table)
 ************************************************************/
function loadGroup (chosenGroup) {
    if (!chosenGroup) return;

    clickedRemoveAllButton(false);
    console.log(chosenGroup.title);
    
    Sentry.addBreadcrumb({
        category: 'select',
        message: 'Loading group '+chosenGroup.title,
        level: 'info'
    });

    if (useGroupBackgrounds) {
        if (chosenGroup.background && backgrounds[chosenGroup.background]) {
            backgrounds[chosenGroup.background].activateBackground();
        } else {
            optionsBackground.activateBackground();
        }
    }

    /* load the group members */
    for (var i = 1; i < 5; i++) {
        var member = chosenGroup.opponents[i-1];
        if (member) {
            if (players.some(function(p, j) { return i != j && p == member; })) {
                member = member.clone();
            }
            
            var costumeDesc = $groupCostumeSelectors[i-1].children(':selected').data('costumeDescriptor');
            var selectedCostume = costumeDesc ? costumeDesc.folder : null;

            if ((member.selected_costume && selectedCostume != member.selected_costume)
                || (!member.selected_costume && selectedCostume != null)) {
                member.selectAlternateCostume(costumeDesc);
            }

            Sentry.addBreadcrumb({
                category: 'select',
                message: 'Loading group opponent ' + member.id,
                level: 'info'
            });

            member.loadBehaviour(i);
            players[i] = member;
        }
    }

    updateSelectionVisuals();
}

/************************************************************
 * The player clicked on the select random group slot.
 ************************************************************/
function clickedRandomGroupButton () {
    selectedSlot = 1;
    /* get a random number for the group listings */
    var randomGroupNumber = getRandomNumber(0, loadedGroups.length);
    var chosenGroup = loadedGroups[randomGroupNumber];

    /* workaround for preset costumes */
    for (var i = 0; i < 4; i++) {
        var costume = chosenGroup.costumes[i];
        
        if (costume) {
            var costumeFolder = (costume.toLowerCase() == "default") ? '' : "opponents/reskins/" + costume + "/";
            
            fillCostumeSelector($groupCostumeSelectors[i], chosenGroup.opponents[i].alternate_costumes, costumeFolder);
        } else {
            $groupCostumeSelectors[i].empty();
        }
    }

    $selectScreen.append($('<div>', {
        'class': 'bordered toast',
        'text': chosenGroup.title,
    }).on('animationend', function() { $(this).remove(); }));
    loadGroup(chosenGroup);
}

/************************************************************
 * The player clicked on the all random button.
 ************************************************************/
function clickedRandomFillButton (predicate) {
    /* compose a copy of the loaded opponents list */
    var loadedOpponentsCopy = loadedOpponents.filter(function(opp) {
        // Filter out characters that can't be selected via the regular view
        return (opp.selectionCard.isVisible(individualSelectTesting, true) && 
                (!predicate || predicate(opp)));
    });

    /* select random opponents */
    for (var i = 1; i < players.length; i++) {
        /* if slot is empty */
        if (!(i in players)) {
            /* select random opponent */
            var randomOpponent = getRandomNumber(0, loadedOpponentsCopy.length);

            Sentry.addBreadcrumb({
                category: 'select',
                message: 'Loading random opponent ' + loadedOpponentsCopy[randomOpponent].id,
                level: 'info'
            });

            /* load opponent */
            players[i] = loadedOpponentsCopy[randomOpponent];
            players[i].loadBehaviour(i);

            /* remove random opponent from copy list */
            loadedOpponentsCopy.splice(randomOpponent, 1);
        }
    }

    updateSelectionVisuals();
}

function loadDefaultFillSuggestions () {
    if (FILL_DISABLED) return;

    function isCharacterUsed(opp) {
        if (players.some(function (p) { return p && p.id === opp.id; })) {
            return true;
        }
        if (mainSelectDisplays.some(function (d) { return d.prefillSuggestion && d.prefillSuggestion.id === opp.id; })) {
            return true;
        }
    }

    var fillPlayers = [];
    var forcedPrefills = loadedOpponents.filter(function (opp) {
        /* Allow opponents with other statuses (such as "event") to be force-prefilled on the main roster,
         * but testing characters should always stay restricted to the Testing roster.
         * Likewise, force-prefilled characters with non-testing status shouldn't be shown on the Testing menu.
         */
        if (individualSelectTesting !== (opp.status === "testing")) {
            return false;
        }

        return opp.force_prefill && !isCharacterUsed(opp);
    });

    if (forcedPrefills.length > 0) {
        /* select forced prefill characters from events */
        for (var i = 0; i < 4; i++) {
            if (forcedPrefills.length === 0) break;

            let idx = getRandomNumber(0, forcedPrefills.length);
            let randomOpponent = forcedPrefills[idx];
            forcedPrefills.splice(idx, 1);

            fillPlayers.push(randomOpponent);
        }
    }

    if (DEFAULT_FILL === 'default' && !individualSelectTesting) {
        /* get a copy of the loaded opponents list */
        var possiblePicks = loadedOpponents.filter(function (opp) {
            /* Don't suggest anything but online characters, even in offline */
            return !opp.status && !isCharacterUsed(opp) && !fillPlayers.some(function (p) {
                return p.id === opp.id;
            });
        });
        
        var possibleNewPicks = possiblePicks.filter(function (opp) {
            return opp.highlightStatus === "new";
        });

        if (fillPlayers.length < 4 && possibleNewPicks.length !== 0) {
            /* select random new opponent */
            var idx = getRandomNumber(0, possibleNewPicks.length);
            var randomOpponent = possibleNewPicks[idx];
            
            possiblePicks = possiblePicks.filter(function (opp) {
                return opp.id !== randomOpponent.id;
            });

            fillPlayers.push(randomOpponent);
        }
        
        var possibleNewAndUpdatedPicks = possiblePicks.filter(function (opp) {
            return opp.highlightStatus === "new" || opp.highlightStatus === "unsorted" || opp.highlightStatus === "updated" || opp.highlightStatus === "unsorted-updated" || opp.highlightStatus == "prefill";
        });
        
        /* Fill slots 2 and 3, but also fill slot 1 if still empty */
        for (var i = fillPlayers.length; i < 3; i++) {
            if (possibleNewAndUpdatedPicks.length === 0) break;
            /* select random new or updated opponent */
            var idx = getRandomNumber(0, possibleNewAndUpdatedPicks.length);
            var randomOpponent = possibleNewAndUpdatedPicks[idx];
            possibleNewAndUpdatedPicks.splice(idx, 1);
            
            possiblePicks = possiblePicks.filter(function (opp) {
                return opp.id !== randomOpponent.id;
            });

            fillPlayers.push(randomOpponent);
        }
        
        /* Remove bottom 20% from consideration */
        var cutoff = possiblePicks.length / 5;
        
        for (var i = 0; i < cutoff; i++) {
            possiblePicks.pop();
        }
        
        for (var i = fillPlayers.length; i < players.length-1; i++) {
            if (possiblePicks.length === 0) break;
            /* select random opponent */
            var idx = getRandomNumber(0, possiblePicks.length);
            var randomOpponent = possiblePicks[idx];
            possiblePicks.splice(idx, 1);

            fillPlayers.push(randomOpponent);
        }
        
        /* Sort in order of Event -> New -> Updated -> Other, it just looks better */
        fillPlayers.sort(function(a, b) {
            var status1 = a.highlightStatus;
            var status2 = b.highlightStatus;

            if (a.force_prefill && !b.force_prefill) {
                return -1;
            } else if (!a.force_prefill && b.force_prefill) {
                return 1;
            }
            
            if (!status1 || status1 === "unsorted" || status1 === "unsorted-updated" || status1 === "prefill") status1 = "zzzzz";
            if (!status2 || status2 === "unsorted" || status2 === "unsorted-updated" || status2 === "prefill") status2 = "zzzzz";
            
            return status1.localeCompare(status2);
        });
    } else {
        /* get a copy of the loaded opponents list, same as above */
        var possiblePicks = loadedOpponents.filter(function (opp) {
            if (!individualSelectTesting) {
                if (opp.highlightStatus !== DEFAULT_FILL) return false;
            } else {
                if (opp.status !== "testing" || isStaleOnTesting(opp)) return false;
            }
            return !isCharacterUsed(opp) && !fillPlayers.some(function (p) {
                return p.id === opp.id;
            });
        });
        
        if (DEFAULT_FILL === 'new' || DEFAULT_FILL === 'default') {
            /* Special case: for the 'new' fill mode, always suggest the most
             * recently-added or recently-updated character.
             *
             * For the testing view, this requires sorting the list of prefills by
             * increasing chronological order.
             *
             * In both cases, the character to suggest first is always at the back
             * of the list.
             */
            if (individualSelectTesting) {
                possiblePicks.sort(sortOpponentsByField("lastUpdated"));
            }

            fillPlayers.push(possiblePicks.pop());
        }

        for (var i = fillPlayers.length; i < players.length-1; i++) {
            if (possiblePicks.length === 0) break;
            /* select random opponent */
            var idx = getRandomNumber(0, possiblePicks.length);
            var randomOpponent = possiblePicks[idx];
            possiblePicks.splice(idx, 1);

            fillPlayers.push(randomOpponent);
        }
    }

    for (var i = 0; i < mainSelectDisplays.length; i++) {
        // Skip over slots that already have a selected opponent or a prefill suggestion
        if (!players[i + 1] && !mainSelectDisplays[i].prefillSuggestion && fillPlayers.length > 0) {
            mainSelectDisplays[i].setPrefillSuggestion(fillPlayers.shift());
        }
    }

    suggestedTestingOpponents = individualSelectTesting;
}

function updateDefaultFillView() {
    if (suggestedTestingOpponents !== individualSelectTesting) {
        // Clear prefills when switching between Main and Testing. New
        // prefills will be picked automatically.
        mainSelectDisplays.forEach(function(d) { d.setPrefillSuggestion(null); });
    }
}

/************************************************************
 * The player clicked on the remove all button.
 ************************************************************/
function clickedRemoveAllButton (alsoRemoveSuggestions)
{
    var anyLoaded = false;
    
    for (var i = 1; i < 5; i++) {
        if (players[i]) {
            anyLoaded = true;
            players[i].unloadOpponent();
            delete players[i];
            $selectImages[i-1].off('load');
        }
    }
    
    if (alsoRemoveSuggestions && !anyLoaded) {
        FILL_DISABLED = !FILL_DISABLED;
        save.saveSettings();
    }
    
    updateSelectionVisuals();
}

/************************************************************
 * The player clicked on a change stats card button on the
 * group select screen.
 ************************************************************/
function changeGroupStats (target) {
    for (var i = 1; i < 5; i++) {
        for (var j = 1; j < 4; j++) {
            if (j != target) {
                $('#group-stats-page-'+i+'-'+j).hide();
            }
            else {
                $('#group-stats-page-'+i+'-'+j).show();
            }
        }
    }

    groupCreditsShown = (target == 2); // true when Credits button is clicked
}

/************************************************************
 * The player clicked the select opponent button on the
 * group select screen.
 ************************************************************/
function selectGroup () {
    Sentry.addBreadcrumb({
        'category': 'select',
        'message': 'Loading group at page '+groupPage,
        'level': 'info'
    });

    loadGroup(selectableGroups[groupPage]);

    Sentry.setTag("screen", "select-main");

    /* switch screens */
    screenTransition($groupSelectScreen, $selectScreen);
}

/************************************************************
 * The player is changing the page on the group screen.
 ************************************************************/
function changeGroupPage (skip, page) {
    if (skip) {
        if (page == -1) {
            /* go to first page */
            groupPage = 0;
        } else if (page == 1) {
            /* go to last page */
            groupPage = selectableGroups.length-1;
        } else {
            /* go to selected page */
            groupPage = Number($groupPageIndicator.val()) - 1;
        }
    } else {
        groupPage += page;
    }
    
    Sentry.addBreadcrumb({
        'category': 'select',
        'level': 'info',
        'message': 'Going to preset table page ' + groupPage + ' / ' + (selectableGroups.length-1),
        'data': {
            'skip': String(skip),
            'page': String(page)
        }
    });

    updateGroupSelectScreen();
    updateGroupCountStats();
}


/************************************************************
 * Adds hotkey functionality to the group selection screen.
 ************************************************************/


function groupSelectScreen_keyUp(e)
{
    console.log(e)
    if ($('#group-select-screen').is(':visible')
        && !$groupSearchModal.is(':visible')
        && !$groupButton.prop('disabled')) {
        if (e.keyCode == 37) { // left arrow
            changeGroupPage(false, -1);
        }
        else if (e.keyCode == 39) { // right arrow
            changeGroupPage(false, 1);
        }
        else if (e.keyCode == 13) { // enter key
            selectGroup();
        }
    }
}
$groupSelectScreen.data('keyhandler', groupSelectScreen_keyUp);

/************************************************************
 * The player clicked on the back button on the individual or
 * group select screen.
 ************************************************************/
function backToSelect () {
    /* switch screens */
    Sentry.setTag("screen", "select-main");

    if (useGroupBackgrounds) optionsBackground.activateBackground();

    screenTransition($individualSelectScreen, $selectScreen);
    screenTransition($groupSelectScreen, $selectScreen);
}

/************************************************************
 * The player clicked on the start game button on the main
 * select screen.
 ************************************************************/
function advanceSelectScreen () {
    console.log("Starting game...");

    gameID = generateRandomID();
    recordStartGameEvent();
    
    var playedCharacters = save.getPlayedCharacterSet();
    players.forEach(function(player) {
        if (player.id !== 'human') {
            playedCharacters.push(player.id);
        }
    });

    /* Preload stage 0 for all characters before preloading stage 1. */
    Promise.all(players.map(function (pl) {
        return pl.preloadStageImages(0);
    })).then(function () {
        return Promise.all(players.map(function (pl) {
            return pl.preloadStageImages(1);
        }));
    });

    save.savePlayedCharacterSet(playedCharacters);

    transcriptHistory = [];
    inGame = true;

    advanceToNextScreen($selectScreen);
}

/************************************************************
 * The player clicked on the back button on the main select
 * screen.
 ************************************************************/
function backSelectScreen () {
    Sentry.setTag("screen", "title");
    updateTitleScreen();
    screenTransition($selectScreen, $titleScreen);
}

/* The player selected an alternate costume for an opponent.
 * `slot` is the 1-based opponent slot affected.
 * `inGroup` is true if the affected opponent is on the group selection screen.
 */
function altCostumeSelected(slot) {
    var costumeSelector = $groupCostumeSelectors[slot-1];
    var opponent = selectableGroups[groupPage].opponents[slot-1];

    var costumeDesc = costumeSelector.children(':selected').data('costumeDescriptor');
    opponent.selectAlternateCostume(costumeDesc);
    $groupImages[slot-1].attr('src', opponent.selection_image);
    updateGenderIcon($groupGenders[slot-1], opponent);
}

/**********************************************************************
 *****                     Display Functions                      *****
 **********************************************************************/

/************************************************************
 * Displays all of the current players on the main select
 * screen.
 ************************************************************/
function updateSelectionVisuals () {
    /* Check to see if all opponents are loaded. */
    var filled = 0, loaded = 0;
    players.forEach(function(p, idx) {
        if (idx > 0) {
            filled++;
            if (p.isLoaded()) {
                loaded++;
            }
        }
    });

    var trackingOptions = save.getUsageTrackingInfo();
    if (trackingOptions.basic && !trackingOptions.promptShown) {
        if (filled == 0) {
            showDataCollectionPrompt();
        } else {
            hideDataCollectionPrompt(false);
        }
    } else {
        hideDataCollectionPrompt(null);
    }

    /* Update suggestions images. */
    updateDefaultFillView();

    if (loaded >= 2) {
        var suggested_opponents = loadedOpponents.filter(function(opp) {
            if (individualSelectTesting && opp.status !== "testing") return false;
            return opp.selectionCard.isVisible(individualSelectTesting, true);
        });

        /* sort opponents */
        suggested_opponents.sort(sortOpponentsByMostTargeted());

        var suggestion_idx = 0;
        for (var i = 1; i < players.length; i++) {
            if (players[i] === undefined) {
                for (var j = 0; j < 4; j++) {
                    mainSelectDisplays[i - 1].updateTargetSuggestionDisplay(
                        j, suggested_opponents[suggestion_idx++]
                    );
                }
                mainSelectDisplays[i - 1].displayTargetSuggestions(true);
            } else {
                mainSelectDisplays[i - 1].displayTargetSuggestions(false);
            }
        }
    } else {
        for (var i = 1; i < players.length; i++) {
            if (players[i] === undefined) {
                mainSelectDisplays[i - 1].displayTargetSuggestions(false);
            }
        }
    }

    /* update all opponents */
    for (var i = 1; i < players.length; i++) {
        mainSelectDisplays[i - 1].update(players[i]);
    }

    /* If the individual selection view type is locked, then disable the view
     * mode toggle button.
     */
    $("#select-group-testing-button").attr("disabled", isIndividualSelectViewTypeLocked());

    /* Hide the "Preset Tables" and "Random Table" buttons when viewing the
     * Testing roster. */
    if (individualSelectTesting) {
        $("#select-group-button").hide();
        $selectRandomTableButton.css('visibility', 'hidden');
    } else {
        $("#select-group-button").show();
        $selectRandomTableButton.css('visibility', 'visible');
    }

    /* if enough opponents are selected, and all those are loaded, then enable progression */
    $selectMainButton.attr('disabled', filled < 2 || loaded < filled);

    /* if all slots are taken, disable fill buttons */
    $selectRandomButtons.attr('disabled', filled >= 4 || loadedOpponents.length == 0);

    /* if no opponents are loaded, change caption of Remove All button */
    $selectRemoveAllButton.html(filled <= 0 ? (FILL_DISABLED ? "Do" : "Don\u2019t") + " Suggest" : "Remove All");

    /* Disable buttons while loading is going on */
    $selectRandomTableButton.attr('disabled', loaded < filled || loadedOpponents.length == 0);
    $selectRemoveAllButton.attr('disabled', loaded < filled);
    $groupButton.attr('disabled', loaded < filled);
}

/************************************************************
 * Hides the table on the single selection screen.
 ************************************************************/
function hideSelectionTable() {
    mainSelectHidden = !mainSelectHidden;
    if (mainSelectHidden) {
        $selectTable.hide();
    }
    else {
        $selectTable.show();
    }
}

/************************************************************
 * Hides the table on the single selection screen.
 ************************************************************/
function hideSingleSelectionTable() {
    singleSelectHidden = !singleSelectHidden;
    if (singleSelectHidden) {
        $individualSelectTable.hide();
    }
    else {
        $individualSelectTable.show();
    }
}

/************************************************************
 * Hides the table on the single group screen.
 ************************************************************/
function hideGroupSelectionTable() {
    groupSelectHidden = !groupSelectHidden;
    if (groupSelectHidden) {
        $groupSelectTable.hide();
    }
    else {
        $groupSelectTable.show();
    }
}

function openSearchModal() {
    $searchModal.modal('show');
}

function clearSearch() {
    $searchName.val(null);
    $searchTag.val(null);
    $searchSource.val(null);

    // perform the search and sort logic, then update
    updateIndividualSelectFilters();
}

function changeSearchGender(gender) {
    chosenGender = gender;
    setActiveOption("search-gender", gender);
    updateIndividualSelectFilters(true);
}

$('ul#search-gender').on('click', 'a', function() {
    changeSearchGender(parseInt($(this).attr('data-value'), 10));
});

function openGroupSearchModal() {
    $groupSearchModal.modal('show');
}

function closeGroupSearchModal() {
    // perform the search and sort logic
    updateSelectableGroups();

    // update
    updateGroupSelectScreen();
    updateGroupCountStats();
}

function clearGroupSearch() {
    $groupSearchName.val(null);
    $groupSearchGroupName.val(null);
    $groupSearchTag.val(null);
    $groupSearchSource.val(null);
    closeGroupSearchModal();
}

function changeGroupSearchGender(gender) {
    chosenGroupGender = gender;
    setActiveOption("group-search-gender", gender);
}

$('ul#group-search-gender').on('click', 'a', function() {
    changeGroupSearchGender(parseInt($(this).attr('data-value'), 10));
});

/************************************************************
 * Sorting Functions
 ************************************************************/

/**
 * Callback for Arrays.sort to sort an array of objects by the given field.
 * Prefixing "-" to a field will cause the sort to be done in reverse.
 * Examples:
 *   // sorts myArr by each element's first name (A-Z)
 *   myArr.sort(sortOpponentsByField("first"));
 *   // sorts myArr by each element's last name (Z-A)
 *   myArr.sort(sortOpponentsByField("-last"));
 */
function sortOpponentsByField(field) {
    // check for prefix
    var order = 1; // 1 = forward, -1 = reversed
    if (field[0] === "-") {
        order = -1;
        field = field.substr(1);
    }

    return function(opp1, opp2) {
        if (opp1[field] === undefined && opp2[field] !== undefined) {
            return 1;
        } else if (opp1[field] !== undefined && opp2[field] === undefined) {
            return -1;
        } else if (opp1[field] < opp2[field]) {
            return -order;
        } else if (opp1[field] > opp2[field]) {
            return order;
        }
        return 0;
    }
}

/**
 * Callback for Arrays.sort to sort an array of objects over multiple given fields.
 * Prefixing "-" to a field will cause the sort to be done in reverse.
 * This should allow more flexibility in the sorting order.
 * Example:
 *   // sorts myArr by each element's number of layers (low to high),
 *   // and for elements whose layers are equivalent, sort them by first name (Z-A)
 *   myArr.sort(sortOpponentsByMultipleFields(["layers", "-first"]));
 */
function sortOpponentsByMultipleFields(fields) {
    var comparers = fields.map(sortOpponentsByField);
    return function(opp1, opp2) {
        var i = 0;
        var compare = 0;
        // if both elements have the same field, check the next ones
        while (compare === 0 && i < comparers.length) {
            compare = comparers[i](opp1, opp2);
            i++;
        }
        return compare;
    }
}

/**
 * Special Callback for Arrays.sort to sort an array of opponents on
 * the total number of lines targeting them the currently selected
 * opponents have.
 */
function sortOpponentsByMostTargeted() {
    return function(opp1, opp2) {
        counts = [opp1, opp2].map(function(opp) {
            return opp.inboundLinesFromSelected(individualSelectTesting ? "testing" : undefined);
        });
        if (counts[0] > counts[1]) return -1;
        if (counts[0] < counts[1]) return 1;
        return 0;
    }
}

/* Returns true if the testing opponent wasn't updated recently enough to be shown. */
function isStaleOnTesting(opp) {
    if (!isMainSite) return false;
    if (opp.event_character) return false;
    return (Date.now() - opp.lastUpdated > TESTING_MAX_AGE
            && opp.lastUpdated < TESTING_NTH_MOST_RECENT_UPDATE);
}

/**
 * Special callback for Arrays.sort to sort an array of opponents using the
 * Testing-specific rules. The sort order produced by this callback is:
 * - status="testing"
 * - SEPARATOR GOES HERE
 * - status="testing", hidden due to lack of updates
 * - everything else
 * If any custom event sorting is active, then those settings take priority
 * over these rules (but testing opponents still come first).
 */
function sortTestingOpponents(opp1, opp2) {
    if (eventSortingActive) {
        if (opp1.status === "testing" && opp2.status !== "testing") return -1;
        if (opp1.status !== "testing" && opp2.status === "testing") return 1;

        if (opp1.event_partition !== opp2.event_partition) return opp2.event_partition - opp1.event_partition;
        if (opp1.event_sort_order !== opp2.event_sort_order) return opp2.event_sort_order - opp1.event_sort_order;
    }

    var scores = [opp1, opp2].map(function (opp) {
        if (opp.status !== "testing") return 0;
        
        if (!isStaleOnTesting(opp)) {
            return 2;
        } else {
            return 1;
        }
    });

    return scores[1] - scores[0];
}

/* Sorts favorited characters before non-favorites. */
function sortFavoriteOpponents(opp1, opp2) {
    return opp2.favorite - opp1.favorite;
}

function setSortingMode(mode) {
    var modeOption = $sortingOptionsItems.filter(function() { return $(this).data('value') == mode; });
    if (modeOption.length === 0) {
        /* sorting mode does not have a corresponding dropdown option, revert to default */
        mode = individualSelectTesting ? "-lastUpdated" : "featured";
    }

    sortingMode = mode;
    // change the dropdown text to the selected option
    $("#sort-dropdown-selection").html($sortingOptionsItems.filter(function() { return $(this).data('value') == mode; }).html()); 
    updateIndividualSelectSort();
}

/** Event handler for the sort dropdown options. Fires when user clicks on a dropdown item. */
$sortingOptionsItems.on("click", function(e) {
    var mode = $(this).data('value');
    save.setSavedSortMode(individualSelectTesting, mode);
    setSortingMode(mode);
});

/************************************************************
 * Dynamic dialogue and image counting functions
 ************************************************************/

/** Event handler for the group selection screen credits button. */
$groupCreditsButton.on('click', function(e) {
    updateGroupCountStats();
});

/**
 * Loads and displays the number of unique dialogue lines and the number of pose images
 * into the character's player object for those currently on the selection screen.
 * Only loads if the unique line count or image count is not known.
 */
function updateOpponentCountStats(opponentArr, uiElements) {
    opponentArr.forEach(function(opp, idx) {
        // load behaviour file if line/image count is not known
        if (opp && (opp.uniqueLineCount === undefined || opp.posesImageCount === undefined)) {
            uiElements.countBoxes[idx].css("visibility", "visible");

            // retrieve line and image counts
            if (DEBUG) {
                console.log("[LineImageCount] Fetching counts for " + opp.label + " in slot " + idx);
            }

            opp.fetchBehavior().then(countLinesImages).then(function(response) {
                opp.uniqueLineCount = response.numUniqueLines;
                opp.posesImageCount = response.numPoses;

                // show line and image counts
                if (DEBUG) {
                    console.log("[LineImageCount] Loaded " + opp.label + " from behaviour: " +
                      opp.uniqueLineCount + " lines, " + opp.posesImageCount + " images");
                }
                uiElements.lineLabels[idx].html(opp.uniqueLineCount);
                uiElements.poseLabels[idx].html(opp.posesImageCount);
            }).catch(function (err) {
                console.error("Could not fetch counts for " + opp.id);
                captureError(err);
                uiElements.lineLabels[idx].html("???");
                uiElements.poseLabels[idx].html("???");
            });
        }
        else {
            // this character's counts were previously loaded
            if (opp) {
                if (DEBUG) {
                    console.log("[LineImageCount] Loaded previous count for " + opp.label + ": " +
                      opp.uniqueLineCount + " lines, " + opp.posesImageCount + " images)");
                }
                uiElements.countBoxes[idx].css("visibility", "visible");
                uiElements.lineLabels[idx].html(opp.uniqueLineCount);
                uiElements.poseLabels[idx].html(opp.posesImageCount);
            }
            else {
                // there is no character in the slot
                uiElements.countBoxes[idx].css("visibility", "hidden");
                uiElements.lineLabels[idx].html("");
                uiElements.poseLabels[idx].html("");
            }
        }
    });
}

/** Dialogue/image count update function for the group selection screen. */
function updateGroupCountStats() {
    if (groupCreditsShown) {
        var groupUIElements = {
            countBoxes : $groupCountBoxes,
            lineLabels : $groupLineCountLabels,
            poseLabels : $groupPoseCountLabels
        };
        updateOpponentCountStats(shownGroup, groupUIElements);
    }
}

/**
 * Callback to parse the number of lines of dialogue and number of images
 * given a character's behaviour XML. Returns the counts as an object with
 * properties numTotalLines, numUniqueLines, and numPoses.
 */
function countLinesImages($xml) {
    return new Promise(function (resolve) {
        // parse all lines of dialogue and all images
        var numTotalLines = 0;
        var lines = new Set();
        var poses = new Set();
        
        var matched = $xml.find('state').get();
        var layers = $xml.find('>wardrobe>clothing').length;
    
        /* Avoid blocking the UI by breaking the work into smaller chunks. */
        function process () {
            var startTs = performance.now();

            while (matched.length > 0 && performance.now() - startTs < 50) {
                data = matched.pop();
                numTotalLines++;

                // count only unique lines of dialogue
                if (data.textContent.trim() != "") lines.add(data.textContent.trim());
                if ($(data).children('text').length) lines.add($(data).children('text').html().trim());
                
                // count unique number of poses used in dialogue
                // note that this number may differ from actual image count if some images
                // are never used, or if images that don't exist are used in the dialogue
                
                var $case = $(data).parent();
                var $trigger = $case.parent('trigger');
                var $stage = $case.parent('stage');
                var stageInterval = $trigger.length ? getRelevantStagesForTrigger($trigger.attr('id'), layers)
                    : $stage.length ? { min: $case.parent('stage').attr('id'), max: $case.parent('stage').attr('id') }
                    : { min: 0, max: 0 };
    
                for (var stage = stageInterval.min; stage <= stageInterval.max; stage++) {
                    var images = $(data).children('alt-img').filter(function() {
                        return checkStage(stage, $(this).attr('stage'));
                    }).map(function() { return $(this).text(); }).get();
                    if (images.length == 0) images = [ $(data).attr('img') ];
                    images.forEach(function(poseName) {
                        if (!poseName) return;
                        poses.add(poseName.replace('#', stage));
                    });
                }
            }

            if (DEBUG) console.log("Processing: "+matched.length+" states to go");
            
            if (matched.length > 0) {
                setTimeout(process.bind(null), 10);
            } else {
                return resolve({
                    numTotalLines : numTotalLines,
                    numUniqueLines : lines.size,
                    numPoses : poses.size
                });
            }
        }

        setTimeout(process.bind(null), 0);
    });
}<|MERGE_RESOLUTION|>--- conflicted
+++ resolved
@@ -648,15 +648,11 @@
 /* A filter predicate encompassing the filter options on the individual select
  * screen.
  */
-<<<<<<< HEAD
 function filterOpponent(opp, name, source, creator, tags, minLayers, maxLayers) {
-=======
-function filterOpponent(opp, name, source, creator, tag) {
     name = name.simplifyDiacritics();
     source = source.simplifyDiacritics();
     creator = creator.simplifyDiacritics();
 
->>>>>>> 53a88f63
     // filter by name
     if (name
         && opp.selectLabel.simplifyDiacritics().indexOf(name) < 0
