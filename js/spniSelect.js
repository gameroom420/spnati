/********************************************************************************
 This file contains the variables and functions that form the select screens of
 the game. The parsing functions for the opponent.xml file.
 ********************************************************************************/

/**********************************************************************
 *****               Opponent & Group Specification               *****
 **********************************************************************/
 
/**************************************************
 * Stores meta information about groups.
 **************************************************/
function createNewGroup (title) {
	var newGroupObject = {title:title,
						  opponents:Array(4)};

	return newGroupObject;
}

/**********************************************************************
 *****                  Select Screen UI Elements                 *****
 **********************************************************************/

/* main select screen */
$selectTable = $("#select-table");
$selectBubbles = [$("#select-bubble-1"),
                  $("#select-bubble-2"),
                  $("#select-bubble-3"),
                  $("#select-bubble-4")];
$selectDialogues = [$("#select-dialogue-1"),
                    $("#select-dialogue-2"),
                    $("#select-dialogue-3"),
                    $("#select-dialogue-4")];
$selectAdvanceButtons = [$("#select-advance-button-1"),
                         $("#select-advance-button-2"),
                         $("#select-advance-button-3"),
                         $("#select-advance-button-4")];
$selectImages = [$("#select-image-1"),
                 $("#select-image-2"),
                 $("#select-image-3"),
                 $("#select-image-4")];
$selectLabels = [$("#select-name-label-1"),
                 $("#select-name-label-2"),
                 $("#select-name-label-3"),
                 $("#select-name-label-4")];
$selectButtons = [$("#select-slot-button-1"),
                  $("#select-slot-button-2"),
                  $("#select-slot-button-3"),
                  $("#select-slot-button-4")];
$selectMainButton = $("#main-select-button");
$selectRandomButtons = $("#select-random-button, #select-random-female-button, #select-random-male-button");
$selectRandomTableButton = $("#select-random-group-button");
$selectRemoveAllButton = $("#select-remove-all-button");

$selectSuggestions = [
    $("#opponent-suggestions-1"),
    $("#opponent-suggestions-2"),
    $("#opponent-suggestions-3"),
    $("#opponent-suggestions-4"),
];

$suggestionQuads = [
    [$("#opponent-suggestion-1-1"), $("#opponent-suggestion-1-2"), $("#opponent-suggestion-1-3"), $("#opponent-suggestion-1-4")],
    [$("#opponent-suggestion-2-1"), $("#opponent-suggestion-2-2"), $("#opponent-suggestion-2-3"), $("#opponent-suggestion-2-4")],
    [$("#opponent-suggestion-3-1"), $("#opponent-suggestion-3-2"), $("#opponent-suggestion-3-3"), $("#opponent-suggestion-3-4")],
    [$("#opponent-suggestion-4-1"), $("#opponent-suggestion-4-2"), $("#opponent-suggestion-4-3"), $("#opponent-suggestion-4-4")],
]

/* individual select screen */
$individualSelectTable = $("#individual-select-table");
$individualNameLabels = [$("#individual-name-label-1"), $("#individual-name-label-2"), $("#individual-name-label-3"), $("#individual-name-label-4")];
$individualPrefersLabels = [$("#individual-prefers-label-1"), $("#individual-prefers-label-2"), $("#individual-prefers-label-3"), $("#individual-prefers-label-4")];
$individualSexLabels = [$("#individual-sex-label-1"), $("#individual-sex-label-2"), $("#individual-sex-label-3"), $("#individual-sex-label-4")];
$individualHeightLabels = [$("#individual-height-label-1"), $("#individual-height-label-2"), $("#individual-height-label-3"), $("#individual-height-label-4")];
$individualSourceLabels = [$("#individual-source-label-1"), $("#individual-source-label-2"), $("#individual-source-label-3"), $("#individual-source-label-4")];
$individualWriterLabels = [$("#individual-writer-label-1"), $("#individual-writer-label-2"), $("#individual-writer-label-3"), $("#individual-writer-label-4")];
$individualArtistLabels = [$("#individual-artist-label-1"), $("#individual-artist-label-2"), $("#individual-artist-label-3"), $("#individual-artist-label-4")];
$individualCountBoxes = [$("#individual-counts-1"), $("#individual-counts-2"), $("#individual-counts-3"), $("#individual-counts-4")];
$individualLineCountLabels = [$("#individual-line-count-label-1"), $("#individual-line-count-label-2"), $("#individual-line-count-label-3"), $("#individual-line-count-label-4")];
$individualPoseCountLabels = [$("#individual-pose-count-label-1"), $("#individual-pose-count-label-2"), $("#individual-pose-count-label-3"), $("#individual-pose-count-label-4")];
$individualDescriptionLabels = [$("#individual-description-label-1"), $("#individual-description-label-2"), $("#individual-description-label-3"), $("#individual-description-label-4")];
$individualBadges = [$("#individual-badge-1"), $("#individual-badge-2"), $("#individual-badge-3"), $("#individual-badge-4")];
$individualStatuses = [$("#individual-status-1"), $("#individual-status-2"), $("#individual-status-3"), $("#individual-status-4")];
$individualLayers = [$("#individual-layer-1"), $("#individual-layer-2"), $("#individual-layer-3"), $("#individual-layer-4")];

$individualImages = [$("#individual-image-1"), $("#individual-image-2"), $("#individual-image-3"), $("#individual-image-4")];
$individualButtons = [$("#individual-button-1"), $("#individual-button-2"), $("#individual-button-3"), $("#individual-button-4")];

$individualPageIndicator = $("#individual-page-indicator");
$individualMaxPageIndicator = $("#individual-max-page-indicator");

$individualCreditsButton = $('#individual-credits-button');

/* group select screen */
$groupSelectTable = $("#group-select-table");
$groupSwitchTestingButton = $("#group-switch-testing-button");
$groupNameLabels = [$("#group-name-label-1"), $("#group-name-label-2"), $("#group-name-label-3"), $("#group-name-label-4")];
$groupPrefersLabels = [$("#group-prefers-label-1"), $("#group-prefers-label-2"), $("#group-prefers-label-3"), $("#group-prefers-label-4")];
$groupSexLabels = [$("#group-sex-label-1"), $("#group-sex-label-2"), $("#group-sex-label-3"), $("#group-sex-label-4")];
$groupHeightLabels = [$("#group-height-label-1"), $("#group-height-label-2"), $("#group-height-label-3"), $("#group-height-label-4")];
$groupSourceLabels = [$("#group-source-label-1"), $("#group-source-label-2"), $("#group-source-label-3"), $("#group-source-label-4")];
$groupWriterLabels = [$("#group-writer-label-1"), $("#group-writer-label-2"), $("#group-writer-label-3"), $("#group-writer-label-4")];
$groupArtistLabels = [$("#group-artist-label-1"), $("#group-artist-label-2"), $("#group-artist-label-3"), $("#group-artist-label-4")];
$groupCountBoxes = [$("#group-counts-1"), $("#group-counts-2"), $("#group-counts-3"), $("#group-counts-4")];
$groupLineCountLabels = [$("#group-line-count-label-1"), $("#group-line-count-label-2"), $("#group-line-count-label-3"), $("#group-line-count-label-4")];
$groupPoseCountLabels = [$("#group-pose-count-label-1"), $("#group-pose-count-label-2"), $("#group-pose-count-label-3"), $("#group-pose-count-label-4")];
$groupDescriptionLabels = [$("#group-description-label-1"), $("#group-description-label-2"), $("#group-description-label-3"), $("#group-description-label-4")];
$groupBadges = [$("#group-badge-1"), $("#group-badge-2"), $("#group-badge-3"), $("#group-badge-4")];
$groupStatuses = [$("#group-status-1"), $("#group-status-2"), $("#group-status-3"), $("#group-status-4")];
$groupLayers = [$("#group-layer-1"), $("#group-layer-2"), $("#group-layer-3"), $("#group-layer-4")];

$groupImages = [$("#group-image-1"), $("#group-image-2"), $("#group-image-3"), $("#group-image-4")];
$groupNameLabel = $("#group-name-label");
$groupButton = $("#group-button");

$groupPageIndicator = $("#group-page-indicator");
$groupMaxPageIndicator = $("#group-max-page-indicator");

$groupCreditsButton = $('#group-credits-button');

$searchName = $("#search-name");
$searchSource = $("#search-source");
$searchTag = $("#search-tag");
$searchGenderOptions = [$("#search-gender-1"), $("#search-gender-2"), $("#search-gender-3")];

$sortingOptionsItems = $(".sort-dropdown-options li");

$groupSearchGroupName = $("#group-search-group-name");
$groupSearchName = $("#group-search-name");
$groupSearchSource = $("#group-search-source");
$groupSearchTag = $("#group-search-tag");
$groupSearchGenderOptions = [$("#group-search-gender-1"), $("#group-search-gender-2"), $("#group-search-gender-3"), $("#group-search-gender-4")];

/**********************************************************************
 *****                  Select Screen Variables                   *****
 **********************************************************************/

/* hidden variables */
var mainSelectHidden = false;
var singleSelectHidden = false;
var groupSelectHidden = false;

/* opponent listing file */
var listingFile = "opponents/listing.xml";
var metaFile = "meta.xml";

/* opponent information storage */
var loadedOpponents = [];
var selectableOpponents = loadedOpponents;
var hiddenOpponents = [];
var loadedGroups = [[], []];
var selectableGroups = [loadedGroups[0], loadedGroups[1]];
var loadingOpponents = Array(4);

/* page variables */
var groupSelectScreen = 0;
var individualPage = 0;
var groupPage = [0, 0];
var chosenGender = -1;
var chosenGroupGender = -1;
var sortingMode = "Featured";
var sortingOptionsMap = {
    "Newest" : sortOpponentsByMultipleFields("-release"),
    "Oldest" : sortOpponentsByMultipleFields("release"),
    "Most Layers" : sortOpponentsByMultipleFields("-layers"),
    "Fewest Layers" : sortOpponentsByMultipleFields("layers"),
    "Name (A-Z)" : sortOpponentsByMultipleFields("first", "last"),
    "Name (Z-A)" : sortOpponentsByMultipleFields("-first", "-last"),
    "Targeted most by selected" : sortOpponentsByMostTargeted(),
};
var individualCreditsShown = false;
var groupCreditsShown = false;

/* consistence variables */
var selectedSlot = 0;
var shownIndividuals = Array(4);
var shownGroup = Array(4);
var shownSuggestions = [Array(4), Array(4), Array(4), Array(4)];
var randomLock = false;

/* Status icon tooltips */
var TESTING_STATUS_TOOLTIP = "This opponent is currently in testing.";
var OFFLINE_STATUS_TOOLTIP = "This opponent has been retired from the official version of the game.";
var INCOMPLETE_STATUS_TOOLTIP = "This opponent is incomplete and currently not in development.";

/**********************************************************************
 *****                    Start Up Functions                      *****
 **********************************************************************/

/************************************************************
 * Loads all of the content required to display the title
 * screen.
 ************************************************************/
function loadSelectScreen () {
    loadListingFile();

	updateSelectionVisuals();
}

/************************************************************
 * Loads and parses the main opponent listing file.
 ************************************************************/
function loadListingFile () {
	/* clear the previous meta information */
	var outstandingLoads = 0;
	var opponentGroupMap = {};
	var opponentMap = {};
	var onComplete = function(opp, index) {
		if (opp) {
			if (opp.id in opponentMap) {
				loadedOpponents[opponentMap[opp.id]] = opp;
			}
			if (opp.id in opponentGroupMap) {
				opponentGroupMap[opp.id].forEach(function(groupPos) {
					groupPos.group.opponents[groupPos.idx] = opp;
				});
			}
		}
		if (--outstandingLoads % 16 == 0) {
			updateSelectableOpponents();
			updateIndividualSelectScreen();
			updateSelectableGroups(0);
			updateSelectableGroups(1);
			updateGroupSelectScreen();
		}
	}

	/* grab and parse the opponent listing file */
	$.ajax({
        type: "GET",
		url: listingFile,
		dataType: "text",
		success: function(xml) {
            var $xml = $(xml);

			/* start by parsing the group descriptions to know which
			 * characters to load in addition to the main roster and any included statuses */
			$xml.find('groups>group').each(function () {
				var title = $(this).attr('title');
				var opp1 = $(this).attr('opp1');
				var opp2 = $(this).attr('opp2');
				var opp3 = $(this).attr('opp3');
				var opp4 = $(this).attr('opp4');

                var ids = [opp1, opp2, opp3, opp4];

				var newGroup = createNewGroup(title);
				ids.forEach(function(id, idx) {
					if (!(id in opponentGroupMap)) {
						opponentGroupMap[id] = [];
					}
					opponentGroupMap[id].push({ group: newGroup, idx: idx });
				});
				loadedGroups[$(this).attr('testing') ? 1 : 0].push(newGroup);
			});

            /* now actually load the characters */
            var oppDefaultIndex = 0; // keep track of an opponent's default placement

            $individualListings = $xml.find('individuals');
            $individualListings.find('opponent').each(function () {
                var oppStatus = $(this).attr('status');
                var id = $(this).text();
                var releaseNumber = $(this).attr('release');
                var doInclude = (oppStatus === undefined || includedOpponentStatuses[oppStatus]);

                if (doInclude || id in opponentGroupMap) {
                    outstandingLoads++;
					if (doInclude) {
						opponentMap[id] = oppDefaultIndex++;
					}
                    loadOpponentMeta(id, oppStatus, releaseNumber, onComplete);
                }
            });

		}
	});
}

/************************************************************
 * Loads and parses the meta XML file of an opponent.
 ************************************************************/
function loadOpponentMeta (id, status, releaseNumber, onComplete) {
	/* grab and parse the opponent meta file */
    console.log("Loading metadata for \""+id+"\"");
	$.ajax({
        type: "GET",
		url: 'opponents/' + id + '/' + metaFile,
		dataType: "text",
		success: function(xml) {
            var $xml = $(xml);
<<<<<<< HEAD

			var opponent = new Opponent(id, $xml, status);
=======
            
			/* grab all the info for this listing */
			var enabled = $xml.find('enabled').text();
			var first = $xml.find('first').text();
			var last = $xml.find('last').text();
			var label = $xml.find('label').text();
			var pic = $xml.find('pic').text();
			var gender = $xml.find('gender').text();
			var height = $xml.find('height').text();
			var from = $xml.find('from').text();
			var artist = $xml.find('artist').text();
			var writer = $xml.find('writer').text();
			var description = $xml.find('description').text();
            var ending = $xml.find('has_ending').text() === "true";
            var layers = $xml.find('layers').text();
			var scale = Number($xml.find('scale').text()) || 100.0;
			var tags = $xml.find('tags').children().map(function() { return $(this).text(); }).get();

			var opponent = createNewOpponent(id, enabled, status, first, last,
                                             label, pic, gender, height, from,
                                             artist, writer, description,
                                             ending, layers, releaseNumber, scale, tags);
>>>>>>> cb9ade18

			/* add the opponent to the list */
            onComplete(opponent);
		},
		error: function(err) {
			console.log("Failed reading \""+id+"\"");
			onComplete();
		}
	});
}

function updateStatusIcon(elem, status) {
    var icon_img = 'img/testing-badge.png';
    var tooltip = TESTING_STATUS_TOOLTIP;
    
    if(!status) {
        elem.removeAttr('title').removeAttr('data-original-title').hide();
        return;
    }
    
    if (status === 'offline') {
        icon_img = 'img/offline-badge.png';
        tooltip = OFFLINE_STATUS_TOOLTIP;
    } else if (status === 'incomplete') {
        icon_img = 'img/incomplete-badge.png';
        tooltip = INCOMPLETE_STATUS_TOOLTIP;
    }
    
    elem.attr({
        'src': icon_img,
        'title': tooltip,
        'data-original-title': tooltip,
    }).show().tooltip({
        'placement': 'left'
    });
}

/************************************************************
 * Loads opponents onto the individual select screen based
 * on the currently selected page.
 ************************************************************/
function updateIndividualSelectScreen () {
	/* safety wrap around */
	if (individualPage < 0) {
		/* wrap to last page */
		individualPage = Math.ceil(selectableOpponents.length/4)-1;
	}
	$individualPageIndicator.val(individualPage+1);

	/* keep track of how many opponents were on this screen */
	var empty = 0;

    /* create and load all of the individual opponents */
	for (var i = individualPage*4; i < (individualPage+1)*4; i++) {
		var index = i - individualPage*4;

		if (i < selectableOpponents.length) {
			shownIndividuals[index] = selectableOpponents[i];

			$individualNameLabels[index].html(selectableOpponents[i].first + " " + selectableOpponents[i].last);
			$individualPrefersLabels[index].html(selectableOpponents[i].label);
			$individualSexLabels[index].html(selectableOpponents[i].gender);
			$individualSourceLabels[index].html(selectableOpponents[i].source);
			$individualWriterLabels[index].html(wordWrapHtml(selectableOpponents[i].writer));
			$individualArtistLabels[index].html(wordWrapHtml(selectableOpponents[i].artist));
			$individualDescriptionLabels[index].html(selectableOpponents[i].description);

            if (EPILOGUE_BADGES_ENABLED && selectableOpponents[i].ending) {
                $individualBadges[index].show();
            }
            else {
                $individualBadges[index].hide();
            }
            
            updateStatusIcon($individualStatuses[index], selectableOpponents[i].status);
            
            $individualLayers[index].show();
            $individualLayers[index].attr("src", "img/layers" + selectableOpponents[i].layers + ".png");

			$individualImages[index].attr('src', selectableOpponents[i].folder + selectableOpponents[i].image);
			$individualImages[index].css('height', selectableOpponents[i].scale + '%');
			$individualImages[index].show();
			if (selectableOpponents[i].enabled == "true") {
				$individualButtons[index].html('Select Opponent');
				$individualButtons[index].attr('disabled', false);
			} else {
				$individualButtons[index].html('Coming Soon');
				$individualButtons[index].attr('disabled', true);
			}
		} else {
			delete shownIndividuals[index];

			$individualNameLabels[index].html("");
			$individualPrefersLabels[index].html("");
			$individualSexLabels[index].html("");
			$individualSourceLabels[index].html("");
			$individualWriterLabels[index].html("");
			$individualArtistLabels[index].html("");
            $individualCountBoxes[index].css("visibility", "hidden");
			$individualDescriptionLabels[index].html("");
            $individualBadges[index].hide();
            $individualStatuses[index].hide();
            $individualLayers[index].hide();

			$individualImages[index].hide();
			$individualButtons[index].attr('disabled', true);

			empty++;
		}
    }

	/* reload if the page is empty */
	if (empty == 4 && individualPage != 0) {
		individualPage = 0;
		updateIndividualSelectScreen();
	}
}

/************************************************************
 * Loads opponents onto the group select screen based on the
 * currently selected page.
 ************************************************************/
function updateGroupSelectScreen () {
	/* safety wrap around */
  if (groupPage[groupSelectScreen] < 0) {
		/* wrap to last page */
		groupPage[groupSelectScreen] = (selectableGroups[groupSelectScreen].length)-1;
	} else if (groupPage[groupSelectScreen] > selectableGroups[groupSelectScreen].length-1) {
		/* wrap to the first page */
		groupPage[groupSelectScreen] = 0;
	}
	$groupPageIndicator.val(groupPage[groupSelectScreen]+1);
    $groupMaxPageIndicator.html("of "+selectableGroups[groupSelectScreen].length);

    /* create and load all of the individual opponents */
	$groupButton.attr('disabled', false);
	for (var i = 0; i < 4; i++) {
		var opponent = selectableGroups[groupSelectScreen].length > 0 ?
            selectableGroups[groupSelectScreen][groupPage[groupSelectScreen]].opponents[i] :
            undefined;

		if (opponent && typeof opponent == "object") {
			shownGroup[i] = opponent;

			$groupNameLabels[i].html(opponent.first + " " + opponent.last);
			$groupPrefersLabels[i].html(opponent.label);
			$groupSexLabels[i].html(opponent.gender);
			$groupSourceLabels[i].html(opponent.source);
			$groupWriterLabels[i].html(wordWrapHtml(opponent.writer));
			$groupArtistLabels[i].html(wordWrapHtml(opponent.artist));
			$groupDescriptionLabels[i].html(opponent.description);

            if (EPILOGUE_BADGES_ENABLED && opponent.ending) {
                $groupBadges[i].show();
            }
            else {
                $groupBadges[i].hide();
            }
            
            updateStatusIcon($groupStatuses[i], opponent.status);
            
            $groupLayers[i].show();
            $groupLayers[i].attr("src", "img/layers" + opponent.layers + ".png");

			$groupImages[i].attr('src', opponent.folder + opponent.image);
			$groupImages[i].css('height', opponent.scale + '%');
			$groupImages[i].show();
		} else {
			delete shownGroup[i];

			$groupNameLabels[i].html("");
			$groupPrefersLabels[i].html("");
			$groupSexLabels[i].html("");
			$groupSourceLabels[i].html("");
			$groupWriterLabels[i].html("");
			$groupArtistLabels[i].html("");
			$groupDescriptionLabels[i].html("");
            $groupBadges[i].hide();
            $groupStatuses[i].hide();
            $groupLayers[i].hide();
			$groupImages[i].hide();
			$groupButton.attr('disabled', true);
		}
    }
    if (selectableGroups[groupSelectScreen].length == 0) {
        $groupNameLabel.html("(No matches)");
    } else {
        $groupNameLabel.html(selectableGroups[groupSelectScreen][groupPage[groupSelectScreen]].title);
    }
}

/* Sets the suggested opponent to be displayed in a given slot and quadrant.
 * Arguments:
 * - opponent: the opponent object to display
 * - slot: the selection slot to load into
 * - quad: the quadrant of said selection slot to load into
 */
function updateSuggestionQuad(slot, quad, opponent) {
    var img_elem = $suggestionQuads[slot][quad].children('.opponent-suggestion-image');
    var label_elem = $suggestionQuads[slot][quad].children('.opponent-suggestion-label');
    var tooltip = null;
    
    if (opponent.status === 'testing') {
        tooltip = TESTING_STATUS_TOOLTIP;
    } else if (opponent.status === 'offline') {
        tooltip = OFFLINE_STATUS_TOOLTIP;
    } else if (opponent.status === 'incomplete') {
        tooltip = INCOMPLETE_STATUS_TOOLTIP;
    }
    
    shownSuggestions[slot][quad] = opponent.id;
    
    img_elem.attr({
        'title': tooltip,
        'data-original-title': tooltip,
        'src': opponent.folder+opponent.image
    }).tooltip();
    
    label_elem.text(opponent.label);
}

/* Sets the given selection screen slot to display 4 opponents from an array.
 * Arguments:
 * - slot: the main select screen slot to update (zero-indexed)
 * - suggestionsArray: the array to draw suggestions from
 * - startIndex: the index into suggestionsArray to begin drawing suggestions from
 */
function updateSuggestions(slot, suggestionsArray, startIndex) {
    for(var i=0;i<4;i++) {
        if (suggestionsArray[startIndex+i]) {
            updateSuggestionQuad(slot, i, suggestionsArray[startIndex+i]);
        }
    }
}


/**********************************************************************
 *****                   Interaction Functions                    *****
 **********************************************************************/

/************************************************************
 * Filters the list of selectable opponents based on those
 * already selected and performs search and sort logic.
 ************************************************************/
function updateSelectableOpponents(autoclear) {
    var name = $searchName.val().toLowerCase();
    var source = $searchSource.val().toLowerCase();
    var tag = $searchTag.val().toLowerCase();

    // Array.prototype.filter automatically skips empty slots
    selectableOpponents = loadedOpponents.filter(function(opp) {
        // filter by name
        if (name
            && opp.label.toLowerCase().indexOf(name) < 0
            && opp.first.toLowerCase().indexOf(name) < 0
            && opp.last.toLowerCase().indexOf(name) < 0) {
            return false;
        }

        // filter by source
        if (source && opp.source.toLowerCase().indexOf(source) < 0) {
            return false;
        }

        // filter by tag
        if (tag) {
            if (!opp.tags || !opp.tags.some(function(t) {
                return t.toLowerCase().indexOf(tag) >= 0;
            })) {
                return false;
            }
        }

        // filter by gender
        if ((chosenGender == 2 && opp.gender !== eGender.MALE)
            || (chosenGender == 3 && opp.gender !== eGender.FEMALE)) {
            return false;
        }

        /* hide selected opponents */
        if (players.some(function(p) { return p && p.id == opp.id; })) {
            return false;
        }
        
        if (loadingOpponents.some(function(p) { return p && p === opp.id; })) {
            return false;
        }

        return true;
    });

    // If a unique match was made, automatically clear the search so
    // another opponent can be found more quickly.
    if (autoclear && (name != null || source != null) && selectableOpponents.length == 0) {
        clearSearch();
        return;
    }

    /* sort opponents */
    // Since selectableOpponents is always reloaded here with featured order,
    // check if a different sorting mode is selected, and if yes, sort it.
    if (sortingOptionsMap.hasOwnProperty(sortingMode)) {
        selectableOpponents.sort(sortingOptionsMap[sortingMode]);
    }

    /* update max page indicator */
    $individualMaxPageIndicator.html("of "+Math.ceil(selectableOpponents.length/4));
}

/************************************************************
 * The player clicked on a suggested character button.
 ************************************************************/
function suggestionSelected(slot, quad) {
    var selectedID = shownSuggestions[slot-1][quad-1];
    
    if(!selectedID) {
        /* This shouldn't happen. */
        console.error("Could not find suggested opponent ID for slot " + slot + " and quad " + quad);
        return;
    }
    
    /* Find the character they selected. */
    for (var i=0; i<loadedOpponents.length; i++) {
        if (loadedOpponents[i].id === selectedID) {
            players[slot] = null;
            loadingOpponents[slot-1] = selectedID;
            
        	updateSelectionVisuals();
            
            loadedOpponents[i].loadBehaviour(playerLoadedCallback, slot);
            
            return;
        }
    }
    
    /* This shouldn't happen, either. */
    console.error("Could not find opponent with ID " + selectedID);
}

/************************************************************
 * The player clicked on an opponent slot.
 ************************************************************/
function selectOpponentSlot (slot) {
    if (!(slot in players)) {
        /* add a new opponent */
        selectedSlot = slot;

        /* Make sure the user doesn't have target-count sorting set if
         * the amount of loaded opponents drops to 0. */
        if (sortingMode === "Targeted most by selected") {
            var player_count = countLoadedOpponents();
            if (player_count <= 1) { 
                setSortingMode("Featured");
            }
        }

		/* update the list of selectable opponents based on those that are already selected, search, and sort options */
		updateSelectableOpponents(true);

		/* reload selection screen */
		updateIndividualSelectScreen();
        updateIndividualCountStats();

        /* switch screens */
		screenTransition($selectScreen, $individualSelectScreen);
    } else {
        /* remove the opponent that's there */
        $selectImages[slot-1].off('load');
        delete players[slot];
        
        updateSelectionVisuals();
    }
}

/************************************************************
 * The player clicked on the Preset Tables or Testing Tables button.
 ************************************************************/
function clickedSelectGroupButton (screen) {
    switchSelectGroupScreen(screen)

	/* switch screens */
	screenTransition($selectScreen, $groupSelectScreen);
}

/************************************************************
 * The player clicked on the Preset Tables or Testing Tables 
 * button from within the table select screen.
 ************************************************************/
function switchSelectGroupScreen (screen) {
    if (screen !== undefined) {
        groupSelectScreen = screen;
    } else {
        groupSelectScreen = 1 - groupSelectScreen;
    }
    if (groupSelectScreen == 1) {
        $groupSwitchTestingButton.html("Preset Tables");
    } else {
        $groupSwitchTestingButton.html("Testing Tables");
    }
    updateSelectableGroups(groupSelectScreen);
    updateGroupSelectScreen();
}

/************************************************************
 * Filters the list of selectable opponents based on those
 * already selected and performs search and sort logic.
 ************************************************************/
function updateSelectableGroups(screen) {
    var groupname = $groupSearchGroupName.val().toLowerCase();
    var name = $groupSearchName.val().toLowerCase();
    var source = $groupSearchSource.val().toLowerCase();
    var tag = $groupSearchTag.val().toLowerCase();

    // reset filters
    selectableGroups[screen] = loadedGroups[screen].filter(function(group) {
        if (!group.opponents.every(function(opp) { return opp; })) return false;

        if (groupname && group.title.toLowerCase().indexOf(groupname) < 0) return false;

        if (name && !group.opponents.some(function(opp) {
            return opp.label.toLowerCase().indexOf(name) >= 0
                || opp.first.toLowerCase().indexOf(name) >= 0
                || opp.last.toLowerCase().indexOf(name) >= 0;
        })) return false;

        if (source && !group.opponents.some(function(opp) {
            return opp.source.toLowerCase().indexOf(source) >= 0;
        })) return false;

        if ((chosenGroupGender == 2 || chosenGroupGender == 3)
            && !group.opponents.every(function(opp) {
                return opp.gender == (chosenGroupGender == 2 ? eGender.MALE : eGender.FEMALE);
            })) return false;

        if (chosenGroupGender == 4
            && !(group.opponents.some(function(opp) { return opp.gender == eGender.MALE; })
                 && group.opponents.some(function(opp) { return opp.gender == eGender.FEMALE; })))
            return false;

        return true;
    })
}


/************************************************************
 * The player clicked on the select random group slot.
 ************************************************************/
function clickedRandomGroupButton () {
	selectedSlot = 1;

    for (var i = 1; i < players.length; i++) {
        players[i] = null;
    }

	/* get a random number for the group listings */
    var randomGroupNumber = getRandomNumber(0, loadedGroups[0].length);
    console.log(loadedGroups[0][randomGroupNumber].opponents[0]);

	/* load the corresponding group */
	loadedGroups[0][randomGroupNumber].opponents[0].loadBehaviour(playerLoadedCallback, 1);
	loadedGroups[0][randomGroupNumber].opponents[1].loadBehaviour(playerLoadedCallback, 2);
	loadedGroups[0][randomGroupNumber].opponents[2].loadBehaviour(playerLoadedCallback, 3);
	loadedGroups[0][randomGroupNumber].opponents[3].loadBehaviour(playerLoadedCallback, 4);
	updateSelectionVisuals();
}

/************************************************************
 * The player clicked on the all random button.
 ************************************************************/
function clickedRandomFillButton (predicate) {
	/* compose a copy of the loaded opponents list */
	var loadedOpponentsCopy = loadedOpponents.filter(function(opp) {
        // Filter out already selected characters
        return (!players.some(function(p) { return p.id == opp.id; })
                && (!predicate || predicate(opp)));
    });

	/* select random opponents */
	for (var i = 1; i < players.length; i++) {
		/* if slot is empty */
		if (!(i in players)) {
			players[i] = null;

			/* select random opponent */
			var randomOpponent = getRandomNumber(0, loadedOpponentsCopy.length);

			/* load opponent */
            loadedOpponentsCopy[randomOpponent].loadBehaviour(playerLoadedCallback, i);

			/* remove random opponent from copy list */
			loadedOpponentsCopy.splice(randomOpponent, 1);
		}
	}

	updateSelectionVisuals();
}

/************************************************************
 * The player clicked on the remove all button.
 ************************************************************/
function clickedRemoveAllButton ()
{
    for (var i = 1; i < 5; i++) {
        delete players[i];
    }
    updateSelectionVisuals();
}

/************************************************************
 * The player clicked on a change stats card button on the
 * individual select screen.
 ************************************************************/
function changeIndividualStats (target) {
    for (var i = 1; i < 5; i++) {
        for (var j = 1; j < 4; j++) {
            if (j != target) {
                $('#individual-stats-page-'+i+'-'+j).hide();
            }
            else {
                $('#individual-stats-page-'+i+'-'+j).show();
            }
        }
    }

    individualCreditsShown = (target == 2); // true when Credits button is clicked
}

/************************************************************
 * The player clicked the select opponent button on the
 * individual select screen.
 ************************************************************/
function selectIndividualOpponent (slot) {
    /* move the stored player into the selected slot and update visuals */
	players[selectedSlot] = null;
    loadingOpponents[selectedSlot-1] = shownIndividuals[slot-1].id;
    
	updateSelectionVisuals();
	shownIndividuals[slot-1].loadBehaviour(playerLoadedCallback, selectedSlot);
	/* switch screens */
	screenTransition($individualSelectScreen, $selectScreen);
}

/************************************************************
 * This callback is called after an opponent's behaviour file is loaded,
 * in all selection cases: indiv. select, group select, random selection, etc.
 ************************************************************/
function playerLoadedCallback (playerObject, slot) {
    console.log(slot+": "+playerObject);
    players[slot] = playerObject;
    delete loadingOpponents[slot-1];
	updateBehaviour(slot, SELECTED);
	updateSelectionVisuals();
}

/************************************************************
 * The player is changing the page on the individual screen.
 ************************************************************/
function changeIndividualPage (skip, page) {
    console.log("resigtered");
    if (skip) {
        if (page == -1) {
            /* go to first page */
            individualPage = 0;
        } else if (page == 1) {
            /* go to last page */
            individualPage = Math.ceil(selectableOpponents.length/4)-1;
        } else {
            /* go to selected page */
            individualPage = Number($individualPageIndicator.val()) - 1;
        }
    } else {
        individualPage += page;
    }

    updateIndividualSelectScreen();
    updateIndividualCountStats();
}

/************************************************************
 * The player clicked on a change stats card button on the
 * group select screen.
 ************************************************************/
function changeGroupStats (target) {
    for (var i = 1; i < 5; i++) {
        for (var j = 1; j < 4; j++) {
            if (j != target) {
                $('#group-stats-page-'+i+'-'+j).hide();
            }
            else {
                $('#group-stats-page-'+i+'-'+j).show();
            }
        }
    }

    groupCreditsShown = (target == 2); // true when Credits button is clicked
}

/************************************************************
 * The player clicked the select opponent button on the
 * group select screen.
 ************************************************************/
function selectGroup () {
    /* clear the selection screen */
	for (var i = 1; i < 5; i++) {
		players[i] = null;
	}
	updateSelectionVisuals();

	/* load the group members */
	for (var i = 0; i < 4; i++) {
        var member = selectableGroups[groupSelectScreen][groupPage[groupSelectScreen]].opponents[i];
        if (member) {
            member.loadBehaviour(playerLoadedCallback, i+1);
		}
	}
    /* switch screens */
	screenTransition($groupSelectScreen, $selectScreen);
}

/************************************************************
 * The player is changing the page on the group screen.
 ************************************************************/
function changeGroupPage (skip, page) {
	if (skip) {
		if (page == -1) {
			/* go to first page */
      groupPage[groupSelectScreen] = 0;
		} else if (page == 1) {
			/* go to last page */
			groupPage[groupSelectScreen] = selectableGroups[groupSelectScreen].length-1;
		} else {
			/* go to selected page */
			groupPage[groupSelectScreen] = Number($groupPageIndicator.val()) - 1;
		}
	} else {
		groupPage[groupSelectScreen] += page;
	}
	updateGroupSelectScreen();
    updateGroupCountStats();
}

/************************************************************
 * The player clicked on the back button on the individual or
 * group select screen.
 ************************************************************/
function backToSelect () {
    /* switch screens */
	screenTransition($individualSelectScreen, $selectScreen);
	screenTransition($groupSelectScreen, $selectScreen);
}

/************************************************************
 * The player clicked on the start game button on the main
 * select screen.
 ************************************************************/
function advanceSelectScreen () {
    console.log("Starting game...");

    gameID = generateRandomID();

    if (USAGE_TRACKING) {
        var usage_tracking_report = {
            'date': (new Date()).toISOString(),
            'type': 'start_game',
            'session': sessionID,
            'game': gameID,
            'userAgent': navigator.userAgent,
            'origin': getReportedOrigin(),
            'table': {}
        };
        
        for (let i=1;i<5;i++) {
            if (players[i]) {
                usage_tracking_report.table[i] = players[i].id;
            }
        }
        
        $.ajax({
            url: USAGE_TRACKING_ENDPOINT,
            method: 'POST',
            data: JSON.stringify(usage_tracking_report),
            contentType: 'application/json',
            error: function (jqXHR, status, err) {
                console.error("Could not send usage tracking report - error "+status+": "+err);
            },
        });
    }

    advanceToNextScreen($selectScreen);
}

/************************************************************
 * The player clicked on the back button on the main select
 * screen.
 ************************************************************/
function backSelectScreen () {
	screenTransition($selectScreen, $titleScreen);
}

/**********************************************************************
 *****                     Display Functions                      *****
 **********************************************************************/

/************************************************************
 * Displays all of the current players on the main select
 * screen.
 ************************************************************/
function updateSelectionVisuals () {
    /* update all opponents */
    for (var i = 1; i < players.length; i++) {
        if (players[i]) {            
            /* update dialogue */
            $selectDialogues[i-1].html(players[i].chosenState.dialogue);

            /* update image */
            if (players[i].folder + players[i].chosenState.image
                != $selectImages[i-1].attr('src')) {
                var slot = i;
                $selectImages[i-1].attr('src', players[i].folder + players[i].chosenState.image);
                $selectImages[i-1].one('load', function() {
                    $selectBubbles[slot-1].show();
                    $selectImages[slot-1].css('height', players[slot].scale + '%');
                    $selectImages[slot-1].show();
                });
            } else {
                $selectBubbles[i-1].show();
                $selectImages[i-1].show();
            }

            /* update label */
            $selectLabels[i-1].html(players[i].label.initCap());

            /* change the button */
            $selectButtons[i-1].html("Remove Opponent");
            $selectButtons[i-1].removeClass("smooth-button-green");
            $selectButtons[i-1].addClass("smooth-button-red");
        } else {
            /* clear the view */
            $selectDialogues[i-1].html("");
            $selectAdvanceButtons[i-1].css({opacity : 0});
			$selectBubbles[i-1].hide();
			$selectImages[i-1].hide();
            $selectLabels[i-1].html("Opponent "+i);

            /* change the button */
            $selectButtons[i-1].html("Select Opponent");
            $selectButtons[i-1].removeClass("smooth-button-red");
            $selectButtons[i-1].addClass("smooth-button-green");
        }
    }

    /* Check to see if all opponents are loaded.
       Note: Slots with null in them are waiting for a character to be loaded */
    var filled = 0, loaded = 0;
    players.forEach(function(p, idx) {
        if (idx > 0) {
            filled++;
            if (p === null) {
                $selectButtons[idx-1].html('Loading...');
            } else {
                loaded++;
            }
            $selectButtons[idx-1].attr('disabled', p === null);
        }
    });

    /* if enough opponents are selected, and all those are loaded, then enable progression */
    $selectMainButton.attr('disabled', filled < 2 || loaded < filled);

    /* if all slots are taken, disable fill buttons */
    $selectRandomButtons.attr('disabled', filled >= 4);

    /* if no opponents are loaded, disable remove all button */
    $selectRemoveAllButton.attr('disabled', filled <= 0 || loaded < filled);

    /* Disable buttons while loading is going on */
    $selectRandomTableButton.attr('disabled', loaded < filled);
    $groupButton.attr('disabled', loaded < filled);
    
    /* Update suggestions images. */
    var current_player_count = countLoadedOpponents();
    
    if (current_player_count >= 3) {
        var suggested_opponents = loadedOpponents.filter(function(opp) {
            /* hide selected opponents */
            if (players.some(function(p) { return p && p.id == opp.id; })) {
                return false;
            }
            
            if (loadingOpponents.some(function(p) { return p && p === opp.id; })) {
                return false;
            }
            
            return true;
        });
    
        /* sort opponents */
        suggested_opponents.sort(sortOpponentsByMostTargeted());
        
        var suggestion_idx = 0;
        for (var i=1;i<players.length;i++) {
            if (players[i] === undefined) {
                updateSuggestions(i-1, suggested_opponents, suggestion_idx);
                $selectSuggestions[i-1].show();
                suggestion_idx += 4;
            } else {
                $selectSuggestions[i-1].hide();
            }
        }
    } else {
        for (var i=0;i<4;i++) {
            $selectSuggestions[i].hide();
        }
    }
}



/************************************************************
 * This is the callback for the group clicked rows, it
 * updates information on the group screen.
 ************************************************************/
function updateGroupScreen (playerObject) {
    /* find a spot to store this player */
    for (var i = 0; i < storedGroup.length; i++) {
        if (!storedGroup[i]) {
            storedGroup[i] = playerObject;
            $groupLabels[i+1].html(playerObject.label);
            break;
        }
    }

	/* enable the button */
	$groupButton.attr('disabled', false);
}

/************************************************************
 * Hides the table on the single selection screen.
 ************************************************************/
function hideSelectionTable() {
    mainSelectHidden = !mainSelectHidden;
    if (mainSelectHidden) {
        $selectTable.hide();
    }
    else {
        $selectTable.show();
    }
}

/************************************************************
 * Hides the table on the single selection screen.
 ************************************************************/
function hideSingleSelectionTable() {
    singleSelectHidden = !singleSelectHidden;
    if (singleSelectHidden) {
        $individualSelectTable.hide();
    }
    else {
        $individualSelectTable.show();
    }
}

/************************************************************
 * Hides the table on the single group screen.
 ************************************************************/
function hideGroupSelectionTable() {
    groupSelectHidden = !groupSelectHidden;
    if (groupSelectHidden) {
        $groupSelectTable.hide();
    }
    else {
        $groupSelectTable.show();
    }
}

function openSearchModal() {
    $searchModal.modal('show');
}


function closeSearchModal() {
    // perform the search and sort logic
    updateSelectableOpponents();

    // update
    updateIndividualSelectScreen();
    updateIndividualCountStats();
}

function clearSearch() {
    $searchName.val(null);
    $searchTag.val(null);
    $searchSource.val(null);
    closeSearchModal();
}

function changeSearchGender(gender) {
    chosenGender = gender;
    setActiveOption($searchGenderOptions, gender);
}

function openGroupSearchModal() {
    $groupSearchModal.modal('show');
}

function closeGroupSearchModal() {
    // perform the search and sort logic
    updateSelectableGroups(groupSelectScreen);

    // update
    updateGroupSelectScreen();
    updateGroupCountStats();
}

function clearGroupSearch() {
    $groupSearchName.val(null);
    $groupSearchGroupName.val(null);
    $groupSearchTag.val(null);
    $groupSearchSource.val(null);
    closeGroupSearchModal();
}

function changeGroupSearchGender(gender) {
    chosenGroupGender = gender;
    setActiveOption($groupSearchGenderOptions, gender);
}


/************************************************************
 * Sorting Functions
 ************************************************************/

/**
 * Callback for Arrays.sort to sort an array of objects by the given field.
 * Prefixing "-" to a field will cause the sort to be done in reverse.
 * Examples:
 *   // sorts myArr by each element's first name (A-Z)
 *   myArr.sort(sortOpponentsByField("first"));
 *   // sorts myArr by each element's last name (Z-A)
 *   myArr.sort(sortOpponentsByField("-last"));
 */
function sortOpponentsByField(field) {
    // check for prefix
    var order = 1; // 1 = forward, -1 = reversed
    if (field[0] === "-") {
        order = -1;
        field = field.substr(1);
    }

    return function(opp1, opp2) {
        var compare = 0;
        if (opp1[field] < opp2[field]) {
            compare = -1;
        }
        else if (opp1[field] > opp2[field]) {
            compare = 1;
        }
        return order * compare;
    }
}

/**
 * Callback for Arrays.sort to sort an array of objects over multiple given fields.
 * Prefixing "-" to a field will cause the sort to be done in reverse.
 * This should allow more flexibility in the sorting order.
 * Example:
 *   // sorts myArr by each element's number of layers (low to high),
 *   // and for elements whose layers are equivalent, sort them by first name (Z-A)
 *   myArr.sort(sortOpponentsByMultipleFields("layers", "-first"));
 */
function sortOpponentsByMultipleFields() {
    var fields = arguments; // retrieve the args passed in
    return function(opp1, opp2) {
        var i = 0;
        var compare = 0;
        // if both elements have the same field, check the next ones
        while (compare === 0 && i < fields.length) {
            compare = sortOpponentsByField(fields[i])(opp1, opp2);
            i++;
        }
        return compare;
    }
}

/**
 * Special Callback for Arrays.sort to sort an array of opponents on
 * the total number of lines targeting them the currently selected
 * opponents have.
 */
function sortOpponentsByMostTargeted() {
	return function(opp1, opp2) {
		counts = [opp1, opp2].map(function(opp) {
			return players.reduce(function(sum, p) {
				if (p && p.targetedLines && opp.id in p.targetedLines) {
					sum += p.targetedLines[opp.id].count;
				}
				return sum;
			}, 0);
		});
		if (counts[0] > counts[1]) return -1;
		if (counts[0] < counts[1]) return 1;
		return 0;
	}
}

function setSortingMode(mode) {
    sortingMode = mode;
    $("#sort-dropdown-selection").html(sortingMode); // change the dropdown text to the selected option
    individualPage = 0; // reset the page number
}

/** Event handler for the sort dropdown options. Fires when user clicks on a dropdown item. */
$sortingOptionsItems.on("click", function(e) {
    setSortingMode($(this).find('a').html());
});

/************************************************************
 * Word wrapping Functions
 ************************************************************/

/**
 * Inserts a fixed-size HTML element with the specified text to allow the content
 * to be either word-wrapped (if the text is long and spaces are present)
 * or word-broken (if text is long and no spaces are present).
 */
function wordWrapHtml(text) {
    text = text || "&nbsp;";
    return "<table class=\"wrap-text\"><tr><td>" + text + "</td></tr></table>";
}

/************************************************************
 * Dynamic dialogue and image counting functions
 ************************************************************/

/** Event handler for the individual selection screen credits button. */
$individualCreditsButton.on('click', function(e) {
    updateIndividualCountStats()
});

/** Event handler for the group selection screen credits button. */
$groupCreditsButton.on('click', function(e) {
    updateGroupCountStats();
});

/**
 * Loads and displays the number of unique dialogue lines and the number of pose images
 * into the character's player object for those currently on the selection screen.
 * Only loads if the unique line count or image count is not known.
 */
function updateOpponentCountStats(opponentArr, uiElements) {
    opponentArr.forEach(function(opp, idx) {
        // load behaviour file if line/image count is not known
        if (opp && (opp.uniqueLineCount === undefined || opp.posesImageCount === undefined)) {
            uiElements.countBoxes[idx].css("visibility", "visible");

            // retrieve line and image counts
            if (DEBUG) {
                console.log("[LineImageCount] Fetching counts for " + opp.label + " in slot " + idx);
            }
            
            var countsPromise = new Promise(function (resolve, reject) {
                fetchCompressedURL(
                    opp.folder + 'behaviour.xml',
                    resolve, reject
                );
            });
            
            countsPromise.then(countLinesImages).then(function(response) {
                opp.uniqueLineCount = response.numUniqueLines;
                opp.posesImageCount = response.numPoses;

                // show line and image counts
                if (DEBUG) {
                    console.log("[LineImageCount] Loaded " + opp.label + " from behaviour: " +
                      opp.uniqueLineCount + " lines, " + opp.posesImageCount + " images");
                }
                uiElements.lineLabels[idx].html(opp.uniqueLineCount);
                uiElements.poseLabels[idx].html(opp.posesImageCount);
            });
        }
        else {
            // this character's counts were previously loaded
            if (opp) {
                if (DEBUG) {
                    console.log("[LineImageCount] Loaded previous count for " + opp.label + ": " +
                      opp.uniqueLineCount + " lines, " + opp.posesImageCount + " images)");
                }
                uiElements.countBoxes[idx].css("visibility", "visible");
                uiElements.lineLabels[idx].html(opp.uniqueLineCount);
                uiElements.poseLabels[idx].html(opp.posesImageCount);
            }
            else {
                // there is no character in the slot
                uiElements.countBoxes[idx].css("visibility", "hidden");
                uiElements.lineLabels[idx].html("");
                uiElements.poseLabels[idx].html("");
            }
        }
    });
}

/** Dialogue/image count update function for the individual selection screen. */
function updateIndividualCountStats() {
    if (individualCreditsShown) {
        var individualUIElements = {
            countBoxes : $individualCountBoxes,
            lineLabels : $individualLineCountLabels,
            poseLabels : $individualPoseCountLabels
        };
        updateOpponentCountStats(shownIndividuals, individualUIElements);
    }
}

/** Dialogue/image count update function for the group selection screen. */
function updateGroupCountStats() {
    if (groupCreditsShown) {
        var groupUIElements = {
            countBoxes : $groupCountBoxes,
            lineLabels : $groupLineCountLabels,
            poseLabels : $groupPoseCountLabels
        };
        updateOpponentCountStats(shownGroup, groupUIElements);
    }
}

/**
 * Callback to parse the number of lines of dialogue and number of images
 * given a character's behaviour XML. Returns the counts as an object with
 * properties numTotalLines, numUniqueLines, and numPoses.
 */
function countLinesImages(xml) {
    // parse all lines of dialogue and all images
	var numTotalLines = 0;
	var numUniqueDialogueLines = 0;
	var numUniqueUsedPoses = 0;
    var lines = {};
    var poses = {};
    $(xml).find('state').each(function(idx, data) {
		numTotalLines++;
		// count only unique lines of dialogue
		if (lines[data.textContent.trim()] === undefined) numUniqueDialogueLines++;
        lines[data.textContent.trim()] = 1;
		// count unique number of poses used in dialogue
		// note that this number may differ from actual image count if some images
		// are never used, or if images that don't exist are used in the dialogue
		if (poses[data.getAttribute("img")] === undefined) numUniqueUsedPoses++;
        poses[data.getAttribute("img")] = 1;
    });

    return {
        numTotalLines : numTotalLines,
        numUniqueLines : numUniqueDialogueLines,
        numPoses : numUniqueUsedPoses
    };
}<|MERGE_RESOLUTION|>--- conflicted
+++ resolved
@@ -289,33 +289,8 @@
 		dataType: "text",
 		success: function(xml) {
             var $xml = $(xml);
-<<<<<<< HEAD
-
-			var opponent = new Opponent(id, $xml, status);
-=======
-            
-			/* grab all the info for this listing */
-			var enabled = $xml.find('enabled').text();
-			var first = $xml.find('first').text();
-			var last = $xml.find('last').text();
-			var label = $xml.find('label').text();
-			var pic = $xml.find('pic').text();
-			var gender = $xml.find('gender').text();
-			var height = $xml.find('height').text();
-			var from = $xml.find('from').text();
-			var artist = $xml.find('artist').text();
-			var writer = $xml.find('writer').text();
-			var description = $xml.find('description').text();
-            var ending = $xml.find('has_ending').text() === "true";
-            var layers = $xml.find('layers').text();
-			var scale = Number($xml.find('scale').text()) || 100.0;
-			var tags = $xml.find('tags').children().map(function() { return $(this).text(); }).get();
-
-			var opponent = createNewOpponent(id, enabled, status, first, last,
-                                             label, pic, gender, height, from,
-                                             artist, writer, description,
-                                             ending, layers, releaseNumber, scale, tags);
->>>>>>> cb9ade18
+
+			var opponent = new Opponent(id, $xml, status, releaseNumber);
 
 			/* add the opponent to the list */
             onComplete(opponent);
