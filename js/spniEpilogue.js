/* Epilogue UI elements */
$epilogueScreen = $('#epilogue-screen');
var epilogueContainer = document.getElementById('epilogue-container');
var epilogueContent = document.getElementById('epilogue-content');

/* Epilogue selection modal elements */
$epilogueSelectionModal = $('#epilogue-modal'); //the modal box
$epilogueHeader = $('#epilogue-header-text'); //the header text for the epilogue selection box
$epilogueList = $('#epilogue-list'); //the list of epilogues
$epilogueAcceptButton = $('#epilogue-modal-accept-button'); //click this button to go with the chosen ending

var epilogueSelections = []; //references to the epilogue selection UI elements

var winStr = "You've won the game, and possibly made some friends. Who among these players did you become close with?"; //Winning the game, with endings available
var winStrNone = "You've won the game, and possibly made some friends? Unfortunately, none of your competitors are ready for a friend like you.<br>(None of the characters you played with have an ending written.)"; //Player won the game, but none of the characters have an ending written
var lossStr = "Well you lost. And you didn't manage to make any new friends. But you saw some people strip down and show off, and isn't that what life is all about?<br>(You may only view an ending when you win.)"; //Player lost the game. Currently no support for ending scenes when other players win

// Player won the game, but epilogues are disabled.
var winEpiloguesDisabledStr = "You won... but epilogues have been disabled.";

// Player lost the game with epilogues disabled.
var lossEpiloguesDisabledStr = "You lost... but epilogues have been disabled.";

var epilogues = []; //list of epilogue data objects
var chosenEpilogue = null;

// Attach some event listeners
var previousButton = document.getElementById('epilogue-previous');
var nextButton = document.getElementById('epilogue-next');
previousButton.addEventListener('click', function(e) {
  e.preventDefault();
  e.stopPropagation();
  progressEpilogue(-1);
});
nextButton.addEventListener('click', function(e) {
  e.preventDefault();
  e.stopPropagation();
  progressEpilogue(1);
});
document.getElementById('epilogue-restart').addEventListener('click', function(e) {
  e.preventDefault();
  e.stopPropagation();
  showRestartModal();
});
document.getElementById('epilogue-buttons').addEventListener('click', function() {
  if (!previousButton.disabled) {
    progressEpilogue(-1);
  }
});
epilogueContent.addEventListener('click', function() {
  if (!nextButton.disabled) {
    progressEpilogue(1);
  }
});

/************************************************************
 * Return the numerical part of a string s. E.g. "20%" -> 20
 ************************************************************/

function getNumericalPart(s){
	return parseFloat(s); //apparently I don't actually need to remove the % (or anything else) from the string before I do the conversion
}

/************************************************************
 * Return the approriate left: setting so that a text box of the specified width is centred
 * Assumes a % width
 ************************************************************/
function getCenteredPosition(width){
	var w = getNumericalPart(width); //numerical value of the width
	var left = 50 - (w/2); //centre of the text box is at the 50% position
	return left + "%";
}

/************************************************************
 * Load the Epilogue data for a character
 ************************************************************/
function loadEpilogueData(player) {
    if (!player || !player.xml) { //return an empty list if a character doesn't have an XML variable. (Most likely because they're the player.)
        return [];
    }

	var playerGender = players[HUMAN_PLAYER].gender;

	//get the XML tree that relates to the epilogue, for the specific player gender
	//var epXML = $($.parseXML(xml)).find('epilogue[gender="'+playerGender+'"]'); //use parseXML() so that <image> tags come through properly //IE doesn't like this

  var epilogues = player.xml.find('epilogue').filter(function (index) {
      /* Returning true from this function adds the current epilogue to the list of selectable epilogues.
       * Conversely, returning false from this function will make the current epilogue not selectable.
       */

      /* 'gender' attribute: the epilogue will only be selectable if the player character has the given gender, or if the epilogue is marked for 'any' gender. */
      var epilogue_gender = $(this).attr('gender');
      if (epilogue_gender && epilogue_gender !== playerGender && epilogue_gender !== 'any') {
          // if the gender doesn't match, don't make this epilogue selectable
          return false;
      }

      var alsoPlaying = $(this).attr('alsoPlaying');
      if (alsoPlaying !== undefined && !(players.some(function(p) { return p.id == alsoPlaying; }))) {
          return false;
      }

      var playerStartingLayers = parseInterval($(this).attr('playerStartingLayers'));
      if (playerStartingLayers !== undefined && !inInterval(players[HUMAN_PLAYER].startingLayers, playerStartingLayers)) {
          return false;
      }

      /* 'markers' attribute: the epilogue will only be selectable if the character has ALL markers listed within the attribute set. */
      var all_marker_attr = $(this).attr('markers');
      if (all_marker_attr
          && !all_marker_attr.trim().split(/\s+/).every(function(marker) {
              return checkMarker(marker, player);
          })) {
          // not every marker set
          return false;
      }

      /* 'not-markers' attribute: the epilogue will only be selectable if the character has NO markers listed within the attribute set. */
      var no_marker_attr = $(this).attr('not-markers');
      if (no_marker_attr
          && no_marker_attr.trim().split(/\s+/).some(function(marker) {
              return checkMarker(marker, player);
          })) {
          // some disallowed marker set
          return false;
      }

      /* 'any-markers' attribute: the epilogue will only be selectable if the character has at least ONE of the markers listed within the attribute set. */
      var any_marker_attr = $(this).attr('any-markers');
      if (any_marker_attr
          && !any_marker_attr.trim().split(/\s+/).some(function(marker) {
              return checkMarker(marker, player);
          })) {
          // none of the markers set
          return false;
      }

      /* 'alsoplaying-markers' attribute: this epilogue will only be selectable if ALL markers within the attribute are set for any OTHER characters in the game. */
      var alsoplaying_marker_attr = $(this).attr('alsoplaying-markers');
      if (alsoplaying_marker_attr
          && !alsoplaying_marker_attr.trim().split(/\s+/).every(function(marker) {
              return players.some(function(p) {
                  return p !== player && checkMarker(marker, p);
              });
          })) {
          // not every marker set by some other character
          return false;
      }

      /* 'alsoplaying-not-markers' attribute: this epilogue will only be selectable if NO markers within the attribute are set for other characters in the game. */
      var alsoplaying_not_marker_attr = $(this).attr('alsoplaying-not-markers');
      if (alsoplaying_not_marker_attr
          && alsoplaying_not_marker_attr.trim().split(/\s+/).some(function(marker) {
              return players.some(function(p) {
                  return p !== player && checkMarker(marker, p);
              });
          })) {
          // some disallowed marker set by some other character
          return false;
      }

      /* 'alsoplaying-any-markers' attribute: this epilogue will only be selectable if at least one marker within the attribute are set for any OTHER character in the game. */
      var alsoplaying_any_marker_attr = $(this).attr('alsoplaying-any-markers');
      if (alsoplaying_any_marker_attr
          && !alsoplaying_any_marker_attr.trim().split(/\s+/).some(function(marker) {
              return players.some(function(p) {
                  return p !== player && checkMarker(marker, p);
              });
          })) {
          // none of the markers set by any other player
          return false;
      }

      // if we made it this far the epilogue must be selectable
      return true;
  }).each(parseEpilogue.bind(null, player));

	return epilogues;
}

function parseEpilogue(player, rawEpilogue) {
  //use parseXML() so that <image> tags come through properly
  //not using parseXML() because internet explorer doesn't like it

  var title = $(rawEpilogue).find("title").html().trim();
  var ratio = [4, 3];
  try {
    var rawRatio = $(rawEpilogue).attr('ratio');
    if (rawRatio) {
      rawRatio = rawRatio.split(':');
      ratio = [parseFloat(rawRatio[0]), parseFloat(rawRatio[1])];
    }
  } catch(e) {
    console.error('Failed reading epilogue ratio: ', $(rawEpilogue).attr('ratio'))
  }

  var screens = []; //the list of screens for the epilogue

  // Leaving this for backwards compatibility, screens are hereby depreciated
  $(rawEpilogue).find("screen").each(function() {
    var image = player.folder + $(this).attr("img").trim(); //get the full path for the screen's image
    //use an attribute rather than a tag because IE doesn't like parsing XML

    var textBoxes = parseSceneContent(player, $(this)).textBoxes;

    screens.push({image, textBoxes}); //add a screen object to the list of screens
  });


  var backgrounds = [];
  $(rawEpilogue).find('background').each(function() {
    var image = $(this).attr('img').trim();
    image = image.charAt(0) === '/' ? image : player.folder + image;

    var scenes = [];
    $(this).find('scene').each(function() {
      scenes.push(parseSceneContent(player, $(this)));
    });

    backgrounds.push({image, scenes});
  });

<<<<<<< HEAD
  var epilogue = {player, title, ratio, screens, backgrounds}; //epilogue object
=======
        // if we made it this far the epilogue must be selectable
        return true;
    }).each(function() {
		//use parseXML() so that <image> tags come through properly
		//not using parseXML() because internet explorer doesn't like it

		var epilogueTitle = $(this).find("title").html().trim();

		var screens = []; //the list of screens for the epilogue

		$(this).find("screen").each(function() {
			var image = player.base_folder + $(this).attr("img").trim(); //get the full path for the screen's image
			//use an attribute rather than a tag because IE doesn't like parsing XML

			//get the information for all the text boxes
			var textBoxes = [];
			$(this).find("text").each(function() {

				//the text box's position and width
				var x = $(this).find("x").html().trim();
				var y = $(this).find("y").html().trim();
				var w = $(this).find("width").html();
				var a = $(this).find("arrow").html();

				//the width component is optional. Use a default of 20%.
				if (w) {
					w = w.trim();
				}
				if (!w || (w.length <= 0)) {
					w = "20%"; //default to text boxes having a width of 20%
				}

				//dialogue bubble arrow
				if (a) {
					a = a.trim().toLowerCase();
					if (a.length >= 1) {
						a = "arrow-" + a; //class name for the different arrows. Only use if the writer specified something.
					}
				} else {
					a = "";
				}

				//automatically centre the text box, if the writer wants that.
				if (x.toLowerCase() == "centered") {
					x = getCenteredPosition(w);
				}

				var text = $(this).find("content").html().trim(); //the actual content of the text box

				textBoxes.push({x:x, y:y, width:w, arrow:a, text:text}); //add a textBox object to the list of textBoxes
			});

			screens.push({image:image, textBoxes:textBoxes}); //add a screen object to the list of screens
		});
>>>>>>> f99b6fad

  if (!epilogue.backgrounds.length && !epilogue.screens.length) {
    return;
  }

  return epilogue;
}

function parseSceneContent(player, scene) {

  var images = [];
  var textBoxes = [];

  var backgroundTransform = [scene.attr('background-position-x') || 0, scene.attr('background-position-y') || 0, scene.attr('background-zoom') || 0];
  try {
    backgroundTransform[0] = parseFloat(backgroundTransform[0]) * -1;
    backgroundTransform[1] = parseFloat(backgroundTransform[1]) * -1;
    backgroundTransform[2] = parseFloat(backgroundTransform[2]) / 100 + 1;
  } catch(e) {}
  backgroundTransform = 'translate(' + backgroundTransform[0] + '%,' + backgroundTransform[1] + '%) scale(' + backgroundTransform[2] + ');';
  // Find the image data for this shot
  scene.find('sprite').each(function() {
    var x = $(this).find("x").html().trim();
    var y = $(this).find("y").html().trim();
    var width = $(this).find("width").html().trim();
    var src = $(this).find('src').html().trim();

    src = src.charAt(0) === '/' ? src : player.folder + src;

    images.push({x, y, width, src});
  });

  //get the information for all the text boxes
  scene.find("text").each(function() {

    //the text box's position and width
    var x = $(this).find("x").html().trim();
    var y = $(this).find("y").html().trim();
    var w = $(this).find("width").html();
    var a = $(this).find("arrow").html();

    //the width component is optional. Use a default of 20%.
    if (w) {
      w = w.trim();
    }
    if (!w || (w.length <= 0)) {
      w = "20%"; //default to text boxes having a width of 20%
    }

    //dialogue bubble arrow
    if (a) {
      a = a.trim().toLowerCase();
      if (a.length >= 1) {
        a = "arrow-" + a; //class name for the different arrows. Only use if the writer specified something.
      }
    } else {
      a = "";
    }

    //automatically centre the text box, if the writer wants that.
    if (x.toLowerCase() == "centered") {
      x = getCenteredPosition(w);
    }

    var text = $(this).find("content").html().trim(); //the actual content of the text box

    textBoxes.push({x, y, width:w, arrow:a, text}); //add a textBox object to the list of textBoxes
  });

  return {images, textBoxes, backgroundTransform};
}

/************************************************************
 * Add the epilogue to the Epilogue modal
 ************************************************************/

function addEpilogueEntry(epilogue){
	var num = epilogues.length; //index number of the new epilogue
	epilogues.push(epilogue);
	var player = epilogue.player

	var nameStr = player.first+" "+player.last;
	if (player.first.length <= 0 || player.last.length <= 0){
		nameStr = player.first+player.last; //only use a space if they have both first and last names
	}

	var epilogueTitle = nameStr+": "+epilogue.title;
	var idName = 'epilogue-option-'+num;
	var clickAction = "selectEpilogue("+num+")";
	var unlocked = save.hasEnding(player.id, epilogue.title) ? " unlocked" : "";

	var htmlStr = '<li id="'+idName+'" class="epilogue-entry'+unlocked+'"><button onclick="'+clickAction+'">'+epilogueTitle+'</button></li>';

	$epilogueList.append(htmlStr);
	epilogueSelections.push($('#'+idName));
}

/************************************************************
 * Clear the Epilogue modal
 ************************************************************/

function clearEpilogueList(){
	$epilogueHeader.html('');
	$epilogueList.html('');
	epilogues = [];
	epilogueSelections = [];
}

/************************************************************
 * The user has clicked on a button to choose a particular Epilogue
 ************************************************************/

function selectEpilogue(epNumber){
	chosenEpilogue = epilogues[epNumber]; //select the chosen epilogues

	for (var i = 0; i < epilogues.length; i++){
		epilogueSelections[i].removeClass("active"); //make sure no other epilogue is selected
	}
	epilogueSelections[epNumber].addClass("active"); //mark the selected epilogue as selected
	$epilogueAcceptButton.prop("disabled", false); //allow the player to accept the epilogue
}

/************************************************************
 * Show the modal for the player to choose an Epilogue, or restart the game.
 ************************************************************/
function doEpilogueModal(){

	clearEpilogueList(); //remove any already loaded epilogues
	chosenEpilogue = null; //reset any currently-chosen epilogue
	$epilogueAcceptButton.prop("disabled", true); //don't let the player accept an epilogue until they've chosen one

	//whether or not the human player won
	var playerWon = !players[HUMAN_PLAYER].out;

	if (EPILOGUES_ENABLED && playerWon) { //all the epilogues are for when the player wins, so don't allow them to choose one if they lost
		//load the epilogue data for each player
		players.forEach(function(p) {
			loadEpilogueData(p).forEach(addEpilogueEntry);
		});
	}

	//are there any epilogues available for the player to see?
	var haveEpilogues = (epilogues.length >= 1); //whether or not there are any epilogues available
	$epilogueAcceptButton.css("visibility", haveEpilogues ? "visible" : "hidden");

    if (EPILOGUES_ENABLED) {
        //decide which header string to show the player. This describes the situation.
    	var headerStr = '';
    	if (playerWon){
    		headerStr = winStr; //player won, and there are epilogues available
    		if (!haveEpilogues){
    			headerStr = winStrNone; //player won, but none of the NPCs have epilogues
    		}
    	} else {
    		headerStr = lossStr; //player lost
    	}
    } else {
        if (playerWon) {
            headerStr = winEpiloguesDisabledStr;
        } else {
            headerStr = lossEpiloguesDisabledStr;
        }
    }

	$epilogueHeader.html(headerStr); //set the header string
	$epilogueSelectionModal.modal("show");//show the epilogue selection modal
}

/************************************************************
 * Start the Epilogue
 ************************************************************/
function doEpilogue(){
	save.addEnding(chosenEpilogue.player.id, chosenEpilogue.title);

	if (USAGE_TRACKING) {
		var usage_tracking_report = {
			'date': (new Date()).toISOString(),
			'type': 'epilogue',
			'session': sessionID,
			'game': gameID,
			'userAgent': navigator.userAgent,
			'origin': getReportedOrigin(),
			'table': {},
			'chosen': {
				'id': chosenEpilogue.player.id,
				'title': chosenEpilogue.title
			}
		};

		for (let i=1;i<5;i++) {
			if (players[i]) {
				usage_tracking_report.table[i] = players[i].id;
			}
		}

		$.ajax({
			url: USAGE_TRACKING_ENDPOINT,
			method: 'POST',
			data: JSON.stringify(usage_tracking_report),
			contentType: 'application/json',
			error: function (jqXHR, status, err) {
				console.error("Could not send usage tracking report - error "+status+": "+err);
			},
		});
	}

	//just in case, clear any leftover epilogue elements
  $(epilogueContent).children(':not(.epilogue-background)').remove();
  epilogueContainer.dataset.background = -1;

	progressEpilogue(1); //initialise buttons and text boxes
	screenTransition($titleScreen, $epilogueScreen); //currently transitioning from title screen, because this is for testing
	$epilogueSelectionModal.modal("hide");
}

/************************************************************
 * Draw Epilogue Text Box num for the current screen
 ************************************************************/
function drawEpilogueBox(data) {
  if (!data) {
    return;
  }

  var imgOrTxt = data.src ? 'image' : 'text';
  var idNum = document.getElementsByClassName('epilogue-' + imgOrTxt).length;

  //make new div element
  var newEpilogueDiv = $(document.createElement('div')).attr('id', 'epilogue-' + imgOrTxt + '-' + idNum).addClass('epilogue-' + imgOrTxt);

  switch (imgOrTxt) {
    case 'image':
      newEpilogueDiv.html('<img src="' + data.src + '">')
      break;
    case 'text':
      var content = expandDialogue(data.text, null, players[HUMAN_PLAYER]);

      newEpilogueDiv.html('<span class="dialogue-bubble ' + data.arrow + '">' + content + '</span>');
      break;
  }

  //use css to position the box
  newEpilogueDiv.css('position', "absolute");
  newEpilogueDiv.css('left', data.x);
  newEpilogueDiv.css('top', data.y);
  newEpilogueDiv.css('width', data.width);

  //attach new div element to the content div
  epilogueContent.appendChild(newEpilogueDiv[0]);
}

/************************************************************
 * Move the Epilogue forwards and backwards.
 ************************************************************/

function progressEpilogue(direction) {
  var activeText = document.getElementsByClassName('epilogue-text').length;
  var datastore = epilogueContainer.dataset;

  if (!epilogueContainer.getAttribute('style')) {
    var ratio = chosenEpilogue.ratio;
    epilogueContainer.setAttribute('style', 'max-width:' + ratio[0] / ratio[1] * 100 + 'vh; height:' + ratio[1] / ratio[0] * 100 + 'vw;');
  }

  // default all buttons and disable/enable conditionally later
  var $epiloguePrevButton = $('#epilogue-buttons > #epilogue-previous');
  var $epilogueNextButton = $('#epilogue-buttons > #epilogue-next');
  var $epilogueRestartButton = $('#epilogue-buttons > #epilogue-restart');
  $epiloguePrevButton.prop("disabled", false);
  $epilogueNextButton.prop("disabled",  false);
  $epilogueRestartButton.prop("disabled", true);

  /////////////////////////////////////////
  // This bit is only for backwards compatibility, please remove it once we're rid of all the old epilogues
  /////////////////////////////////////////
  if (chosenEpilogue.screens.length) {
    var currentScreen = chosenEpilogue.screens[datastore.scene];
    if (direction > 0) {
      if (currentScreen && currentScreen.textBoxes.length > activeText) {
        // Forward same screen
        drawEpilogueBox(currentScreen.textBoxes[activeText++]);
      } else {
        // Forward and changing screens
        $(epilogueContent).children('.epilogue-text').remove();
        datastore.scene++;
        currentScreen = chosenEpilogue.screens[datastore.scene];
        $(epilogueContent).children('.epilogue-background').attr('src', currentScreen.image)
        drawEpilogueBox(currentScreen.textBoxes && currentScreen.textBoxes[0]);
        activeText = 1;
      }
    } else if (direction < 0) {
      if (activeText > 1) {
        // Backwards same screen
        epilogueContent.removeChild(document.getElementById('epilogue-text-' + (--activeText)));
      } else {
        // Backwards and changing screens
        $(epilogueContent).children('.epilogue-text').remove();
        datastore.scene--;
        currentScreen = chosenEpilogue.screens[datastore.scene];
        $(epilogueContent).children('.epilogue-background').attr('src', currentScreen.image);
        currentScreen.textBoxes.forEach(drawEpilogueBox);
        activeText = document.getElementsByClassName('epilogue-text').length
      }
    }

    // disable buttons
    if (datastore.scene <= 0 && activeText <= 1) {
      $epiloguePrevButton.prop('disabled', true);
    }
    if (datastore.scene >= chosenEpilogue.screens.length - 1 && activeText >= currentScreen.textBoxes.length) {
      $epilogueNextButton.prop('disabled', true);
      $epilogueRestartButton.prop('disabled', false);
    }
  } else {
    /////////////////////////////////////////
    // End backwards compatibility
    /////////////////////////////////////////

    var currentBackground = chosenEpilogue.backgrounds[datastore.background];
    var currentScene = currentBackground && currentBackground.scenes[datastore.scene];
    if (direction > 0) {
      if (currentScene && currentScene.textBoxes.length > activeText) {
        // Forward same scene
        drawEpilogueBox(currentScene.textBoxes[activeText++]);
      } else {
        // Forward new scene
        datastore.scene++;
        if (!currentBackground || datastore.scene >= currentBackground.scenes.length) {
          // New background!
          datastore.background++;
          currentBackground = chosenEpilogue.backgrounds[datastore.background];
          datastore.scene = 0;
          currentScene = currentBackground.scenes[datastore.scene];
          $(epilogueContent).children('.epilogue-background').attr('src', currentBackground.image).siblings().remove();
          currentScene.images.forEach(drawEpilogueBox);
          drawEpilogueBox(currentScene.textBoxes[0]);
        } else {
          // New scene, same background
          datastore.scene++;
          currentScene = currentBackground.scenes[datastore.scene];
          $(epilogueContent).children('.epilogue-background').siblings().remove();
          currentScene.images.forEach(drawEpilogueBox);
          drawEpilogueBox(currentScene.textBoxes[0]);
        }
        activeText = 1;

        $(epilogueContent).children('.epilogue-background').attr('style', 'transform:' + currentScene.backgroundTransform);
      }
    } else if (direction < 0) {
      if (activeText > 1) { // TODO: figure out how to make this more flexible if writers want multiple texts to appear at once or some such
        // Backwards same scene
        epilogueContent.removeChild(document.getElementById('epilogue-text-' + (--activeText)));
      } else {
        if (datastore.scene) {
          // Backwards new scene same background
          datastore.scene--;
          currentScene = currentBackground.scenes[datastore.scene];
          $(epilogueContent).children('.epilogue-background').siblings().remove();
          currentScene.images.forEach(drawEpilogueBox);
          currentScene.textBoxes.forEach(drawEpilogueBox);
        } else {
          // Backwards new background! (old background?)
          datastore.background--;
          currentBackground = chosenEpilogue.backgrounds[datastore.background];
          datastore.scene = currentBackground.scenes.length - 1;
          currentScene = currentBackground.scenes[datastore.background];
          $(epilogueContent).children('.epilogue-background').attr('src', currentBackground.image).siblings().remove();
          currentScene.images.forEach(drawEpilogueBox);
          currentScene.textBoxes.forEach(drawEpilogueBox);
        }
        activeText = document.getElementsByClassName('epilogue-text').length;

        $(epilogueContent).children('.epilogue-background').attr('style', 'transform:' + currentScene.backgroundTransform);
      }
    }

    if (datastore.background <= 0 && datastore.scene <= 0 && activeText <= 1) {
      $epiloguePrevButton.prop('disabled', true);
    }
    if (datastore.background >= chosenEpilogue.backgrounds.length - 1 &&
      datastore.scene >= currentBackground.scenes.length - 1 &&
      activeText >= currentScene.textBoxes.length) {
      $epilogueNextButton.prop('disabled', true);
      $epilogueRestartButton.prop('disabled', false);
    }
  }
}<|MERGE_RESOLUTION|>--- conflicted
+++ resolved
@@ -199,7 +199,7 @@
 
   // Leaving this for backwards compatibility, screens are hereby depreciated
   $(rawEpilogue).find("screen").each(function() {
-    var image = player.folder + $(this).attr("img").trim(); //get the full path for the screen's image
+    var image = player.base_folder + $(this).attr("img").trim(); //get the full path for the screen's image
     //use an attribute rather than a tag because IE doesn't like parsing XML
 
     var textBoxes = parseSceneContent(player, $(this)).textBoxes;
@@ -221,64 +221,7 @@
     backgrounds.push({image, scenes});
   });
 
-<<<<<<< HEAD
   var epilogue = {player, title, ratio, screens, backgrounds}; //epilogue object
-=======
-        // if we made it this far the epilogue must be selectable
-        return true;
-    }).each(function() {
-		//use parseXML() so that <image> tags come through properly
-		//not using parseXML() because internet explorer doesn't like it
-
-		var epilogueTitle = $(this).find("title").html().trim();
-
-		var screens = []; //the list of screens for the epilogue
-
-		$(this).find("screen").each(function() {
-			var image = player.base_folder + $(this).attr("img").trim(); //get the full path for the screen's image
-			//use an attribute rather than a tag because IE doesn't like parsing XML
-
-			//get the information for all the text boxes
-			var textBoxes = [];
-			$(this).find("text").each(function() {
-
-				//the text box's position and width
-				var x = $(this).find("x").html().trim();
-				var y = $(this).find("y").html().trim();
-				var w = $(this).find("width").html();
-				var a = $(this).find("arrow").html();
-
-				//the width component is optional. Use a default of 20%.
-				if (w) {
-					w = w.trim();
-				}
-				if (!w || (w.length <= 0)) {
-					w = "20%"; //default to text boxes having a width of 20%
-				}
-
-				//dialogue bubble arrow
-				if (a) {
-					a = a.trim().toLowerCase();
-					if (a.length >= 1) {
-						a = "arrow-" + a; //class name for the different arrows. Only use if the writer specified something.
-					}
-				} else {
-					a = "";
-				}
-
-				//automatically centre the text box, if the writer wants that.
-				if (x.toLowerCase() == "centered") {
-					x = getCenteredPosition(w);
-				}
-
-				var text = $(this).find("content").html().trim(); //the actual content of the text box
-
-				textBoxes.push({x:x, y:y, width:w, arrow:a, text:text}); //add a textBox object to the list of textBoxes
-			});
-
-			screens.push({image:image, textBoxes:textBoxes}); //add a screen object to the list of screens
-		});
->>>>>>> f99b6fad
 
   if (!epilogue.backgrounds.length && !epilogue.screens.length) {
     return;
@@ -306,7 +249,7 @@
     var width = $(this).find("width").html().trim();
     var src = $(this).find('src').html().trim();
 
-    src = src.charAt(0) === '/' ? src : player.folder + src;
+    src = src.charAt(0) === '/' ? src : player.base_folder + src;
 
     images.push({x, y, width, src});
   });
