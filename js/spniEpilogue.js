/* Epilogue UI elements */
$epilogueScreen = $('#epilogue-screen');
var epilogueContainer = document.getElementById('epilogue-container');

/* Epilogue selection modal elements */
$epilogueSelectionModal = $('#epilogue-modal'); //the modal box
$epilogueHeader = $('#epilogue-header-text'); //the header text for the epilogue selection box
$epilogueTip = $('#epilogue-header-tip');
$epilogueList = $('#epilogue-list'); //the list of epilogues
$epilogueAcceptButton = $('#epilogue-modal-accept-button'); //click this button to go with the chosen ending

var epilogueSelections = []; //references to the epilogue selection UI elements

var epilogues = []; //list of epilogue data objects
var chosenEpilogue = null;
var epiloguePlayer = null;
var epilogueSuffix = 0;

// Attach some event listeners
var previousButton = document.getElementById('epilogue-previous');
var nextButton = document.getElementById('epilogue-next');
previousButton.addEventListener('click', function (e) {
  e.preventDefault();
  e.stopPropagation();
  moveEpilogueBack();
});
nextButton.addEventListener('click', function (e) {
  e.preventDefault();
  e.stopPropagation();
  moveEpilogueForward();
});
document.getElementById('epilogue-restart').addEventListener('click', function (e) {
  e.preventDefault();
  e.stopPropagation();
  showRestartModal();
});
document.getElementById('epilogue-buttons').addEventListener('click', function () {
  if (!previousButton.disabled) {
    moveEpilogueBack();
  }
});
epilogueContainer.addEventListener('click', function () {
  if (!nextButton.disabled) {
    moveEpilogueForward();
  }
});

<<<<<<< HEAD
// Winning the game, with endings available.
var winStr = "You've won the game, and some of your competitors might be ready for something <i>extra</i>...<br>Who among these players did you become close with?";

// Player won the game, but none of the characters have an ending written.
var winStrNone = "You've won the game!<br>We hope you enjoyed the game!  Be sure to play again sometime!";

// Player lost the game. Currently no support for ending scenes when other players win.
var lossStr = "Although you didn't win this time, we hope you had a good time anyway.<br>You were probably just unlucky, so be sure to give it another try soon!";

// Player won the game, but epilogues are disabled.
var winEpiloguesDisabledStr = winStrNone; // "You won... but epilogues have been disabled.";

// Player lost the game with epilogues disabled.
var lossEpiloguesDisabledStr = lossStr; // "You lost... but epilogues have been disabled.";

/* Random tips displayed at game end. */
var endingTips = [
  "Keeping pairs is usually better than going for rare hands.",
  "Sit back and enjoy the game, maybe you'll find something new!",
  "Some characters have special interactions with each other. How many have you found?",
  "Found a cool, sexy, or funny scene? Share it with us!",
  "Really stuck and don't know how to play well? Give Card Suggest a try!",
  "Curious about the game or have any questions? Check out our FAQ!",
  "SPNATI is an open-source project, and it's brought to life by people like you. Why not give making your own characters a shot?",
  "All of these characters were made by someone like you!",
  "One of your favorite opponents might turn out to be someone you've never heard of before. Try some new characters; you might end up falling in love!",
  "Some characters have secret interactions. See if you can uncover the conditions to trigger these events.",
  "Bug reports are sent to publicly viewable channels on Discord. They are not sent to the characters in-game. If you use the bug report function to RP, you will be openly made fun of, then blocked for spam.",
  "Card suggest is useful when you don't feel like thinking, but it isn't perfect.",
  "Enjoying a character? Let us know in the Discord! We love to get praise!",
  "Cant find a character? It may have been moved to the offline version.",
  "Have a character you want to see in the game? Make them!",
  "Poker is mostly a game of luck. If you don't win the first time, try again!",
  "If you have no other hand, then you're dependent on your high card. Good luck.",
  "If you have two cards of the same rank, that is called a Pair. Pairs are the easiest and most efficient hand to go for. Get them whenever you can!",
  "The Two Pair hand is pretty self explanatory: It's when you have two sets of two of the same rank card. These are stronger than a Pair, and you don't have to risk losing a 0air to get it.",
  "The Three of a Kind hand is, naturally, what having three of the same rank card is called. This is stronger than the Two Pair hand, and if you go for it and fail you might still get a Pair.",
  "Five cards in a sequence (for example, 2/3/4/5/6) is called a Straight. Straights beat Three of a Kind and lower. Remember that, even if you are only one card away from a Straight, you still only have at best a nearly one in thirteen chance of getting it.",
  "Five cards of the same suit with no other hand is called a Flush, and it's stronger than a Straight. Remember that, even if you are only card away, you still only have at best a nearly one in four chance of getting this hand.",
  "A Full House isn't just a great two word horror story, but also the term for the hand you have when you have both a set of three cards of the same rank, and another set of two cards of the same rank. It is stronger than a flush.",
  "A Four of a Kind is the name for a hand with four cards of the same rank. It's stronger than a full house, and one of the highest hands you can go for while still having a pair to fall back on.",
  "A Straight Flush is a combination of a Straight and a Flush, all five cards in sequence and of the same suit, and is stronger than a Four of a Kind. Remember that, even if you are only one away, there is literally only one card in the deck that will give this hand to you.",
  "A Royal Flush is specifically an Ace, King, Queen, Jack, and 10, all of the same suit. It is the rarest and strongest hand. It is never really worth going for if you want to win, but it's still pretty damn cool if you can get it.",
  "Despite what a certain spiky haired protagonist might say, believing in the heart of the cards is not a great strategy. Going for safe hands is usually the way to go.",
  "Remember, you don't need the best hand: you just need to not have the worst. Getting any hand above a high card is usually enough to survive a round.",
];
=======
var $epilogueSkipSelector = $('#epilogue-skip-scene');
var $epilogueHotReloadBtn = $('#epilogue-reload');

$epilogueHotReloadBtn.click(function (ev) {
  ev.preventDefault();
  ev.stopPropagation();
  hotReloadEpilogue();
})

$('#epilogue-skip').click(function (ev) {
  ev.preventDefault();
  ev.stopPropagation();
  skipToEpilogueScene();
});

$('#epilogue-exit').click(function (ev) {
  ev.preventDefault();
  ev.stopPropagation();
  showRestartModal();
});

$epilogueSkipSelector.click(function (ev) {
  ev.preventDefault();
  ev.stopPropagation();
});

$(document).keyup(function (ev) {
  if (epiloguePlayer && epiloguePlayer.loaded && ev.keyCode == 81 && DEBUG) {
    $('#epilogue-debug-group').toggleClass('debug-active');
  }
});
>>>>>>> fdae0dd5

/************************************************************
 * Animation class. Used instead of CSS animations for the control over stopping/rewinding/etc.
 ************************************************************/
function Animation(id, frames, updateFunc, loop, easingFunction, clampFunction, iterations) {
  this.id = id;
  this.looped = loop === "1" || loop === "true";
  this.keyframes = frames;
  this.iterations = iterations;
  this.easingFunction = easingFunction || "smooth";
  this.clampFunction = clampFunction || "wrap";
  for (var i = 0; i < frames.length; i++) {
    frames[i].index = i;
    frames[i].keyframes = frames;
  }
  this.duration = frames[frames.length - 1].end;
  this.elapsed = 0;
  this.updateFunc = updateFunc;
}
Animation.prototype.easingFunctions = {
  "linear": function (t) { return t; },
  "smooth": function (t) { return 3 * t * t - 2 * t * t * t; },
  "ease-in": function (t) { return t * t; },
  "ease-out": function (t) { return t * (2 - t); },
  "elastic": function (t) { return (.04 - .04 / t) * Math.sin(25 * t) + 1; },
  "ease-in-cubic": function (t) { return t * t * t; },
  "ease-out-cubic": function (t) { t--; return 1 + t * t * t; },
  "ease-in-sin": function (t) { return 1 + Math.sin(Math.PI / 2 * t - Math.PI / 2); },
  "ease-out-sin": function (t) { return Math.sin(Math.PI / 2 * t); },
  "ease-in-out-cubic": function (t) { return t < .5 ? 4 * t * t * t : (t - 1) * (2 * t - 2) * (2 * t - 2) + 1; },
  "ease-out-in": function (t) { return t < .5 ? Animation.prototype.easingFunctions["ease-out"](2 * t) * 0.5 : Animation.prototype.easingFunctions["ease-in"](2 * (t - 0.5)) * 0.5 + 0.5; },
  "ease-out-in-cubic": function (t) { return t < .5 ? Animation.prototype.easingFunctions["ease-out-cubic"](2 * t) * 0.5 : Animation.prototype.easingFunctions["ease-in-cubic"](2 * (t - 0.5)) * 0.5 + 0.5; },
  "bounce": function (t) {
    if (t < 0.3636) {
      return 7.5625 * t * t;
    }
    else if (t < 0.7273) {
      t -= 0.5455;
      return 7.5625 * t * t + 0.75;
    }
    else if (t < 0.9091) {
      t -= 0.8182;
      return 7.5625 * t * t + 0.9375;
    }
    else {
      t -= 0.9545;
      return 7.5625 * t * t + 0.984375;
    }
  },
};
Animation.prototype.isComplete = function () {
  var life = this.elapsed;
  if (this.looped) {
    return this.iterations > 0 ? life / this.duration >= this.iterations : false;
  }
  return life >= this.duration;
};
Animation.prototype.update = function (elapsedMs) {
  this.elapsed += elapsedMs;

  if (!this.updateFunc) { return; }

  //determine what keyframes we're between
  var last;
  var t = this.elapsed;
  if (t < 0) {
    return;
  }
  if (this.duration === 0) {
    t = 1;
  }
  else {
    var easingFunction = this.easingFunction;
    t /= this.duration;
    if (this.looped) {
      t = clampingFunctions[this.clampFunction](t);
      if (this.isComplete()) {
        t = 1;
      }
    }
    else {
      t = Math.min(1, t);
    }
    t = this.easingFunctions[easingFunction](t)
    t *= this.duration;
  }
  for (var i = this.keyframes.length - 1; i >= 0; i--) {
    var frame = this.keyframes[i];
    if (isNaN(frame.start)) { frame.start = 0; frame.end = 0; }
    if (t >= frame.start) {
      last = (i > 0 ? this.keyframes[i - 1] : frame);
      //normalize the time between frames
      var time;
      if (frame.end === frame.start) {
        time = 1;
      }
      else {
        time = t === 0 ? 0 : (t - frame.start) / (frame.end - frame.start);
      }
      this.updateFunc(this.id, last, frame, time);
      return;
    }
  }
}
Animation.prototype.halt = function () {
  var frame = this.keyframes[this.keyframes.length - 1];
  this.updateFunc && this.updateFunc(this.id, frame, frame, 1);
}

/************************************************************
 * Linear interpolation
 ************************************************************/
function lerp(a, b, t) {
  return (b - a) * t + a;
}

/************************************************************
 * Clamping functions for what to do with values that go outside [0:1] to put them back inside.
 ************************************************************/
var clampingFunctions = {
  "clamp": function (t) { return Math.max(0, Math.min(1, t)); },  //everything after 1 is clamped to 1
  "wrap": function (t) { return t % 1.0; },                       //passing 1 wraps back to 0 (ex. 1.1 => 0.1)
  "mirror": function (t) { t %= 2.0; return t > 1 ? 2 - t : t; }, //bouncing back and forth from 0->1->0 (ex. 1.1 => 0.9, 2.1 => 0.1)
};

/************************************************************
 * Interpolation functions for animation movement interpolation
 ************************************************************/
var interpolationModes = {
  "none": function noInterpolation(prop, start, end, t, frames, index) {
    return t >= 1 ? end : start;

  },
  "linear": function linear(prop, start, end, t, frames, index) {
    return lerp(start, end, t);
  },
  "spline": function catmullrom(prop, start, end, t, frames, index) {
    var p0 = index > 0 ? frames[index - 1][prop] : start;
    var p1 = start;
    var p2 = end;
    var p3 = index < frames.length - 1 ? frames[index + 1][prop] : end;

    if (typeof p0 === "undefined" || isNaN(p0)) {
      p0 = start;
    }
    if (typeof p3 === "undefined" || isNaN(p3)) {
      p3 = end;
    }

    var a = 2 * p1;
    var b = p2 - p0;
    var c = 2 * p0 - 5 * p1 + 4 * p2 - p3;
    var d = -p0 + 3 * p1 - 3 * p2 + p3;

    var p = 0.5 * (a + (b * t) + (c * t * t) + (d * t * t * t));
    return p;
  },
};

/************************************************************
 * Converts a px or % value to the equivalent scene value
 ************************************************************/
function toSceneX(x, scene) {
  if (typeof x === "undefined") { return; }
  if ($.isNumeric(x)) { return parseInt(x, 10); }
  if (x.endsWith("%")) {
    return parseInt(x, 10) / 100 * scene.width;
  }
  else {
    return parseInt(x, 10);
  }
}

/************************************************************
 * Converts a px or % value to the equivalent scene value
 ************************************************************/
function toSceneY(y, scene) {
  if (typeof y === "undefined") { return; }
  if ($.isNumeric(y)) { return parseInt(y, 10); }
  if (y.endsWith("%")) {
    return parseInt(y, 10) / 100 * scene.height;
  }
  else {
    return parseInt(y, 10);
  }
}

/************************************************************
 * Return the numerical part of a string s. E.g. "20%" -> 20
 ************************************************************/
function getNumericalPart(s) {
  return parseFloat(s); //apparently I don't actually need to remove the % (or anything else) from the string before I do the conversion
}

/************************************************************
 * Return the approriate left: setting so that a text box of the specified width is centred
 * Assumes a % width
 ************************************************************/
function getCenteredPosition(width) {
  var w = getNumericalPart(width); //numerical value of the width
  var left = 50 - (w / 2); //centre of the text box is at the 50% position
  return left + "%";
}

/************************************************************
 * Load the Epilogue data for a character
 ************************************************************/
 
// This is just a list of all possible conditional attribute names.
var EPILOGUE_CONDITIONAL_ATTRIBUTES = [
    'alsoPlaying', 'playerStartingLayers', 'markers',
    'not-markers', 'any-markers', 'alsoplaying-markers',
    'alsoplaying-not-markers', 'alsoplaying-any-markers'
]
 
function loadEpilogueData(player) {
  if (!player || !player.xml) { //return an empty list if a character doesn't have an XML variable. (Most likely because they're the player.)
    return [];
  }

  var playerGender = humanPlayer.gender;

  //get the XML tree that relates to the epilogue, for the specific player gender
  //var epXML = $($.parseXML(xml)).find('epilogue[gender="'+playerGender+'"]'); //use parseXML() so that <image> tags come through properly //IE doesn't like this

  var epilogues = player.xml.find('epilogue').filter(function (index) {
    /* Returning true from this function adds the current epilogue to the list of selectable epilogues.
     * Conversely, returning false from this function will make the current epilogue not selectable.
     */
    var epilogue_status = $(this).attr('status');
    if (epilogue_status && !includedOpponentStatuses[epilogue_status]) {
      return false;
    }

    /* 'gender' attribute: the epilogue will only be selectable if the player character has the given gender, or if the epilogue is marked for 'any' gender. */
    var epilogue_gender = $(this).attr('gender');
    if (epilogue_gender && epilogue_gender !== playerGender && epilogue_gender !== 'any') {
      // if the gender doesn't match, don't make this epilogue selectable
      return false;
    }

    var alsoPlaying = $(this).attr('alsoPlaying');
    if (alsoPlaying !== undefined && !(players.some(function (p) { return p.id == alsoPlaying; }))) {
      return false;
    }

    var playerStartingLayers = parseInterval($(this).attr('playerStartingLayers'));
    if (playerStartingLayers !== undefined && !inInterval(humanPlayer.startingLayers, playerStartingLayers)) {
      return false;
    }

    /* 'markers' attribute: the epilogue will only be selectable if the character has ALL markers listed within the attribute set. */
    var all_marker_attr = $(this).attr('markers');
    if (all_marker_attr
      && !all_marker_attr.trim().split(/\s+/).every(function (marker) {
        return checkMarker(marker, player);
      })) {
      // not every marker set
      return false;
    }

    /* 'not-markers' attribute: the epilogue will only be selectable if the character has NO markers listed within the attribute set. */
    var no_marker_attr = $(this).attr('not-markers');
    if (no_marker_attr
      && no_marker_attr.trim().split(/\s+/).some(function (marker) {
        return checkMarker(marker, player);
      })) {
      // some disallowed marker set
      return false;
    }

    /* 'any-markers' attribute: the epilogue will only be selectable if the character has at least ONE of the markers listed within the attribute set. */
    var any_marker_attr = $(this).attr('any-markers');
    if (any_marker_attr
      && !any_marker_attr.trim().split(/\s+/).some(function (marker) {
        return checkMarker(marker, player);
      })) {
      // none of the markers set
      return false;
    }

    /* 'alsoplaying-markers' attribute: this epilogue will only be selectable if ALL markers within the attribute are set for any OTHER characters in the game. */
    var alsoplaying_marker_attr = $(this).attr('alsoplaying-markers');
    if (alsoplaying_marker_attr
      && !alsoplaying_marker_attr.trim().split(/\s+/).every(function (marker) {
        return players.some(function (p) {
          return p !== player && checkMarker(marker, p);
        });
      })) {
      // not every marker set by some other character
      return false;
    }

    /* 'alsoplaying-not-markers' attribute: this epilogue will only be selectable if NO markers within the attribute are set for other characters in the game. */
    var alsoplaying_not_marker_attr = $(this).attr('alsoplaying-not-markers');
    if (alsoplaying_not_marker_attr
      && alsoplaying_not_marker_attr.trim().split(/\s+/).some(function (marker) {
        return players.some(function (p) {
          return p !== player && checkMarker(marker, p);
        });
      })) {
      // some disallowed marker set by some other character
      return false;
    }

    /* 'alsoplaying-any-markers' attribute: this epilogue will only be selectable if at least one marker within the attribute are set for any OTHER character in the game. */
    var alsoplaying_any_marker_attr = $(this).attr('alsoplaying-any-markers');
    if (alsoplaying_any_marker_attr
      && !alsoplaying_any_marker_attr.trim().split(/\s+/).some(function (marker) {
        return players.some(function (p) {
          return p !== player && checkMarker(marker, p);
        });
      })) {
      // none of the markers set by any other player
      return false;
    }

    // if we made it this far the epilogue must be selectable
    return true;
  }).map(function (i, e) { return parseEpilogue(player, e); }).get();

  return epilogues;
}

var animatedProperties = ["x", "y", "rotation", "scalex", "scaley", "skewx", "skewy", "alpha", "src", "zoom", "color"];

function addDirectiveToScene(scene, directive) {
  switch (directive.type) {
    case "move":
    case "camera":
    case "fade":
      if (directive.keyframes.length > 1) {
        //split the directive into multiple directives so that all the keyframes affect the same properties
        //for instance, an animation with [frame1: {x:5, y:2}, frame2: {y:4}, frame3: {x:8, y:10}] would be split into two: [frame1: {x:5}, frame3: {x:8}] and [frame1: {y:2}, frame2: {y:4}, frame3: {y:10}]
        //this makes the tweening simple for properties that don't change in intermediate frames, because those intermediate frames are removed

        //first split the properties into buckets of frame indices where they appear
        var propertyMap = {};
        for (var i = 0; i < directive.keyframes.length; i++) {
          var frame = directive.keyframes[i];
          for (var j = 0; j < animatedProperties.length; j++) {
            var property = animatedProperties[j];
            if (frame.hasOwnProperty(property) && !Number.isNaN(frame[property])) {
              if (!propertyMap[property]) {
                propertyMap[property] = [];
              }
              propertyMap[property].push(i);
            }
          }
        }

        //next create directives for each combination of frames
        var directives = {};
        for (var prop in propertyMap) {
          var key = propertyMap[prop].join(',');
          var workingDirective = directives[key];
          if (!workingDirective) {
            //shallow copy the directive
            workingDirective = {};
            for (var srcProp in directive) {
              if (directive.hasOwnProperty(srcProp)) {
                workingDirective[srcProp] = directive[srcProp];
              }
            }
            workingDirective.keyframes = [];
            directives[key] = workingDirective;
            scene.directives.push(workingDirective);
          }
          var lastStart = 0;
          for (var i = 0; i < propertyMap[prop].length; i++) {
            var srcFrame = directive.keyframes[propertyMap[prop][i]];
            var targetFrame;
            if (workingDirective.keyframes.length <= i) {
              //shallow copy the frame minus the animatable properties
              targetFrame = {};
              for (var srcProp in srcFrame) {
                if (srcFrame.hasOwnProperty(srcProp)) {
                  targetFrame[srcProp] = srcFrame[srcProp];
                }
              }
              for (var j = 0; j < animatedProperties.length; j++) {
                var property = animatedProperties[j];
                delete targetFrame[property];
              }

              targetFrame.start = lastStart;
              workingDirective.keyframes.push(targetFrame);
              workingDirective.time = srcFrame.end;
              lastStart = srcFrame.end;
            }
            else {
              targetFrame = workingDirective.keyframes[i];
            }
            targetFrame[prop] = srcFrame[prop];
          }
        }
      }
      else {
        scene.directives.push(directive);
      }
      break;
    default:
      scene.directives.push(directive);
  }
}

function parseEpilogue(player, rawEpilogue, galleryEnding) {
  //use parseXML() so that <image> tags come through properly
  //not using parseXML() because internet explorer doesn't like it
  
  if (!rawEpilogue) {
    return;
  }

  player.markers = player.markers || {}; //ensure markers collection exists in the gallery even though they'll be empty

  var $epilogue = $(rawEpilogue);
  var title = $epilogue.find("title").html().trim();
  var gender = $epilogue.attr("gender") || 'any';

  var epilogue = {
    title: title,
    player: player,
    gender: gender,
    scenes: [],
  };
  var scenes = epilogue.scenes;

  //determine what type of epilogue this is and parse accordingly
  var isLegacy = $epilogue.children("screen").length > 0;
  if (isLegacy) {
    parseLegacyEpilogue(player, epilogue, $epilogue);
  }
  else if ($epilogue.children("background").length > 0) {
    var sceneWidth, sceneHeight;
    var rawRatio = $epilogue.attr('ratio');
    if (rawRatio) {
      rawRatio = rawRatio.split(':');
      sceneWidth = parseFloat(rawRatio[0]);
      sceneHeight = parseFloat(rawRatio[1]);
    }
    parseNotQuiteLegacyEpilogue(player, epilogue, $epilogue, sceneWidth, sceneHeight);
  }
  else {
    var scene;
    $epilogue.children("scene").each(function (index, rawScene) {
      var $scene = $(rawScene);
      if ($scene.attr("transition")) {
        if (scenes.length === 0) {
          //add a blank scene to transition from
          scene = {
            color: $scene.attr("color"),
            directives: [],
          };
          scenes.push(scene);
        }
        scene = scenes[scenes.length - 1];
        scene.transition = readProperties(rawScene, scene);
      }
      else {
        var width = parseInt($scene.attr("width"), 10);
        var height = parseInt($scene.attr("height"), 10);
        scene = {
          name: $scene.attr("name") || null,
          background: $scene.attr("background"),
          width: width,
          height: height,
          aspectRatio: width / height,
          zoom: parseFloat($scene.attr("zoom"), 10),
          color: $scene.attr("color"),
          overlayColor: $scene.attr("overlay"),
          overlayAlpha: $scene.attr("overlay-alpha"),
          directives: [],
        }
        scenes.push(scene);
        scene.x = toSceneX($scene.attr("x"), scene);
        scene.y = toSceneY($scene.attr("y"), scene);

        var directives = scene.directives;

        $scene.find("directive").each(function (i, item) {
          var totalTime = 0;
          var directive = readProperties(item, scene);
          directive.keyframes = [];
          $(item).find("keyframe").each(function (i2, frame) {
            var keyframe = readProperties(frame, scene);
            keyframe.ease = keyframe.ease || directive.ease;
            keyframe.start = totalTime;
            totalTime = Math.max(totalTime, keyframe.time);
            keyframe.end = totalTime;
            keyframe.interpolation = directive.interpolation || "linear";
            directive.keyframes.push(keyframe);
          });
          if (directive.keyframes.length === 0) {
            //if no keyframes were explicitly provided, use the directive itself as a keyframe
            directive.start = 0;
            directive.end = directive.time;
            directive.keyframes.push(directive);
          }
          else {
            directive.time = totalTime;
          }

          if (directive.marker && !checkMarker(directive.marker, player)) {
            directive.type = "skip";
          }
          directives.push(directive);
        });
      }
    });

    //if the last scene has a transition, add a dummy scene to the end
    if (scenes.length > 0 && scenes[scenes.length - 1].transition) {
      scene = {
        color: scenes[scenes.length - 1].transition.color,
        directives: [],
      };
      scenes.push(scene);
    }
  }
  return epilogue;
}

/**
 * Parses an old screen-based epilogue and converts it into directive format
 */
function parseLegacyEpilogue(player, epilogue, $xml) {
  var scenes = epilogue.scenes;
  $xml.find("screen").each(function () {
    var $this = $(this);

    var image = $this.attr("img").trim();

    //create a scene for each screen
    var scene = {
      directives: [],
      background: image,
    };
    scenes.push(scene);
    parseSceneContent(player, scene, $this);
  });
}

/**
 * Parses an epilogue that came in the format background > scene > sprite/text and converts it into directive format
 */
function parseNotQuiteLegacyEpilogue(player, epilogue, $xml, sceneWidth, sceneHeight) {
  var scenes = epilogue.scenes;
  $xml.find('background').each(function () {
    var $this = $(this);
    var image = $this.attr('img').trim();
    if (image.length == 0) {
      image = '';
    }

    //create a directive-based scene for each scene in the background
    $this.find('scene').each(function () {
      var scene = {
        directives: [],
        background: image,
        width: sceneWidth,
        height: sceneHeight,
        aspectRatio: sceneWidth / sceneHeight,
      };
      scenes.push(scene);
      parseSceneContent(player, scene, $(this)); //this is intentionally $(this) instead of $this like in parseLegacyEpilogue
    });
  });
}

function parseSceneContent(player, scene, $scene) {
  var directive;
  var backgroundTransform = [$scene.attr('background-position-x'), $scene.attr('background-position-y'), $scene.attr('background-zoom') || 100];
  var addedPause = false;
  try {
    scene.x = toSceneX(backgroundTransform[0], scene);
    scene.y = toSceneY(backgroundTransform[1], scene);
    scene.zoom = parseFloat(backgroundTransform[2]) / 100;
  } catch (e) { }

  // Find the image data for this shot
  $scene.find('sprite').each(function () {
    var x = $(this).find("x").html().trim();
    var y = $(this).find("y").html().trim();
    var width = $(this).find("width").html().trim();
    var src = $(this).find('src').html().trim();

    var css = $(this).attr('css');

    directive = {
      type: "sprite",
      id: "obj" + (epilogueSuffix++),
      x: toSceneX(x, scene),
      y: toSceneY(y, scene),
      width: width,
      src: src,
      css: css,
    }
    scene.directives.push(directive);

  });

  //get the information for all the text boxes
  $scene.find("text").each(function () {

    //the text box's position and width
    var x = $(this).find("x").html().trim();
    var y = $(this).find("y").html().trim();
    var w = $(this).find("width").html();
    var a = $(this).find("arrow").html();

    //the width component is optional. Use a default of 20%.
    if (w) {
      w = w.trim();
    }
    if (!w || (w.length <= 0)) {
      w = "20%"; //default to text boxes having a width of 20%
    }

    //dialogue bubble arrow
    if (a) {
      a = a.trim().toLowerCase();
      if (a.length >= 1) {
        a = "arrow-" + a; //class name for the different arrows. Only use if the writer specified something.
      }
    } else {
      a = "";
    }

    //automatically centre the text box, if the writer wants that.
    if (x && x.toLowerCase() == "centered") {
      x = getCenteredPosition(w);
    }

    var text = fixupDialogue($(this).find("content").html().trim()); //the actual content of the text box

    var css = $(this).attr('css');

    directive = {
      type: "text",
      id: "obj" + (epilogueSuffix++),
      x: x,
      y: y,
      arrow: a,
      width: w,
      text: text,
      css: css,
    }
    scene.directives.push(directive);
    scene.directives.push({ type: "pause" });
    addedPause = true;
  });
  if (!addedPause) {
    scene.directives.push({ type: "pause" });
  }
}

/************************************************************
* Read attributes from a source XML object and put them into properties of a JS object
************************************************************/
function readProperties(sourceObj, scene) {
  var targetObj = {};
  var $obj = $(sourceObj);
  $.each(sourceObj.attributes, function (i, attr) {
    var name = attr.name.toLowerCase();
    var value = attr.value;
    targetObj[name] = value;
  });

  //properties needing special handling
  targetObj.delay = parseFloat(targetObj.delay, 10) * 1000 || 0;

  if (targetObj.type !== "text") {
    // scene directives
    targetObj.time = parseFloat(targetObj.time, 10) * 1000 || 0;
    if (targetObj.alpha) { targetObj.alpha = parseFloat(targetObj.alpha, 10); }
    targetObj.zoom = parseFloat(targetObj.zoom, 10);
    targetObj.rotation = parseFloat(targetObj.rotation, 10);
    targetObj.angle = parseFloat(targetObj.angle, 10) || 0;
    if (targetObj.scale) {
      targetObj.scalex = targetObj.scaley = targetObj.scale;
    }
    targetObj.scalex = parseFloat(targetObj.scalex, 10);
    targetObj.scaley = parseFloat(targetObj.scaley, 10);
    targetObj.skewx = parseFloat(targetObj.skewx, 10);
    targetObj.skewy = parseFloat(targetObj.skewy, 10);
    if (targetObj.x) { targetObj.x = toSceneX(targetObj.x, scene); }
    if (targetObj.y) { targetObj.y = toSceneY(targetObj.y, scene); }
    targetObj.iterations = parseInt(targetObj.iterations) || 0;
    targetObj.rate = parseFloat(targetObj.rate, 10) || 0;
    targetObj.count = parseFloat(targetObj.count, 10) || 0;
  }
  else {
    // textboxes

    // ensure an ID
    var id = targetObj.id;
    if (!id) {
      targetObj.id = "obj" + (epilogueSuffix++);
    }

    // text (not from an attribute, so not populated automatically)
    targetObj.text = fixupDialogue($obj.html().trim());

    var w = targetObj.width;
    //the width component is optional. Use a default of 20%.
    if (w) {
      w = w.trim();
    }
    if (!w || (w.length <= 0)) {
      w = "20%"; //default to text boxes having a width of 20%
    }
    targetObj.width = w;

    //dialogue bubble arrow
    var a = targetObj.arrow; if (a) {
      a = a.trim().toLowerCase();
      if (a.length >= 1) {
        a = "arrow-" + a; //class name for the different arrows. Only use if the writer specified something.
      }
    } else {
      a = "";
    }
    targetObj.arrow = a;

    //automatically centre the text box, if the writer wants that.
    var x = targetObj.x;
    if (x && x.toLowerCase() == "centered") {
      targetObj.x = getCenteredPosition(w);
    }
  }
  return targetObj;
}

/************************************************************
 * Add the epilogue to the Epilogue modal
 ************************************************************/

function addEpilogueEntry(epilogue) {
  var num = epilogues.length; //index number of the new epilogue
  epilogues.push(epilogue);
  var player = epilogue.player;

  var nameStr = player.first + " " + player.last;
  if (player.first.length <= 0 || player.last.length <= 0) {
    nameStr = player.first + player.last; //only use a space if they have both first and last names
  }

  var epilogueTitle = nameStr + ": " + epilogue.title;
  var idName = 'epilogue-option-' + num;
  var clickAction = "selectEpilogue(" + num + ")";
  var unlocked = save.hasEnding(player.id, epilogue.title) ? " unlocked" : "";

  var htmlStr = '<li id="' + idName + '" class="epilogue-entry' + unlocked + '"><button onclick="' + clickAction + '">' + epilogueTitle + '</button></li>';

  $epilogueList.append(htmlStr);
  epilogueSelections.push($('#' + idName));
}

/************************************************************
 * Add entries to the epilogue modal for unavailable epilogues.
 ************************************************************/
function populateUnavailableEpilogues() {
  var unavailable = [];

  players.forEach(function (opp) {
    if (opp === humanPlayer || opp.endings.length === 0) return;

    opp.endings.each(function() {
      var ending = $(this);
      var title = ending.text();
      
      /* Don't display unlisted epilogues */
      if (ending.attr('status') === "Unlisted") return;

      /* Skip any epilogues that share titles with available epilogues */
      if (epilogues.some(function (e) { return e.title === title; })) return;

      /* Don't duplicate unavailable epilogue entries */
      if (unavailable.some(function (e) { return e[1].text() === title })) return;

      unavailable.push([opp, ending]);
    });
  });

  var elems = unavailable.map(function (ent) {
    var player = ent[0];
    var endingMeta = ent[1];

    var nameStr = player.first + " " + player.last;
    if (player.first.length <= 0 || player.last.length <= 0) {
      nameStr = player.first + player.last; //only use a space if they have both first and last names
    }

    var epilogueTitle = nameStr + ": " + endingMeta.text();

    var elem = createElementWithClass('li', 'epilogue-entry unavailable');

    var btn = createElementWithClass('button', '');
    $(btn).prop('disabled', true).appendTo(elem);

    var titleElem = createElementWithClass('span', 'epilogue-title');
    $(titleElem).text(epilogueTitle).appendTo(btn);

    var hint = endingMeta.attr('hint');
    if (!hint) {
      var epGender = endingMeta.attr('gender');
      if (epGender && epGender !== 'any' && epGender !== humanPlayer.gender) {
        hint = 'Play as a '+epGender+'.';
      }
    }

    if (hint) {
      var hintElem = createElementWithClass('div', 'epilogue-hint');
      $(hintElem).text(hint).appendTo(elem);
    }

    return elem;
  });

  $epilogueList.append(elems);
}

/************************************************************
 * Clear the Epilogue modal
 ************************************************************/

function clearEpilogueList() {
  $epilogueHeader.html('');
  $epilogueList.html('');
  epilogues = [];
  epilogueSelections = [];
}

/************************************************************
 * Cleans up epilogue data
 ************************************************************/
function clearEpilogue() {
  if (epiloguePlayer) {
    epiloguePlayer.destroy();
    epiloguePlayer = null;
  }
}

/************************************************************
 * The user has clicked on a button to choose a particular Epilogue
 ************************************************************/

function selectEpilogue(epNumber) {
  chosenEpilogue = epilogues[epNumber]; //select the chosen epilogues

  for (var i = 0; i < epilogues.length; i++) {
    epilogueSelections[i].removeClass("active"); //make sure no other epilogue is selected
  }
  epilogueSelections[epNumber].addClass("active"); //mark the selected epilogue as selected
  $epilogueAcceptButton.prop("disabled", false); //allow the player to accept the epilogue
}

/************************************************************
 * Show the modal for the player to choose an Epilogue, or restart the game.
 ************************************************************/
function doEpilogueModal() {
  if (SENTRY_INITIALIZED) {
    Sentry.addBreadcrumb({
      category: 'ui',
      message: 'Showing epilogue modal.',
      level: 'info'
    });
  }

  clearEpilogueList(); //remove any already loaded epilogues
  chosenEpilogue = null; //reset any currently-chosen epilogue
  $epilogueAcceptButton.prop("disabled", true); //don't let the player accept an epilogue until they've chosen one

  //whether or not the human player won
  var playerWon = !humanPlayer.out;

  if (EPILOGUES_ENABLED && playerWon) { //all the epilogues are for when the player wins, so don't allow them to choose one if they lost
    //load the epilogue data for each player
    players.forEach(function (p) {
      loadEpilogueData(p).forEach(addEpilogueEntry);
    });

    populateUnavailableEpilogues();
  }

  //are there any epilogues available for the player to see?
  var haveEpilogues = (epilogues.length >= 1); //whether or not there are any epilogues available
  $epilogueAcceptButton.css("visibility", haveEpilogues ? "visible" : "hidden");

  var randomTip = endingTips[getRandomNumber(0, endingTips.length)];
  $epilogueTip.html(randomTip);

  if (EPILOGUES_ENABLED) {
    //decide which header string to show the player. This describes the situation.
    var headerStr = '';
    if (playerWon) {
      headerStr = winStr; //player won, and there are epilogues available
      if (!haveEpilogues) {
        headerStr = winStrNone; //player won, but none of the NPCs have epilogues
      }
    } else {
      headerStr = lossStr; //player lost
    }
  } else {
    if (playerWon) {
      headerStr = winEpiloguesDisabledStr;
    } else {
      headerStr = lossEpiloguesDisabledStr;
    }
  }

  $epilogueHeader.html(headerStr); //set the header string
  $epilogueSelectionModal.modal("show");//show the epilogue selection modal
}

/************************************************************
 * Start the Epilogue
 ************************************************************/
function doEpilogue() {
  save.addEnding(chosenEpilogue.player.id, chosenEpilogue.title);

  /* Prevent players from trying to load an epilogue twice. */
  $epilogueAcceptButton.prop("disabled", true);

  if (USAGE_TRACKING) {
    var usage_tracking_report = {
      'date': (new Date()).toISOString(),
      'commit': VERSION_COMMIT,
      'type': 'epilogue',
      'session': sessionID,
      'game': gameID,
      'userAgent': navigator.userAgent,
      'origin': getReportedOrigin(),
      'table': {},
      'chosen': {
        'id': chosenEpilogue.player.id,
        'title': chosenEpilogue.title
      }
    };

    if (SENTRY_INITIALIZED) {
      Sentry.addBreadcrumb({
        category: 'epilogue',
        message: 'Starting '+chosenEpilogue.player.id+' epilogue: '+chosenEpilogue.title,
        level: 'info'
      });

      Sentry.setTag("epilogue_gallery", false);
      Sentry.setTag("screen", "epilogue");
    }

    for (let i = 1; i < 5; i++) {
      if (players[i]) {
        usage_tracking_report.table[i] = players[i].id;
      }
    }

    $.ajax({
      url: USAGE_TRACKING_ENDPOINT,
      method: 'POST',
      data: JSON.stringify(usage_tracking_report),
      contentType: 'application/json',
      error: function (jqXHR, status, err) {
        console.error("Could not send usage tracking report - error " + status + ": " + err);
      },
    });
  }

  epilogueContainer.dataset.background = -1;
  epilogueContainer.dataset.scene = -1;

  loadEpilogue(chosenEpilogue);

  screenTransition($gameScreen, $epilogueScreen);
  $epilogueSelectionModal.modal("hide");
}

/************************************************************
* Starts up an epilogue, pre-fetching all its images before displaying anything in order to handle certain computations that rely on the image sizes
************************************************************/
function loadEpilogue(epilogue, loadToScene) {
  $("#epilogue-spinner").show();
  epiloguePlayer = new EpiloguePlayer(epilogue);
  if (typeof loadToScene === "number") epiloguePlayer.hotReloadScene = loadToScene;

  epiloguePlayer.load();

  if (DEBUG) {
    $('#epilogue-debug-group').addClass('debug-active');
    $epilogueSkipSelector.empty();
    for (var i = 0; i < epiloguePlayer.epilogue.scenes.length; i++) {
      var label = (i+1).toString();
      if (epiloguePlayer.epilogue.scenes[i].name) {
        label = label + ": " + epiloguePlayer.epilogue.scenes[i].name;
      }

      $epilogueSkipSelector.append($('<option>', {
        val: i,
        text: label
      }));
    }
  } else {
    $('#epilogue-debug-group').removeClass('debug-active');
  }

  updateEpilogueButtons();
}

function moveEpilogueForward() {
  if (epiloguePlayer && epiloguePlayer.loaded) {
    if (SENTRY_INITIALIZED) {
      Sentry.addBreadcrumb({
        category: 'epilogue',
        message: 'Advancing epilogue from scene ' + epiloguePlayer.sceneIndex + ', directive' + epiloguePlayer.directiveIndex,
        level: 'info'
      });
    }

    epiloguePlayer.advanceDirective();
    updateEpilogueButtons();
  }
}

function moveEpilogueBack() {
  if (epiloguePlayer && epiloguePlayer.loaded) {
    if (SENTRY_INITIALIZED) {
      Sentry.addBreadcrumb({
        category: 'epilogue',
        message: 'Reverting epilogue from scene ' + epiloguePlayer.sceneIndex + ', directive' + epiloguePlayer.directiveIndex,
        level: 'info'
      });
    }

    epiloguePlayer.revertDirective();
    updateEpilogueButtons();
  }
}

function skipToEpilogueScene () {
  var scene = parseInt($epilogueSkipSelector.val(), 10);

  if (isNaN(scene) || !epiloguePlayer || !epiloguePlayer.loaded) return;
  epiloguePlayer.skipToScene(scene);
  updateEpilogueButtons();
}

/* Reloads an epilogue by re-fetching behaviour.xml, and reparsing the
 * epilogue XML data.
 */
function hotReloadEpilogue () {
  if (!epiloguePlayer || !epiloguePlayer.loaded) return;

  $epilogueHotReloadBtn.attr('disabled', true);

  /* Make sure to save state from the old EpiloguePlayer that we will need later.
   */
  var curScene = epiloguePlayer.sceneIndex;
  var epilogueTitle = epiloguePlayer.epilogue.title;
  var epilogueGender = epiloguePlayer.epilogue.gender;
  var player = epiloguePlayer.epilogue.player;

  /* Clean up the old EpiloguePlayer. */
  clearEpilogue();

  fetchCompressedURL('opponents/' + player.id + "/behaviour.xml")
    /* Success callback.
    * 'this' is bound to the Opponent object.
    */
    .then(function(xml) {
      var $xml = $(xml);
      var endingElem = null;

      $xml.find('epilogue').each(function () {
        if ($(this).find('title').html() === epilogueTitle && $(this).attr('gender') === epilogueGender) {
          endingElem = this;
        }
      });

      epilogue = parseEpilogue(player, endingElem);

      epilogueContainer.dataset.background = -1;
      epilogueContainer.dataset.scene = -1;

      loadEpilogue(epilogue, curScene);
      $epilogueHotReloadBtn.attr('disabled', false);
    });
}

/************************************************************
 * Updates enabled state of buttons
 ************************************************************/

function updateEpilogueButtons() {
  if (!epiloguePlayer) {
    return;
  }

  var $epiloguePrevButton = $('#epilogue-buttons > #epilogue-previous');
  var $epilogueNextButton = $('#epilogue-buttons > #epilogue-next');
  var $epilogueRestartButton = $('#epilogue-buttons > #epilogue-restart');
  $epiloguePrevButton.prop("disabled", !epiloguePlayer.hasPreviousDirectives());
  $epilogueNextButton.prop("disabled", !epiloguePlayer.hasMoreDirectives());
  $epilogueRestartButton.prop("disabled", epiloguePlayer.hasMoreDirectives());

  if (DEBUG) {
    $epilogueSkipSelector.val(
      epiloguePlayer.sceneIndex < 0 ? 0 : epiloguePlayer.sceneIndex
    );
  }
}

/************************************************************
* Class for playing through an epilogue
************************************************************/
function EpiloguePlayer(epilogue) {
  $(window).resize(this.resizeViewport.bind(this));
  this.epilogue = epilogue;
  this.lastUpdate = performance.now();
  this.sceneIndex = -1;
  this.directiveIndex = -1;
  this.assetMap = {};
  this.loaded = false;
  this.loadingImages = 0;
  this.totalImages = 0;
  this.loadedImages = 0;
  this.waitingForAnims = false;
  this.views = [];
  this.viewIndex = 0;
  this.activeTransition = null;
  this.hotReloadScene = null;
}

EpiloguePlayer.prototype.load = function () {
  for (var i = 0; i < this.epilogue.scenes.length; i++) {
    var scene = this.epilogue.scenes[i];
    if (scene.background) {
      scene.background = scene.background.charAt(0) === '/' ? scene.background.substring(1) : this.epilogue.player.base_folder + scene.background;
      this.fetchImage(scene.background);
    }
    for (var j = 0; j < scene.directives.length; j++) {
      var directive = scene.directives[j];
      if (directive.src) {
        directive.src = directive.src.charAt(0) === '/' ? directive.src.substring(1) : this.epilogue.player.base_folder + directive.src;
        this.fetchImage(directive.src);
      }
      
      if (directive.keyframes) {
          for (var k = 0; k < directive.keyframes.length; k++) {
            var keyframe = directive.keyframes[k];
            if (keyframe.src && keyframe !== directive) {
              keyframe.src = keyframe.src.charAt(0) === '/' ? keyframe.src.substring(1) : this.epilogue.player.base_folder + keyframe.src;
              this.fetchImage(keyframe.src);
            }
          }
      }
    }
  }
  this.readyToLoad = true;
  this.onLoadComplete();
}

/**
 * Called whenever all images being pre-fetched have been returned (which isn't necessarily when the total number of images that will be pre-fetched have been requested)
 * This is a workaround for IE11 not supporting promises
 */
EpiloguePlayer.prototype.onLoadComplete = function () {
  $("#epilogue-progress").text(Math.floor(this.loadedImages / Math.max(1, this.totalImages) * 100) + "%");
  if (this.loadingImages > 0) { return; }

  if (this.readyToLoad) {
    $("#epilogue-spinner").hide();
    var container = $("#epilogue-container");
    this.views.push(new SceneView(container, 0, this.assetMap));
    this.views.push(new SceneView(container, 1, this.assetMap));
    container.append($("<div id='scene-fade' class='epilogue-overlay' style='z-index: 10000'></div>")); //scene transition overlay
    this.loaded = true;
    
    if (
      typeof this.hotReloadScene === "number" &&
      this.hotReloadScene < this.epilogue.scenes.length
    ) {
      this.sceneIndex = this.hotReloadScene;
      this.setupScene(this.sceneIndex, true);
      this.hotReloadScene = null;
      updateEpilogueButtons();
    } else {
      this.advanceScene();
    }

    window.requestAnimationFrame(this.loop.bind(this));
  }
}

/**
 * Fetches an image asset ahead of time so it's ready before we need it
 * @param {string} path URL for image
 */
EpiloguePlayer.prototype.fetchImage = function (path) {
  var img = new Image();
  this.loadingImages++;
  this.totalImages++;
  var $this = this;
  img.onload = img.onerror = function () {
    $this.assetMap[path] = img;
    $this.loadingImages--;
    $this.loadedImages++;
    $this.onLoadComplete();
  };
  img.src = path;
}

EpiloguePlayer.prototype.destroy = function () {
  for (var i = 0; i < this.views.length; i++) {
    this.views[i].destroy();
  }

  $("#scene-fade").remove();

  EpiloguePlayer.prototype.layer = 0;
}

EpiloguePlayer.prototype.hasMoreDirectives = function () {
  return this.sceneIndex < this.epilogue.scenes.length - 1 || this.directiveIndex < this.activeScene.directives.length - 1;
}

EpiloguePlayer.prototype.hasPreviousDirectives = function () {
  return this.sceneIndex > 0 || this.directiveIndex > 0;
}

EpiloguePlayer.prototype.loop = function (timestamp) {
  var elapsed = timestamp - this.lastUpdate;

  if (this.activeTransition) {
    this.activeTransition.update(elapsed);
    if (this.activeTransition.isComplete()) {
      this.activeTransition = null;
    }
  }

  for (var i = 0; i < this.views.length; i++) {
    if (this.views[i].isActive()) {
      this.update(elapsed);
      this.draw();
      break;
    }
  }

  this.lastUpdate = timestamp;
  window.requestAnimationFrame(this.loop.bind(this));
}

EpiloguePlayer.prototype.update = function (elapsed) {
  var nonLoopingCount = 0;
  for (var i = 0; i < this.views.length; i++) {
    nonLoopingCount += this.views[i].update(elapsed);
  }
  if (nonLoopingCount === 0 && this.waitingForAnims) {
    this.advanceDirective();
  }
}

EpiloguePlayer.prototype.draw = function () {
  for (var i = 0; i < this.views.length; i++) {
    this.views[i].draw();
  }
}

/** Advances to the next scene if there is one */
EpiloguePlayer.prototype.advanceScene = function () {
  this.sceneIndex++;
  if (this.sceneIndex < this.epilogue.scenes.length) {
    this.setupScene(this.sceneIndex);
  }
}

EpiloguePlayer.prototype.layer = 0;

EpiloguePlayer.prototype.setupScene = function (index, skipTransition) {
  var lastScene = this.activeScene;

  this.lastUpdate = performance.now();
  this.activeScene = this.epilogue.scenes[index];

  var view = this.activeScene.view = this.views[this.viewIndex];
  this.viewIndex = (this.viewIndex + 1) % this.views.length;
  this.directiveIndex = -1;

  view.setup(this.activeScene, index, this.epilogue, skipTransition ? null : lastScene);

  //fit the viewport based on the scene's aspect ratio and the window size
  this.resizeViewport();

  //scene transition effect
  if (lastScene) {
    if (lastScene.transition && this.activeScene && !skipTransition) {
      this.activeTransition = new SceneTransition(lastScene.view, this.activeScene.view, lastScene.transition, $("#scene-fade"));
    }
    if (!this.activeTransition) {
      lastScene.view.cleanup();
    }
  }

  this.performDirective();
}

EpiloguePlayer.prototype.resizeViewport = function () {
  if (!this.activeScene) {
    return;
  }

  for (var i = 0; i < this.views.length; i++) {
    this.views[i].resize();
  }

  this.draw();
}

EpiloguePlayer.prototype.advanceDirective = function () {
  if (this.activeTransition) { return; } //prevent advancing during a scene transition

  this.waitingForAnims = false;
  this.activeScene.view.haltAnimations(false);
  this.performDirective();
}

EpiloguePlayer.prototype.performDirective = function () {
  if (this.sceneIndex >= this.epilogue.scenes.length) { return; }
  
  this.directiveIndex++;
  if (this.directiveIndex < this.activeScene.directives.length) {
    var view = this.activeScene.view;
    var directive = this.activeScene.directives[this.directiveIndex];
    directive.action = null;
    if (directive.delay && directive.type !== "pause" && directive.type !== "wait") {
      view.pendDirective(this, directive, directive.delay);
    }
    else {
      if (view.runDirective(this, directive)) {
        return;
      }
    }
    this.performDirective();
  }
  else {
    this.advanceScene();
  }
}

/**
 * Reverts all changes up until the last "pause" directive
 */
EpiloguePlayer.prototype.revertDirective = function () {
  if (this.activeTransition) { return; }
  this.activeScene.view.haltAnimations(false);

  var canRevert = (this.sceneIndex > 0);
  if (!canRevert) {
    //on the initial scene, make sure there is a pause directive to revert to. Otherwise we can't rewind any further
    for (var i = this.directiveIndex - 1; i >= 0; i--) {
      if (this.activeScene.directives[i].type === "pause") {
        canRevert = true;
        break;
      }
    }
  }

  if (!canRevert) { return; }

  var currentIndex = this.directiveIndex;
  for (var i = currentIndex - 1; i >= 0; i--) {
    this.directiveIndex = i;
    var directive = this.activeScene.directives[i];
    if (directive.action) {
      directive.action.revert(directive, directive.action.context);
    }
    if (i < currentIndex - 1 && directive.type === "pause") {

      if (this.sceneIndex >= this.epilogue.scenes.length
          && this.activeScene === this.epilogue.scenes[this.epilogue.scenes.length-1]
      ) {
        /* Reverting to a directive on the last scene, so reset sceneIndex */
        this.sceneIndex = this.epilogue.scenes.length-1;
      }
      return;
    }
  }

  //reached the start of the scene, so time to back up an entire scene
  if (this.sceneIndex >= this.epilogue.scenes.length) {
    this.sceneIndex--; //the last scene had finished, so back up an extra time to move past that scene
  }

  //it would be better to make scene setup/teardown an undoable action, but for a quick and dirty method for now, just fast forward the whole scene to its last pause
  this.sceneIndex--;
  this.setupScene(this.sceneIndex, true);

  if (!this.activeTransition) {
    var pauseIndex;
    for (pauseIndex = this.activeScene.directives.length - 1; pauseIndex >= 0; pauseIndex--) {
      if (this.activeScene.directives[pauseIndex].type === "pause") {
        break;
      }
    }
    while (this.directiveIndex < pauseIndex) {
      this.advanceDirective();
    }
  }
}

/**
 * Skips to the start of a specific scene in an epilogue.
 * 
 * Intended only for use with Debug Mode.
 */
EpiloguePlayer.prototype.skipToScene = function (scene) {
  if (this.activeTransition) { return; }

  if (scene < 0) scene = 0;
  if (scene >= this.epilogue.scenes.length) scene = this.epilogue.scenes.length-1;

  this.waitingForAnims = false;
  this.activeScene.view.haltAnimations(false);
  this.sceneIndex = scene;
  
  this.setupScene(this.sceneIndex, true);
}

fromHex = function (hex) {
  var value = parseInt(hex.substring(1), 16);
  var r = (value & 0xff0000) >> 16;
  var g = (value & 0x00ff00) >> 8;
  var b = (value & 0x0000ff);
  return [r, g, b];
}

toHexPiece = function (v) {
  var hex = Math.round(v).toString(16);
  if (hex.length < 2) {
    hex = "0" + hex;
  }
  return hex;
}

toHex = function (rgb) {
  return "#" + this.toHexPiece(rgb[0]) + this.toHexPiece(rgb[1]) + this.toHexPiece(rgb[2]);
}

EpiloguePlayer.prototype.awaitAnims = function (directive, context) {
  for (var i = 0; i < this.views.length; i++) {
    if (this.views[i].isAnimRunning()) {
      this.waitingForAnims = true;
      return;
    }
  }
  this.advanceDirective();
}

function SceneView(container, index, assetMap) {
  this.scene = null;
  this.index = index;
  this.pendingDirectives = [];
  this.anims = [];
  this.camera = null;
  this.assetMap = assetMap;
  this.sceneObjects = {};
  this.textObjects = {};
  this.viewportWidth = 0;
  this.viewportHeight = 0;
  this.particlePool = [];

  var viewport = this.$viewport = $("<div id='epilogue-viewport" + index + "' class='epilogue-viewport'></div>");
  this.$canvas = $("<div id='epilogue-canvas" + index + "' class='epilogue-canvas'></div>");
  viewport.append(this.$canvas);
  this.$overlay = $("<div id='epilogue-overlay" + index + "' class='epilogue-overlay'></div>");
  viewport.append(this.$overlay);
  this.$textContainer = $("<div id='epilogue-content" + index + "' class='epilogue-content'></div>");
  viewport.append(this.$textContainer);
  this.overlay = { rgb: [0, 0, 0], a: 0 };
  container.append(this.$viewport);
  viewport.hide();
}

SceneView.prototype.cleanup = function () {
  this.haltAnimations(true);

  //clear old textboxes
  this.$textContainer.empty();
  this.textObjects = {};

  //clear old images
  for (var obj in this.sceneObjects) {
    this.sceneObjects[obj].destroy();
  }
  this.sceneObjects = {};

  //hide until needed again
  this.$viewport.hide();
}

SceneView.prototype.destroy = function () {
  this.cleanup();

  this.particlePool = null;
  this.$viewport.remove();
}

SceneView.prototype.runDirective = function (epiloguePlayer, directive) {
  switch (directive.type) {
    case "sprite":
      this.addAction(directive, this.addSprite.bind(this), this.removeSceneObject.bind(this));
      break;
    case "text":
      this.addAction(directive, this.addText.bind(this), this.removeText.bind(this));
      break;
    case "clear":
      this.addAction(directive, this.clearText.bind(this), this.restoreText.bind(this));
      break;
    case "clear-all":
      this.addAction(directive, this.clearAllText.bind(this), this.restoreText.bind(this));
      break;
    case "move":
      this.addAction(directive, this.moveSprite.bind(this), this.returnSprite.bind(this));
      break;
    case "camera":
      this.addAction(directive, this.moveCamera.bind(this), this.returnCamera.bind(this));
      break;
    case "fade":
      this.addAction(directive, this.fade.bind(this), this.restoreOverlay.bind(this));
      break;
    case "stop":
      this.addAction(directive, this.stopAnimation.bind(this), this.restoreAnimation.bind(this));
      break;
    case "wait":
      this.addAction(directive, epiloguePlayer.awaitAnims.bind(epiloguePlayer), function () { });
      return true;
    case "pause":
      return true;
    case "remove":
      this.addAction(directive, this.hideSceneObject.bind(this), this.showSceneObject.bind(this));
      break;
    case "emitter":
      this.addAction(directive, this.addEmitter.bind(this), this.removeSceneObject.bind(this));
      break;
    case "emit":
      this.addAction(directive, this.burstParticles.bind(this), this.clearParticles.bind(this));
      break;
    case "skip":
      this.addAction(directive, function () { }, function () { });
      break;
  }
  return false;
}

/**
 * Adds an undoable action to the history
 * @param {any} context Context to pass to do and undo functions
 * @param {Function} doFunc Function to perform the directive
 * @param {Function} undoFunc Function to undo the directive
 */
SceneView.prototype.addAction = function (directive, doFunc, undoFunc) {
  var context = {}; //contextual information for the do action to store off that the revert action can refer to
  var action = { directive: directive, context: context, perform: doFunc, revert: undoFunc };
  directive.action = action;
  action.perform(directive, context);
}

SceneView.prototype.pendDirective = function (epiloguePlayer, directive, delay) {
  var info = { epiloguePlayer: epiloguePlayer, directive: directive };
  info.handle = setTimeout(this.runPendedDirective.bind(this), delay, info, true);
  this.pendingDirectives.push(info);
}

SceneView.prototype.runPendedDirective = function (info, remove) {
  info.handle = 0;
  this.runDirective(info.epiloguePlayer, info.directive);
  if (remove) {
    var index = this.pendingDirectives.indexOf(info);
    this.pendingDirectives.splice(index, 1);
  }
}

SceneView.prototype.updateOverlay = function (id, last, next, t) {
  if (typeof next.color !== "undefined") {
    var rgb1 = fromHex(last.color);
    var rgb2 = fromHex(next.color);

    var rgb = [0, 0, 0];
    for (var i = 0; i < rgb.length; i++) {
      rgb[i] = lerp(rgb1[i], rgb2[i], t);
    }
  }
  else {
    rgb = this.overlay.rgb;
  }
  var alpha = lerp(last.alpha, next.alpha, t);

  this.setOverlay(rgb, alpha);
}

SceneView.prototype.setOverlay = function (color, alpha) {
  if (typeof color !== "undefined") {
    this.overlay.rgb = color;
  }
  this.overlay.a = alpha;
  this.$overlay.css({
    "opacity": alpha / 100,
    "background-color": toHex(this.overlay.rgb)
  });
}

SceneView.prototype.isActive = function () {
  if (this.anims.length > 0) {
    return true;
  }
  for (var obj in this.sceneObjects) {
    var sceneObj = this.sceneObjects[obj];
    if (sceneObj instanceof Emitter && (sceneObj.activeParticles.length > 0 || sceneObj.rate > 0)) {
      return true;
    }
  }
  return false;
}

SceneView.prototype.update = function (elapsed) {
  var nonLoopingCount = this.pendingDirectives.length;

  for (var obj in this.sceneObjects) {
    this.sceneObjects[obj].update(elapsed);
  }

  for (var i = this.anims.length - 1; i >= 0; i--) {
    var anim = this.anims[i];
    anim.update(elapsed);
    if (anim.isComplete()) {
      this.anims.splice(i, 1);
    }
    else {
      if (!anim.looped) {
        nonLoopingCount++;
      }
    }
  }
  return nonLoopingCount;
}

SceneView.prototype.draw = function () {
  for (var obj in this.sceneObjects) {
    this.sceneObjects[obj].draw();
  }
}

SceneView.prototype.drawObject = function (obj) {
  if (!obj.element) { return; }
  var properties = [
    "scale(" + this.viewportWidth / this.scene.width * this.camera.zoom + ")",
    "translate(" + this.toViewX(obj.x) + ", " + this.toViewY(obj.y) + ")"
  ];
  var transform = properties.join(" ");

  $(obj.element).css({
    "transform": transform,
    "transform-origin": "top left",
    "opacity": obj.alpha / 100,
  });
  $(obj.rotElement).css({
    "transform": "rotate(" + obj.rotation + "deg) scale(" + obj.scalex + ", " + obj.scaley + ") skew(" + obj.skewx + "deg, " + obj.skewy + "deg)",
  });
}

SceneView.prototype.toViewX = function (x) {
  var sceneWidth = this.camera.width;
  var offset = sceneWidth / this.camera.zoom / 2 - sceneWidth / 2 + x - this.camera.x;
  return offset + "px";
}

SceneView.prototype.toViewY = function (y) {
  var sceneHeight = this.camera.height;
  var offset = sceneHeight / this.camera.zoom / 2 - sceneHeight / 2 + y - this.camera.y;
  return offset + "px";
}

SceneView.prototype.setup = function (scene, sceneIndex, epilogue, lastScene) {
  this.scene = scene;

  //copy the overlay values from the previous scene
  if (lastScene) {
    this.setOverlay(lastScene.view.overlay.rgb, lastScene.view.overlay.a);
  }
  else {
    //otherwise clear them completely
    this.setOverlay([0, 0, 0], 0);
  }

  if (!scene.width) {
    //if no scene dimensions were provided, use the background image's dimensions
    var backgroundImg = this.assetMap[scene.background];
    if (backgroundImg) {
      scene.width = backgroundImg.naturalWidth;
      scene.height = backgroundImg.naturalHeight;
      scene.aspectRatio = backgroundImg.naturalWidth / backgroundImg.naturalHeight;

      //backwards compatibility: for really skinny ratios, we probably don't want to use it since it'll make textboxes really squished. Use the first scene's instead
      if (sceneIndex > 0) {
        var previousScene = epilogue.scenes[0];
        if (scene.aspectRatio < 0.5) {
          scene.width = previousScene.width;
          scene.height = previousScene.height;
          scene.aspectRatio = previousScene.aspectRatio;
        }
      }
    }
  }

  this.camera = {
    x: isNaN(scene.x) ? 0 : toSceneX(scene.x, scene),
    y: isNaN(scene.y) ? 0 : toSceneY(scene.y, scene),
    width: scene.width,
    height: scene.height,
    zoom: scene.zoom || 1,
  }

  this.initOverlay(scene.overlayColor, scene.overlayAlpha);

  if (scene.background) {
    this.addBackground(scene.background);
  }
  this.$viewport.css({
    "background-color": scene.color,
    "z-index": EpiloguePlayer.prototype.layer++,
  });
  this.$viewport.show();
}

SceneView.prototype.initOverlay = function (rgb, a) {
  var alpha;
  if (!this.overlay.rgb) {
    this.setOverlay([0, 0, 0], 0);
  }
  if (a) {
    alpha = parseInt(a, 10);
    if (typeof alpha === "undefined") {
      alpha = 100;
    }
  }
  else {
    alpha = this.overlay.a || 0;
  }
  if (rgb) {
    this.setOverlay(fromHex(rgb), alpha);
  }
}

SceneView.prototype.resize = function () {
  if (!this.scene) {
    return;
  }
  var windowHeight = $(window).height();
  var windowWidth = $(window).width();

  var viewWidth = this.scene.aspectRatio * windowHeight;
  var width = viewWidth;
  var height = windowHeight;
  if (viewWidth > windowWidth) {
    //take full width of window
    width = windowWidth;
    height = windowWidth / this.scene.aspectRatio;
  }

  width = Math.ceil(width);
  height = Math.ceil(height);
  this.viewportWidth = width;
  this.viewportHeight = height;
  this.$viewport.width(width);
  this.$viewport.height(height);

  for (var id in this.textObjects) {
    var box = this.textObjects[id];
    var directive = box.data("directive");
    this.applyTextDirective(directive, box);
  }
}

SceneView.prototype.haltAnimations = function (haltLooping) {
  for (var i = 0; i < this.pendingDirectives.length; i++) {
    var info = this.pendingDirectives[i];
    if (info.handle) {
      clearTimeout(info.handle);
      this.runPendedDirective(info, false);
    }
  }
  this.pendingDirectives = [];

  var animloop = this.anims.slice();
  var j = 0;
  for (var i = 0; i < animloop.length; i++) {
    if (haltLooping || !animloop[i].looped) {
      animloop[i].halt();
      this.anims.splice(j, 1);
    }
    else {
      j++;
    }
  }
  this.draw();
}

SceneView.prototype.addBackground = function (background) {
  var img = this.assetMap[background];
  this.addImage("background", background, { x: 0, y: 0, width: img.naturalWidth + "px", height: img.naturalHeight + "px" });
}

SceneView.prototype.addImage = function (id, src, args) {
  var img = document.createElement("img");
  if (src) {
    img.src = this.assetMap[src].src;
    args.naturalWidth = args.naturalWidth || this.assetMap[src].naturalWidth;
    args.naturalHeight = args.naturalHeight || this.assetMap[src].naturalHeight;
  }

  var obj = new SceneObject(id, img, this, args);
  obj.setImage(src);
  this.addSceneObject(obj);
}

SceneView.prototype.addSprite = function (directive) {
  this.addImage(directive.id, directive.src, directive);
}

SceneView.prototype.addSceneObject = function (obj) {
  /* Don't make duplicate scene objects */
  if (this.sceneObjects[obj.id]) return;
    
  this.sceneObjects[obj.id] = obj;
  if (obj.element) {
    this.$canvas.append(obj.element);
  }
  this.draw();
}

SceneView.prototype.removeSceneObject = function (directive) {
  /* If this object has already been deleted, our work here is done */
  if (!this.sceneObjects[directive.id]) return;

  this.sceneObjects[directive.id].destroy();
  delete this.sceneObjects[directive.id];
}

SceneView.prototype.hideSceneObject = function (directive, context) {
  var sceneObject = context.object = this.sceneObjects[directive.id];
  context.anims = {};
  if (context.object) {
    $(context.object.element).hide();
    this.stopAnimation(directive, context.anims);
    context.rate = sceneObject.rate;
    sceneObject.rate = 0;
    if (!sceneObject instanceof Emitter) {
        delete this.sceneObjects[directive.id];
    }
  }
}

SceneView.prototype.showSceneObject = function (directive, context) {
  var obj = context.object;
  if (obj) {
    this.sceneObjects[directive.id] = obj;
    this.sceneObjects[directive.id].rate = context.rate;
    this.restoreAnimation(directive, context.anims);
    $(obj.element).show();
  }
}

SceneView.prototype.addText = function (directive, context) {
  var id = directive.id;
  context.id = id;
  this.lastTextId = id;

  var box = this.textObjects[id];
  if (box) {
    //reuse the DOM element if one of the same ID already exists
    context.oldDirective = box.data("directive");
  }
  else {
    box = $(document.createElement('div')).addClass('bordered dialogue-bubble');
    //attach new div element to the content div
    this.$textContainer.append(box[0]);
    box.data("id", id);
    this.textObjects[id] = box;
  }
  this.applyTextDirective(directive, box);
}

SceneView.prototype.removeText = function (directive, context) {
  this.lastTextId = context.id;
  var box = this.textObjects[directive.id];
  if (context.oldDirective) {
    this.applyTextDirective(context.oldDirective, box);
  }
  else {
    this.$textContainer.get(0).removeChild(box[0]);
    delete this.textObjects[directive.id];
  }
}

SceneView.prototype.applyTextDirective = function (directive, box) {
  var content = expandDialogue(directive.text, null, humanPlayer);

  box.html('<span>' + content + '</span>');
  box.addClass(directive.arrow)
  box.attr('style', directive.css);

  //use css to position the box
  box.css('left', directive.x);
  box.css('top', directive.y);
  box.css('width', directive.width);

  var arrowHeight = (directive.arrow === "arrow-up" || directive.arrow === "arrow-down" ? 15 : 0);
  var arrowWidth = (directive.arrow === "arrow-left" || directive.arrow === "arrow-right" ? 15 : 0);
  switch (directive.alignmenty) {
    case "center":
      var height = box.height() + arrowHeight;
      var top = box.position().top;
      box.css("top", (top - height / 2) + "px");
      break;
    case "bottom":
      var height = box.height() + arrowHeight;
      var top = box.position().top;
      box.css("top", (top - height) + "px");
      break;
  }
  switch (directive.alignmentx) {
    case "center":
      var width = box.width() + arrowWidth;
      var left = box.position().left;
      box.css("left", (left - width / 2) + "px");
      break;
    case "right":
      var width = box.width() + arrowWidth;
      var left = box.position().left;
      box.css("left", (left - width) + "px");
      break;
  }

  box.data("directive", directive);
}

SceneView.prototype.clearAllText = function (directive, context) {
  var $this = this;
  context = context || {};
  context.boxes = context.boxes || [];
  
  for (var box in this.textObjects) {
    this.clearText({ id: this.textObjects[box].data("id") }, context, true);
  }
  this.textObjects = {};
}

SceneView.prototype.clearText = function (directive, context, keepObject) {
  context.boxes = context.boxes || [];
  var boxContext = {};

  var id = directive.id || this.lastTextId;
  boxContext.id = lastTextId = id;
  var box = this.textObjects[id];

  if (!box) {
    return;
  }

  boxContext.directive = box.data("directive");
  context.boxes.push(boxContext);
  this.$textContainer.get(0).removeChild(box[0]);
  if (!keepObject) {
    delete this.textObjects[id];
  }
}

SceneView.prototype.restoreText = function (directive, context) {
  for (var i = 0; i < context.boxes.length; i++) {
    var boxContext = context.boxes[i];
    var id = this.lastTextId = boxContext.id;
    var directive = boxContext.directive;
    directive.id = id;
    this.addText(directive, {});
  }
}

SceneView.prototype.interpolate = function (obj, prop, last, next, t, mode) {
  var current = obj[prop];
  var start = last[prop];
  var end = next[prop];
  if (mode !== "none" && (typeof start === "undefined" || isNaN(start) || typeof end === "undefined" || isNaN(end))) {
    return;
  }
  mode = mode || next.interpolation || "linear";
  obj[prop] = interpolationModes[mode](prop, start, end, t, last.keyframes, last.index);
}

SceneView.prototype.updateObject = function (id, last, next, t) {
  var obj = this.sceneObjects[id];
  obj.interpolateProperties(last, next, t);
}

SceneView.prototype.addAnimation = function (anim) {
  this.anims.push(anim);
  return anim;
}

SceneView.prototype.moveSprite = function (directive, context) {
  var sprite = this.sceneObjects[directive.id];
  if (sprite) {
    var frames = directive.keyframes.slice();
    context.x = sprite.x;
    context.y = sprite.y;
    context.rotation = sprite.rotation;
    context.scalex = sprite.scalex;
    context.scaley = sprite.scaley;
    context.skewx = sprite.skewx;
    context.skewy = sprite.skewy;
    context.alpha = sprite.alpha;
    context.src = sprite.src;
    frames.unshift(context);
    context.anim = this.addAnimation(new Animation(directive.id, frames, this.updateObject.bind(this), directive.loop, directive.ease, directive.clamp, directive.iterations));
  }
}

SceneView.prototype.returnSprite = function (directive, context) {
  var sprite = this.sceneObjects[directive.id];
  if (sprite) {
    if (typeof context.x !== "undefined") {
      sprite.x = context.x;
    }
    if (typeof context.y !== "undefined") {
      sprite.y = context.y;
    }
    if (typeof context.rotation !== "undefined") {
      sprite.rotation = context.rotation;
    }
    if (typeof context.scalex !== "undefined") {
      sprite.scalex = context.scalex;
    }
    if (typeof context.scaley !== "undefined") {
      sprite.scaley = context.scaley;
    }
    if (typeof context.skewx !== "undefined") {
      sprite.skewx = context.skewx;
    }
    if (typeof context.skewy !== "undefined") {
      sprite.skewy = context.skewy;
    }
    if (typeof context.alpha !== "undefined") {
      sprite.alpha = context.alpha;
    }
    if (typeof context.src !== "undefined") {
      sprite.setImage(context.src);
    }
    this.removeAnimation(context.anim);
    this.draw();
  }
}

SceneView.prototype.removeAnimation = function (anim) {
  if (anim) {
    var index = this.anims.indexOf(anim);
    if (index >= 0) {
      this.anims.splice(index, 1);
    }
  }
}

SceneView.prototype.updateCamera = function (id, last, next, t) {
  this.interpolate(this.camera, "x", last, next, t);
  this.interpolate(this.camera, "y", last, next, t);
  if (last.zoom && next.zoom) {
    this.camera.zoom = lerp(last.zoom, next.zoom, t);
  }
}

SceneView.prototype.moveCamera = function (directive, context) {
  var frames = directive.keyframes.slice();
  context.x = this.camera.x;
  context.y = this.camera.y;
  context.zoom = this.camera.zoom;
  frames.unshift(context);
  context.anim = this.addAnimation(new Animation("camera", frames, this.updateCamera.bind(this), directive.loop, directive.ease, directive.clamp, directive.iterations));
}

SceneView.prototype.returnCamera = function (directive, context) {
  if (typeof context.x !== "undefined") {
    this.camera.x = context.x;
  }
  if (typeof context.y !== "undefined") {
    this.camera.y = context.y;
  }
  if (context.zoom) {
    this.camera.zoom = context.zoom;
  }
  this.removeAnimation(context.anim);
  this.draw();
}

SceneView.prototype.fade = function (directive, context) {
  var color = toHex(this.scene.view.overlay.rgb);
  var frames = directive.keyframes.slice();
  context.color = color;
  context.alpha = this.scene.view.overlay.a;
  frames.unshift(context);
  context.anim = this.addAnimation(new Animation("fade", frames, this.updateOverlay.bind(this), directive.loop, directive.ease, directive.clamp, directive.iterations));
}

SceneView.prototype.restoreOverlay = function (directive, context) {
  this.setOverlay(context.color, context.alpha);
  this.removeAnimation(context.anim);
}

SceneView.prototype.isAnimRunning = function () {
  if (this.pendingDirectives.length > 0) {
    return true;
  }
  for (var i = 0; i < this.anims.length; i++) {
    if (!this.anims[i].looped) {
      return true;
    }
  }
  return false;
}

SceneView.prototype.stopAnimation = function (directive, context) {
  var anim;
  var id = directive.id;
  context.haltedAnims = [];
  for (var i = this.anims.length - 1; i >= 0; i--) {
    anim = this.anims[i];
    if (anim.id === id) {
      anim.halt();
      this.anims.splice(i, 1);
      context.haltedAnims.push(anim);
      this.draw();
    }
  }
}

SceneView.prototype.restoreAnimation = function (directive, context) {
  var haltedAnims = context.haltedAnims;
  for (var i = 0; i < haltedAnims.length; i++) {
    var anim = haltedAnims[i];
    anim.elapsed = 0;
    this.addAnimation(anim);
  }
}

SceneView.prototype.addEmitter = function (directive, context) {
  var element;

  if (directive.src) {
    var srcImg = this.assetMap[directive.src];
    directive.width = directive.width || srcImg.naturalWidth;
    directive.height = directive.height || srcImg.naturalHeight;
  }

  this.addSceneObject(new Emitter(directive.id, element, this, directive, this.particlePool));
}

SceneView.prototype.burstParticles = function (directive, context) {
  var emitter = this.sceneObjects[directive.id];
  if (emitter && emitter.emit) {
    context.emitter = emitter;
    for (var i = 0; i < directive.count; i++) {
      emitter.emit();
    }
  }
}

SceneView.prototype.clearParticles = function (directive, context) {
  var emitter = context.emitter;
  if (emitter) {
    context.emitter = emitter;
    for (var i = 0; i < directive.count; i++) {
      emitter.killParticles();
    }
  }
}

function RandomParameter(startValue, endValue) {
  this.start = startValue;
  this.end = endValue;
}

RandomParameter.prototype = {
  get: function () {
    return lerp(this.start, this.end, Math.random());
  }
};

function RandomColor(startValue, endValue) {
  this.start = startValue;
  this.end = endValue;
}

RandomColor.prototype = {
  get: function () {
    var t = Math.random();
    return [lerp(this.start[0], this.end[0], t),
    lerp(this.start[1], this.end[1], t),
    lerp(this.start[2], this.end[2], t)];
  }
};

function TweenableParameter(startValue, endValue, ease) {
  this.start = startValue;
  this.end = endValue;
  this.value = this.start;
}

TweenableParameter.prototype = {
  tween: function (t) {
    this.value = lerp(this.start, this.end, t);
    return this.value;
  }
};

function TweenableColor(startValue, endValue) {
  this.start = startValue;
  this.end = endValue;
  this.value = this.start;
}

TweenableColor.prototype = {
  tween: function (t) {
    var value = [];
    value[0] = lerp(this.start[0], this.end[0], t);
    value[1] = lerp(this.start[1], this.end[1], t);
    value[2] = lerp(this.start[2], this.end[2], t);
    this.value = value;
    return value;
  }
};

function SceneObject(id, element, view, args) {
  var alpha = args.alpha;
  if (typeof alpha === "undefined") {
    alpha = 100;
  }

  this.tweenableProperties = ["x", "y", "rotation", "scalex", "scaley", "alpha", "skewx", "skewy"];
  this.id = id;
  this.x = args.x || 0;
  this.y = args.y || 0;
  this.scalex = args.scalex || 1;
  this.scaley = args.scaley || 1;
  this.skewx = args.skewx || 0;
  this.skewy = args.skewy || 0;
  this.rotation = args.rotation || 0;
  this.alpha = alpha;
  this.view = view;
  this.layer = args.layer;

  var scene = this.view.scene;

  if (element) {
    var vehicle = document.createElement("div");
    vehicle.appendChild(element);

    var pivotX = args.pivotx;
    var pivotY = args.pivoty;
    if (pivotX || pivotY) {
      pivotX = pivotX || "center";
      pivotY = pivotY || "center";
      $(element).css("transform-origin", pivotX + " " + pivotY);
    }
    if (this.layer) {
      $(vehicle).css("z-index", args.layer);
    }

    this.element = vehicle;
    this.rotElement = element;

    var width = args.width;
    var height = args.height;
    var naturalWidth = args.naturalWidth || element.naturalWidth || 100;
    var naturalHeight = args.naturalHeight || element.naturalHeight || 100;

    if (width) {
      if (width.endsWith("%")) {
        this.widthPct = parseInt(width, 10) / 100;
      }
      else {
        this.widthPct = parseInt(width, 10) / scene.width;
      }
      if (!height) {
        this.heightPct = naturalHeight / naturalWidth * this.widthPct * scene.aspectRatio;
      }
    }
    else {
      this.widthPct = naturalWidth / scene.width;
    }
    if (height) {
      if (height.endsWith("%")) {
        this.heightPct = parseInt(height, 10) / 100;
      }
      else {
        this.heightPct = parseInt(height, 10) / scene.height;
      }
      if (!width) {
        this.widthPct = naturalWidth / naturalHeight * this.heightPct / scene.aspectRatio;
      }
    }
    else if (!this.heightPct) {
      this.heightPct = naturalHeight / scene.height;
    }

    this.width = this.widthPct * scene.width;
    this.height = this.heightPct * scene.height;
    $(vehicle).css({
      position: "absolute",
      left: 0,
      top: 0,
      width: this.width,
      height: this.height,
    });
    $(element).css({
      width: this.width,
      height: this.height,
    });
  }
  else {
    this.width = parseInt(args.width, 10) || 10;
    this.height = parseInt(args.height, 10) || 10;
  }
}

SceneObject.prototype = {
  destroy: function () {
    if (this.element) {
      $(this.element).remove();
    }
  },

  update: function (elapsedMs) {
  },

  draw: function () {
    this.view.drawObject(this);
  },

  interpolateProperties: function (last, next, t) {
    for (var i = 0; i < this.tweenableProperties.length; i++) {
      this.view.interpolate(this, this.tweenableProperties[i], last, next, t);
    }

    if (next.src) {
      var oldSrc = this.src;
      this.view.interpolate(this, "src", last, next, t, "none");
      if (oldSrc !== this.src) {
        this.setImage(this.src);
      }
    }
  },

  setImage: function (src) {
    if (!src) return;

    this.rotElement.src = this.view.assetMap[src].src;
    this.src = src;
  },
};

function Emitter(id, element, view, args, pool) {
  SceneObject.call(this, id, element, view, args);
  this.tweenableProperties.push("rate");

  this.pool = pool;
  this.rate = args.rate;
  this.emissionTimer = 0;
  if (this.rate > 0) {
    this.emissionTimer = 1000 / this.rate;
  }
  this.activeParticles = [];
  this.src = args.src;
  this.startScaleX = this.createRandomParameter(args.startscalex, 1, 1);
  this.endScaleX = this.createRandomParameter(args.endscalex, this.startScaleX);
  this.startScaleY = this.createRandomParameter(args.startscaley, 1, 1);
  this.endScaleY = this.createRandomParameter(args.endscaley, this.startScaleY);
  this.startSkewX = this.createRandomParameter(args.startskewx, 1, 1);
  this.endSkewX = this.createRandomParameter(args.endskewx, this.startSkewX);
  this.startSkewY = this.createRandomParameter(args.startskewy, 1, 1);
  this.endSkewY = this.createRandomParameter(args.endskewy, this.startSkewY);
  this.speed = this.createRandomParameter(args.speed, 0, 0);
  this.accel = this.createRandomParameter(args.accel, 0, 0);
  this.forceX = this.createRandomParameter(args.forcex, 0, 0);
  this.forceY = this.createRandomParameter(args.forcey, 0, 0);
  this.startColor = this.createRandomColor(args.startcolor, [255, 255, 255], [255, 255, 255]);
  this.endColor = this.createRandomColor(args.endcolor, this.startColor);
  this.startAlpha = this.createRandomParameter(args.startalpha, 100, 100);
  this.endAlpha = this.createRandomParameter(args.endalpha, this.startAlpha);
  this.startRotation = this.createRandomParameter(args.startrotation, 0, 0);
  this.endRotation = this.createRandomParameter(args.endrotation, this.startRotation);
  this.lifetime = this.createRandomParameter(args.lifetime, 1, 1);
  this.angle = args.angle;
  this.ignoreRotation = args.ignorerotation === "1" || args.ignorerotation === "true";
}
Emitter.prototype = Object.create(SceneObject.prototype);
Emitter.prototype.constructor = Emitter;

Emitter.prototype.destroy = function () {
  SceneObject.prototype.destroy.call(this);
  this.killParticles();
}

Emitter.prototype.killParticles = function () {
  for (var i = 0; i < this.activeParticles.length; i++) {
    var particle = this.activeParticles[i];
    particle.destroy();
  }
}

Emitter.prototype.createRandomParameter = function (value, defaultMin, defaultMax) {
  if (typeof value !== "undefined") {
    var range = value.split(":");
    var min = parseFloat(range[0], 10);
    var max = (range.length > 1 ? parseFloat(range[1], 10) : min);
    if (!isNaN(min) && !isNaN(max)) {
      return new RandomParameter(min, max);
    }
  }
  if (defaultMin instanceof RandomParameter) {
    return defaultMin;
  }
  return new RandomParameter(defaultMin, defaultMax);
};

Emitter.prototype.createRandomColor = function (value, defaultMin, defaultMax) {
  if (typeof value !== "undefined") {
    var range = value.split(":");
    var min = fromHex(range[0]);
    var max = (range.length > 1 ? fromHex(range[1]) : min);
    if (min && max) {
      return new RandomColor(min, max);
    }
  }
  if (defaultMin instanceof RandomColor) {
    return defaultMin;
  }
  return new RandomColor(defaultMin, defaultMax);
};


Emitter.prototype.update = function (elapsedMs) {
  if (this.rate > 0) {
    var cooldown = 1000 / this.rate;
    this.emissionTimer += elapsedMs;
    while (this.emissionTimer >= cooldown) {
      this.emit();
      this.emissionTimer -= cooldown;
    }
  }

  for (var i = this.activeParticles.length - 1; i >= 0; i--) {
    var particle = this.activeParticles[i];
    particle.update(elapsedMs);
    if (particle.isDead()) {
      this.activeParticles.splice(i, 1);
      this.pool.push(particle); //return to the global inactive pool
    }
  }
};

Emitter.prototype.emit = function () {
  var particle = this.getFreeParticle();

  //randomize the rotation by the emission angle range
  var rotation = this.rotation;
  var angle = Math.floor(Math.random() * (this.angle * 2 + 1)) - this.angle;
  rotation += angle;

  particle.spawn(this.x - this.width / 2, this.y - this.height / 2, rotation, {
    src: this.src,
    width: this.width,
    height: this.height,
    duration: this.lifetime.get() * 1000,
    startScaleX: this.startScaleX.get(),
    endScaleX: this.endScaleX.get(),
    startScaleY: this.startScaleY.get(),
    endScaleY: this.endScaleY.get(),
    startSkewX: this.startSkewX.get(),
    endSkewX: this.endSkewX.get(),
    startSkewY: this.startSkewY.get(),
    endSkewY: this.endSkewY.get(),
    speed: this.speed.get(),
    accel: this.accel.get(),
    forceX: this.forceX.get(),
    forceY: this.forceY.get(),
    startColor: this.startColor.get(),
    endColor: this.endColor.get(),
    startAlpha: this.startAlpha.get(),
    endAlpha: this.endAlpha.get(),
    startRotation: this.startRotation.get(),
    endRotation: this.endRotation.get(),
    layer: this.layer,
    ignoreRotation: this.ignoreRotation,
  });
  this.activeParticles.push(particle);
};

Emitter.prototype.getFreeParticle = function () {
  var particle;
  if (this.pool.length === 0) {
    particle = new Particle("particle" + this.pool.length, this.view, {});
    this.pool.push(particle);
    this.view.$canvas.append(particle.element);
  }
  particle = this.pool[0];
  this.pool.splice(0, 1);
  return particle;
};

Emitter.prototype.draw = function () {
  if (this.element) {
    SceneObject.prototype.draw.call(this);
  }

  for (var i = this.activeParticles.length - 1; i >= 0; i--) {
    this.activeParticles[i].draw();
  }
};

function Particle(id, view, args) {
  var element = document.createElement("img");
  SceneObject.call(this, id, element, view, args);
  this.$element = $(this.element);
  this.tweens = {};
}

Particle.prototype = Object.create(SceneObject.prototype);
Particle.prototype.constructor = Particle;

Particle.prototype.spawn = function (x, y, rotation, args) {
  var tweens = this.tweens;

  var particleElem = this.rotElement;
  if (args.src) {
    particleElem.src = args.src;
    particleElem.className = "";
  }
  else {
    particleElem.removeAttribute("src");
    particleElem.className = "particle";
  }

  $(particleElem).css({
    "width": args.width + "px",
    "height": args.height + "px",
    "background-color": "",
  });
  $(this.element).css({
    "z-index": args.layer || "",
    "width": args.width + "px",
    "height": args.height + "px",
  });
  this.width = args.width;
  this.height = args.height;
  this.x = x;
  this.y = y;
  this.elapsed = 0;
  this.duration = args.duration;
  this.ease = args.ease || "smooth";
  this.ignoreRotation = args.ignoreRotation;
  tweens["scalex"] = new TweenableParameter(args.startScaleX, args.endScaleX);
  tweens["scaley"] = new TweenableParameter(args.startScaleY, args.endScaleY);
  tweens["skewx"] = new TweenableParameter(args.startSkewX, args.endSkewX);
  tweens["skewy"] = new TweenableParameter(args.startSkewY, args.endSkewY);
  tweens["alpha"] = new TweenableParameter(args.startAlpha, args.endAlpha);
  tweens["color"] = new TweenableColor(args.startColor, args.endColor);
  tweens["spin"] = new TweenableParameter(args.startRotation, args.endRotation);
  this.scalex = args.startScaleX;
  this.scaley = args.startScaleY;
  this.skewx = args.startSkewX;
  this.skewy = args.startSkewY;
  this.alpha = args.startAlpha;
  this.color = args.startColor;
  this.spin = args.startRotation;

  //initial speed is in the direction of the starting rotation
  this.rotation = this.ignoreRotation ? 0 : rotation;
  var degrees = rotation;
  var radians = degrees * (Math.PI / 180);
  var speed = args.speed;
  this.initialAngle = radians;

  //convert rotation angle to direction vector where 0 deg = [0,-1], 90 deg = [1,0]
  var u = Math.sin(radians);
  var v = -Math.cos(radians);

  this.speedX = speed * u;
  this.speedY = speed * v;

  this.accel = args.accel;
  this.forceX = args.forceX;
  this.forceY = args.forceY;

  this.$element.show();
},

  Particle.prototype.isDead = function () {
    return this.elapsed >= this.duration;
  };

Particle.prototype.die = function () {
  this.$element.hide();
};

Particle.prototype.update = function (elapsedMs) {
  this.elapsed += elapsedMs;
  var dt = elapsedMs / 1000;

  if (this.isDead()) {
    this.die();
  }

  var t = this.elapsed / this.duration;
  t = Animation.prototype.easingFunctions[this.ease](t);
  for (var prop in this.tweens) {
    this[prop] = this.tweens[prop].tween(t);
  }

  this.rotation += this.spin * dt;

  //accelerate in the forward direction
  var forward = this.initialAngle;
  //forward = this.rotation * (Math.PI / 180);
  var u = Math.sin(forward);
  var v = -Math.cos(forward);

  var accelX = this.accel * u;
  var accelY = this.accel * v;

  this.speedX += (accelX + this.forceX) * dt;
  this.speedY += (accelY + this.forceY) * dt;

  this.x += dt * this.speedX;
  this.y += dt * this.speedY;
};

Particle.prototype.draw = function (view) {
  if (!this.rotElement.src) {
    var color = toHex(this.color);
    $(this.rotElement).css({
      "background-color": color,
    });
  }
  SceneObject.prototype.draw.call(this);
};

function SceneTransition(fromView, toView, transitionDirective, overlay) {
  this.view1 = fromView;
  this.view2 = toView;
  this.duration = transitionDirective.time;
  this.elapsed = 0;
  this.overlay = overlay;
  this.overlay.css("background-color", transitionDirective.color);
  this.ease = transitionDirective.ease || "ease-out";
  switch (transitionDirective.effect) {
    case "dissolve":
      this.effect = this.dissolve;
      break;
    case "fade":
      this.effect = this.fade;
      break;
    case "wipe-right":
      this.effect = this.wipeRight;
      break;
    case "wipe-left":
      this.effect = this.wipeLeft;
      break;
    case "wipe-up":
      this.effect = this.wipeUp;
      break;
    case "wipe-down":
      this.effect = this.wipeDown;
      break;
    case "slide-right":
      this.effect = this.slideRight;
      break;
    case "slide-left":
      this.effect = this.slideLeft;
      break;
    case "slide-up":
      this.effect = this.slideUp;
      break;
    case "slide-down":
      this.effect = this.slideDown;
      break;
    case "push-left":
      this.effect = this.pushLeft;
      break;
    case "push-right":
      this.effect = this.pushRight;
      break;
    case "push-up":
      this.effect = this.pushUp;
      break;
    case "push-down":
      this.effect = this.pushDown;
      break;
    case "uncover-left":
      this.effect = this.uncoverLeft;
      break;
    case "uncover-right":
      this.effect = this.uncoverRight;
      break;
    case "uncover-up":
      this.effect = this.uncoverUp;
      break;
    case "uncover-down":
      this.effect = this.uncoverDown;
      break;
    case "barn-open-horizontal":
      this.effect = this.barnOpenHorizontal;
      break;
    case "barn-close-horizontal":
      this.effect = this.barnCloseHorizontal;
      break;
    case "barn-open-vertical":
      this.effect = this.barnOpenVertical;
      break;
    case "barn-close-vertical":
      this.effect = this.barnCloseVertical;
      break;
    case "fly-through":
      this.effect = this.flyThrough;
      break;
    case "spin":
      this.effect = this.spin;
      break;
    default:
      this.effect = this.cut;
      break;
  }
  this.effect(0);
}

SceneTransition.prototype.isComplete = function () {
  return this.elapsed >= this.duration;
}

SceneTransition.prototype.finish = function () {
  var styleReset = {
    "transform": "",
    "clip": "",
    "opacity": "",
  };
  this.view1.$viewport.css(styleReset);
  this.view2.$viewport.css(styleReset);
  this.view1.cleanup();
  this.overlay.css("opacity", "");
}

SceneTransition.prototype.update = function (elapsed) {
  this.elapsed += elapsed;

  if (this.isComplete()) {
    this.finish();
    return;
  }

  var t = Math.min(1, this.elapsed / this.duration);
  if (this.duration === 0) {
    t = 1;
  }
  else {
    var easingFunction = Animation.prototype.easingFunctions[this.ease];
    t = easingFunction(t);
  }
  this.effect(t);
}

SceneTransition.prototype.cut = function (t) {
  this.elapsed = this.duration;
  this.view1.$viewport.hide();
}

SceneTransition.prototype.dissolve = function (t) {
  var viewport1 = this.view1.$viewport;
  var viewport2 = this.view2.$viewport;

  viewport1.css("opacity", 1 - t);
  viewport2.css("opacity", t);
}

SceneTransition.prototype.fade = function (t) {
  var viewport1 = this.view1.$viewport;
  var viewport2 = this.view2.$viewport;

  var alpha = (t <= 0.5 ? t * 2 : (1 - (t - 0.5) * 2));

  this.overlay.css("opacity", alpha);
  viewport1.css("opacity", t < 0.5 ? 1 : 0);
  viewport2.css("opacity", t < 0.5 ? 0 : 1);
}

SceneTransition.prototype.slideRight = function (t) {
  var left = Math.ceil(this.view2.viewportWidth * (1 - t));
  this.view2.$viewport.css({
    "transform": "translate(calc(-50% - " + left + "px), -50%)",
    "clip": "rect(0, " + this.view2.viewportWidth + "px, " + this.view2.viewportHeight + "px, " + left + "px)",
  });
}

SceneTransition.prototype.slideLeft = function (t) {
  var left = Math.ceil(this.view2.viewportWidth * (1 - t));
  this.view2.$viewport.css({
    "transform": "translate(calc(-50% + " + left + "px), -50%)",
    "clip": "rect(0, " + (this.view2.viewportWidth - left) + "px, " + this.view2.viewportHeight + "px, 0)",
  });
}

SceneTransition.prototype.slideUp = function (t) {
  var top = Math.ceil(this.view2.viewportHeight * (1 - t));
  this.view2.$viewport.css({
    "transform": "translate(-50%, calc(-50% + " + top + "px)",
    "clip": "rect(0, " + this.view2.viewportWidth + "px, " + (this.view2.viewportHeight - top) + "px, 0)",
  });
}

SceneTransition.prototype.slideDown = function (t) {
  var top = Math.ceil(this.view2.viewportHeight * (1 - t));
  this.view2.$viewport.css({
    "transform": "translate(-50%, calc(-50% - " + top + "px)",
    "clip": "rect(" + top + "px, " + this.view2.viewportWidth + "px, " + this.view2.viewportHeight + "px, 0)",
  });
}

SceneTransition.prototype.wipeLeft = function (t) {
  var left = Math.ceil(this.view2.viewportWidth * (1 - t));
  this.view2.$viewport.css({
    "clip": "rect(0, " + this.view2.viewportWidth + "px, " + this.view2.viewportHeight + "px, " + left + "px)",
  });
}

SceneTransition.prototype.wipeRight = function (t) {
  var left = Math.ceil(this.view2.viewportWidth * (1 - t));
  this.view2.$viewport.css({
    "clip": "rect(0, " + (this.view2.viewportWidth - left) + "px, " + this.view2.viewportHeight + "px, 0)",
  });
}

SceneTransition.prototype.wipeUp = function (t) {
  var top = Math.ceil(this.view2.viewportHeight * (1 - t));
  this.view2.$viewport.css({
    "clip": "rect(" + top + "px, " + this.view2.viewportWidth + "px, " + this.view2.viewportHeight + "px, 0)",
  });
}

SceneTransition.prototype.wipeDown = function (t) {
  var top = Math.ceil(this.view2.viewportHeight * (1 - t));
  this.view2.$viewport.css({
    "clip": "rect(0, " + this.view2.viewportWidth + "px, " + (this.view2.viewportHeight - top) + "px, 0)",
  });
}

SceneTransition.prototype.pushRight = function (t) {
  var left = Math.ceil(this.view1.viewportWidth * t);
  this.view1.$viewport.css({
    "transform": "translate(calc(-50% + " + left + "px), -50%)",
    "clip": "rect(0, " + (this.view1.viewportWidth * (1 - t)) + "px, " + this.view1.viewportHeight + "px, 0)",
  });

  left = Math.ceil(this.view2.viewportWidth * (1 - t));
  this.view2.$viewport.css({
    "transform": "translate(calc(-50% - " + left + "px), -50%)",
    "clip": "rect(0, " + this.view2.viewportWidth + "px, " + this.view2.viewportHeight + "px, " + left + "px)",
  });
}

SceneTransition.prototype.pushLeft = function (t) {
  var left = -Math.ceil(this.view1.viewportWidth * t);
  this.view1.$viewport.css({
    "transform": "translate(calc(-50% + " + left + "px), -50%)",
    "clip": "rect(0, " + this.view1.viewportWidth + "px, " + this.view1.viewportHeight + "px, " + (-left) + "px)",
  });

  left = Math.ceil(this.view2.viewportWidth * (1 - t));
  this.view2.$viewport.css({
    "transform": "translate(calc(-50% + " + left + "px), -50%)",
    "clip": "rect(0, " + (this.view2.viewportWidth - left) + "px, " + this.view2.viewportHeight + "px, 0)",
  });
}

SceneTransition.prototype.pushUp = function (t) {
  var top = -Math.ceil(this.view1.viewportHeight * t);
  this.view1.$viewport.css({
    "transform": "translate(-50%, calc(-50% + " + top + "px)",
    "clip": "rect(" + (-top) + "px, " + this.view2.viewportWidth + "px, " + this.view2.viewportHeight + "px, 0)",
  });

  var top = Math.ceil(this.view2.viewportHeight * (1 - t));
  this.view2.$viewport.css({
    "transform": "translate(-50%, calc(-50% + " + top + "px)",
    "clip": "rect(0, " + this.view2.viewportWidth + "px, " + (this.view2.viewportHeight - top) + "px, 0)",
  });
}

SceneTransition.prototype.pushDown = function (t) {
  var top = Math.ceil(this.view1.viewportHeight * t);
  this.view1.$viewport.css({
    "transform": "translate(-50%, calc(-50% + " + top + "px)",
    "clip": "rect(0, " + this.view2.viewportWidth + "px, " + (this.view2.viewportHeight * (1 - t)) + "px, 0)",
  });

  top = Math.ceil(this.view2.viewportHeight * (1 - t));
  this.view2.$viewport.css({
    "transform": "translate(-50%, calc(-50% - " + top + "px)",
    "clip": "rect(" + top + "px, " + this.view2.viewportWidth + "px, " + this.view2.viewportHeight + "px, 0)",
  });
}

SceneTransition.prototype.uncoverRight = function (t) {
  var left = Math.ceil(this.view1.viewportWidth * t);
  this.view1.$viewport.css({
    "z-index": EpiloguePlayer.prototype.layer + 1,
    "transform": "translate(calc(-50% + " + left + "px), -50%)",
    "clip": "rect(0, " + (this.view1.viewportWidth * (1 - t)) + "px, " + this.view1.viewportHeight + "px, 0)",
  });
}

SceneTransition.prototype.uncoverLeft = function (t) {
  var left = -Math.ceil(this.view1.viewportWidth * t);
  this.view1.$viewport.css({
    "z-index": EpiloguePlayer.prototype.layer + 1,
    "transform": "translate(calc(-50% + " + left + "px), -50%)",
    "clip": "rect(0, " + this.view1.viewportWidth + "px, " + this.view1.viewportHeight + "px, " + (-left) + "px)",
  });
}

SceneTransition.prototype.uncoverUp = function (t) {
  var top = -Math.ceil(this.view1.viewportHeight * t);
  this.view1.$viewport.css({
    "z-index": EpiloguePlayer.prototype.layer + 1,
    "transform": "translate(-50%, calc(-50% + " + top + "px)",
    "clip": "rect(" + (-top) + "px, " + this.view2.viewportWidth + "px, " + this.view2.viewportHeight + "px, 0)",
  });
}

SceneTransition.prototype.uncoverDown = function (t) {
  var top = Math.ceil(this.view1.viewportHeight * t);
  this.view1.$viewport.css({
    "z-index": EpiloguePlayer.prototype.layer + 1,
    "transform": "translate(-50%, calc(-50% + " + top + "px)",
    "clip": "rect(0, " + this.view2.viewportWidth + "px, " + (this.view2.viewportHeight * (1 - t)) + "px, 0)",
  });
}

SceneTransition.prototype.barnOpenHorizontal = function (t) {
  this.view2.$viewport.css({
    "clip": "rect(0, " + (this.view2.viewportWidth / 2 + t * this.view2.viewportWidth / 2) + "px, " + this.view2.viewportHeight + "px, " + (this.view2.viewportWidth / 2 - t * this.view2.viewportWidth / 2) + "px)",
  });
}

SceneTransition.prototype.barnCloseHorizontal = function (t) {
  this.view1.$viewport.css({
    "z-index": EpiloguePlayer.prototype.layer + 1,
    "clip": "rect(0, " + (this.view2.viewportWidth / 2 + (1 - t) * this.view2.viewportWidth / 2) + "px, " + this.view2.viewportHeight + "px, " + (this.view2.viewportWidth / 2 - (1 - t) * this.view2.viewportWidth / 2) + "px)",
  });
}

SceneTransition.prototype.barnOpenVertical = function (t) {
  this.view2.$viewport.css({
    "clip": "rect(" + (this.view2.viewportHeight / 2 - t * this.view2.viewportHeight / 2) + "px, " + this.view2.viewportWidth + "px, " + (this.view2.viewportHeight / 2 + t * this.view2.viewportHeight / 2) + "px, 0)",
  });
}

SceneTransition.prototype.barnCloseVertical = function (t) {
  this.view1.$viewport.css({
    "z-index": EpiloguePlayer.prototype.layer + 1,
    "clip": "rect(" + (this.view2.viewportHeight / 2 - (1 - t) * this.view2.viewportHeight / 2) + "px, " + this.view2.viewportWidth + "px, " + (this.view2.viewportHeight / 2 + (1 - t) * this.view2.viewportHeight / 2) + "px, 0)",
  });
}

SceneTransition.prototype.spin = function (t) {
  var viewport1 = this.view1.$viewport;
  var viewport2 = this.view2.$viewport;

  if (t < 0.5) {
    t *= 2;
    viewport1.css("opacity", 1);
    viewport2.css("opacity", 0);
    this.view1.$viewport.css({
      "transform": "translate(-50%, -50%) rotate(" + t * 1080 + "deg) scale(" + (5 * t + 1) + ")",
    });
  }
  else {
    t = (1 - (t - 0.5) * 2);
    viewport1.css("opacity", 0);
    viewport2.css("opacity", 1);
    this.view2.$viewport.css({
      "transform": "translate(-50%, -50%) rotate(" + t * 1080 + "deg) scale(" + (5 * t + 1) + ")",
    });
  }
}

SceneTransition.prototype.flyThrough = function (t) {
  var zoom = lerp(1, 2, t);
  this.view1.$viewport.css({
    "z-index": EpiloguePlayer.prototype.layer + 1,
    "transform": "translate(-50%, -50%) scale(" + zoom + ")",
    "opacity": (1 - t),
  });
  zoom = lerp(0.5, 1, t);
  this.view2.$viewport.css({
    "z-index": EpiloguePlayer.prototype.layer + 1,
    "transform": "translate(-50%, -50%) scale(" + zoom + ")",
    "opacity": t,
  });
}<|MERGE_RESOLUTION|>--- conflicted
+++ resolved
@@ -45,7 +45,6 @@
   }
 });
 
-<<<<<<< HEAD
 // Winning the game, with endings available.
 var winStr = "You've won the game, and some of your competitors might be ready for something <i>extra</i>...<br>Who among these players did you become close with?";
 
@@ -92,7 +91,7 @@
   "Despite what a certain spiky haired protagonist might say, believing in the heart of the cards is not a great strategy. Going for safe hands is usually the way to go.",
   "Remember, you don't need the best hand: you just need to not have the worst. Getting any hand above a high card is usually enough to survive a round.",
 ];
-=======
+
 var $epilogueSkipSelector = $('#epilogue-skip-scene');
 var $epilogueHotReloadBtn = $('#epilogue-reload');
 
@@ -124,7 +123,6 @@
     $('#epilogue-debug-group').toggleClass('debug-active');
   }
 });
->>>>>>> fdae0dd5
 
 /************************************************************
  * Animation class. Used instead of CSS animations for the control over stopping/rewinding/etc.
