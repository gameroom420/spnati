/* Epilogue selection modal elements */
var $epilogueSelectionModal = $('#epilogue-modal'); //the modal box
var $epilogueHeader = $('#epilogue-header-text'); //the header text for the epilogue selection box
var $epilogueTip = $('#epilogue-header-tip');
var $epilogueList = $('#epilogue-list'); //the list of epilogues
var $epilogueAcceptButton = $('#epilogue-modal-accept-button'); //click this button to go with the chosen ending

var epilogueSelections = []; //references to the epilogue selection UI elements

var epilogues = []; //list of epilogue data objects
var chosenEpilogue = null;
var epiloguePlayer = null;
var epilogueSuffix = 0;

/* Epilogue UI elements */
var $epilogueScreen = $('#epilogue-screen');
var $epilogueButtons = $('#epilogue-buttons');

var $epiloguePrevButton = $('#epilogue-buttons #epilogue-previous');
var $epilogueNextButton = $('#epilogue-buttons #epilogue-next');
var $epilogueRestartButton = $('#epilogue-buttons #epilogue-restart');

var $epilogueSkipSelector = $('#epilogue-skip-scene');
var $epilogueHotReloadBtn = $('#epilogue-reload');

// Winning the game, with endings available.
var winStr = "You've won the game, and some of your competitors might be ready for something <i>extra</i>...<br>Who among these players did you become close with?";

// Player won the game, but none of the characters have an ending written.
var winStrNone = "You've won the game!<br>We hope you enjoyed the game!  Be sure to play again sometime!";

// Player lost the game. Currently no support for ending scenes when other players win.
var lossStr = "Although you didn't win this time, we hope you had a good time anyway.<br>You were probably just unlucky, so be sure to give it another try soon!";

// Player won the game, but epilogues are disabled.
var winEpiloguesDisabledStr = winStrNone; // "You won... but epilogues have been disabled.";

// Player lost the game with epilogues disabled.
var lossEpiloguesDisabledStr = lossStr; // "You lost... but epilogues have been disabled.";

/* Random tips displayed at game end. */
var endingTips = [
    "Keeping pairs is usually better than going for rare hands.",
    "Sit back and enjoy the game, maybe you'll find something new!",
    "Some characters have special interactions with each other. How many have you found?",
    "Found a cool, sexy, or funny scene? Share it with us!",
    "Really stuck and don't know how to play well? Give Card Suggest a try!",
    "Curious about the game or have any questions? Check out our FAQ!",
    "SPNATI is an open-source project, and it's brought to life by people like you. Why not give making your own characters a shot?",
    "All of these characters were made by someone like you!",
    "One of your favorite opponents might turn out to be someone you've never heard of before. Try some new characters; you might end up falling in love!",
    "Some characters have secret interactions. See if you can uncover the conditions to trigger these events.",
    "Bug reports are sent to publicly viewable channels on Discord. They are not sent to the characters in-game. If you use the bug report function to RP, you will be openly made fun of, then blocked for spam.",
    "Card suggest is useful when you don't feel like thinking, but it isn't perfect.",
    "Enjoying a character? Let us know in the Discord! We love to get praise!",
    "Cant find a character? It may have been moved to the offline version.",
    "Have a character you want to see in the game? Make them!",
    "Poker is mostly a game of luck. If you don't win the first time, try again!",
    "If you have no other hand, then you're dependent on your high card. Good luck.",
    "If you have two cards of the same rank, that is called a Pair. Pairs are the easiest and most efficient hand to go for. Get them whenever you can!",
    "The Two Pair hand is pretty self explanatory: It's when you have two sets of two of the same rank card. These are stronger than a Pair, and you don't have to risk losing a Pair to get it.",
    "The Three of a Kind hand is, naturally, what having three of the same rank card is called. This is stronger than the Two Pair hand, and if you go for it and fail you might still get a Pair.",
    "Five cards in a sequence (for example, 2/3/4/5/6) is called a Straight. Straights beat Three of a Kind and lower. Remember that, even if you are only one card away from a Straight, you still only have at best a nearly one in thirteen chance of getting it.",
    "Five cards of the same suit with no other hand is called a Flush, and it's stronger than a Straight. Remember that, even if you are only card away, you still only have at best a nearly one in four chance of getting this hand.",
    "A Full House isn't just a great two word horror story, but also the term for the hand you have when you have both a set of three cards of the same rank, and another set of two cards of the same rank. It is stronger than a flush.",
    "A Four of a Kind is the name for a hand with four cards of the same rank. It's stronger than a full house, and one of the highest hands you can go for while still having a pair to fall back on.",
    "A Straight Flush is a combination of a Straight and a Flush, all five cards in sequence and of the same suit, and is stronger than a Four of a Kind. Remember that, even if you are only one away, there is literally only one card in the deck that will give this hand to you.",
    "A Royal Flush is specifically an Ace, King, Queen, Jack, and 10, all of the same suit. It is the rarest and strongest hand. It is never really worth going for if you want to win, but it's still pretty damn cool if you can get it.",
    "Despite what a certain spiky haired protagonist might say, believing in the heart of the cards is not a great strategy. Going for safe hands is usually the way to go.",
    "Remember, you don't need the best hand: you just need to not have the worst. Getting any hand above a high card is usually enough to survive a round.",
];

/************************************************************
 * Animation class. Used instead of CSS animations for the control over stopping/rewinding/etc.
 ************************************************************/
function Animation(id, frames, updateFunc, loop, easingFunction, clampFunction, iterations) {
    this.id = id;
    this.looped = loop === "1" || loop === "true";
    this.keyframes = Animation.prototype.cloneFrames(frames);
    this.iterations = iterations;
    this.easingFunction = easingFunction || "smooth";
    this.clampFunction = clampFunction || "wrap";
    this.duration = frames[frames.length - 1].end;
    this.elapsed = 0;
    this.updateFunc = updateFunc;
}
Animation.prototype.easingFunctions = {
    "linear": function (t) { return t; },
    "smooth": function (t) { return 3 * t * t - 2 * t * t * t; },
    "ease-in": function (t) { return t * t; },
    "ease-out": function (t) { return t * (2 - t); },
    "elastic": function (t) { return (.04 - .04 / t) * Math.sin(25 * t) + 1; },
    "ease-in-cubic": function (t) { return t * t * t; },
    "ease-out-cubic": function (t) { t--; return 1 + t * t * t; },
    "ease-in-sin": function (t) { return 1 + Math.sin(Math.PI / 2 * t - Math.PI / 2); },
    "ease-out-sin": function (t) { return Math.sin(Math.PI / 2 * t); },
    "ease-in-out-cubic": function (t) { return t < .5 ? 4 * t * t * t : (t - 1) * (2 * t - 2) * (2 * t - 2) + 1; },
    "ease-out-in": function (t) { return t < .5 ? Animation.prototype.easingFunctions["ease-out"](2 * t) * 0.5 : Animation.prototype.easingFunctions["ease-in"](2 * (t - 0.5)) * 0.5 + 0.5; },
    "ease-out-in-cubic": function (t) { return t < .5 ? Animation.prototype.easingFunctions["ease-out-cubic"](2 * t) * 0.5 : Animation.prototype.easingFunctions["ease-in-cubic"](2 * (t - 0.5)) * 0.5 + 0.5; },
    "bounce": function (t) {
        if (t < 0.3636) {
            return 7.5625 * t * t;
        }
        else if (t < 0.7273) {
            t -= 0.5455;
            return 7.5625 * t * t + 0.75;
        }
        else if (t < 0.9091) {
            t -= 0.8182;
            return 7.5625 * t * t + 0.9375;
        }
        else {
            t -= 0.9545;
            return 7.5625 * t * t + 0.984375;
        }
    },
};
/**
 * Clones a frame
 */
Animation.prototype.cloneFrames = function (frames) {
    var copy = [];
    for (var i = 0; i < frames.length; i++) {
        var keyframe = jQuery.extend({}, frames[i]);
        keyframe.index = i;
        keyframe.keyframes = copy;
        copy.push(keyframe);
    }
    return copy;
};
Animation.prototype.isComplete = function () {
    var life = this.elapsed;
    if (this.looped) {
        return this.iterations > 0 ? life / this.duration >= this.iterations : false;
    }
    return life >= this.duration;
};
Animation.prototype.update = function (elapsedMs) {
    this.elapsed += elapsedMs;

    if (!this.updateFunc) { return; }

    //determine what keyframes we're between
    var last;
    var t = this.elapsed;
    if (t < 0) {
        return;
    }
    if (this.duration === 0) {
        t = 1;
    }
    else {
        var easingFunction = this.easingFunction;
        t /= this.duration;
        if (this.looped) {
            t = clampingFunctions[this.clampFunction](t);
            if (this.isComplete()) {
                t = 1;
            }
        }
        else {
            t = Math.min(1, t);
        }
        t = this.easingFunctions[easingFunction](t)
        t *= this.duration;
    }
    for (var i = this.keyframes.length - 1; i >= 0; i--) {
        var frame = this.keyframes[i];
        if (isNaN(frame.start)) { frame.start = 0; frame.end = 0; }
        if (t >= frame.start) {
            last = (i > 0 ? this.keyframes[i - 1] : frame);
            //normalize the time between frames
            var time;
            if (frame.end === frame.start) {
                time = 1;
            }
            else {
                time = t === 0 ? 0 : (t - frame.start) / (frame.end - frame.start);
            }
            this.updateFunc(this.id, last, frame, time);
            return;
        }
    }
}
Animation.prototype.halt = function (properties) {
    var frame = this.keyframes[this.keyframes.length - 1];
    this.updateFunc && this.updateFunc(this.id, frame, frame, 1, properties);
}

/************************************************************
 * Linear interpolation
 ************************************************************/
function lerp(a, b, t) {
    return (b - a) * t + a;
}

/************************************************************
 * Clamping functions for what to do with values that go outside [0:1] to put them back inside.
 ************************************************************/
var clampingFunctions = {
    "clamp": function (t) { return Math.max(0, Math.min(1, t)); },  //everything after 1 is clamped to 1
    "wrap": function (t) { return t % 1.0; },                       //passing 1 wraps back to 0 (ex. 1.1 => 0.1)
    "mirror": function (t) { t %= 2.0; return t > 1 ? 2 - t : t; }, //bouncing back and forth from 0->1->0 (ex. 1.1 => 0.9, 2.1 => 0.1)
};

/************************************************************
 * Interpolation functions for animation movement interpolation
 ************************************************************/
var interpolationModes = {
    "none": function noInterpolation(prop, start, end, t, frames, index) {
        return t >= 1 ? end : start;

    },
    "linear": function linear(prop, start, end, t, frames, index) {
        return lerp(start, end, t);
    },
    "spline": function catmullrom(prop, start, end, t, frames, index) {
        var p0 = index > 0 ? frames[index - 1][prop] : start;
        var p1 = start;
        var p2 = end;
        var p3 = index < frames.length - 1 ? frames[index + 1][prop] : end;

        if (typeof p0 === "undefined" || isNaN(p0)) {
            p0 = start;
        }
        if (typeof p3 === "undefined" || isNaN(p3)) {
            p3 = end;
        }

        var a = 2 * p1;
        var b = p2 - p0;
        var c = 2 * p0 - 5 * p1 + 4 * p2 - p3;
        var d = -p0 + 3 * p1 - 3 * p2 + p3;

        var p = 0.5 * (a + (b * t) + (c * t * t) + (d * t * t * t));
        return p;
    },
};

/************************************************************
 * Converts a px or % value to the equivalent scene value
 ************************************************************/
function toSceneX(x, scene) {
    if (typeof x === "undefined") { return; }
    if ($.isNumeric(x)) { return parseInt(x, 10); }
    if (x.endsWith("%")) {
        return parseInt(x, 10) / 100 * scene.width;
    }
    else {
        return parseInt(x, 10);
    }
}

/************************************************************
 * Converts a px or % value to the equivalent scene value
 ************************************************************/
function toSceneY(y, scene) {
    if (typeof y === "undefined") { return; }
    if ($.isNumeric(y)) { return parseInt(y, 10); }
    if (y.endsWith("%")) {
        return parseInt(y, 10) / 100 * scene.height;
    }
    else {
        return parseInt(y, 10);
    }
}

/************************************************************
 * Return the numerical part of a string s. E.g. "20%" -> 20
 ************************************************************/
function getNumericalPart(s) {
    return parseFloat(s); //apparently I don't actually need to remove the % (or anything else) from the string before I do the conversion
}

/************************************************************
 * Return the approriate left: setting so that a text box of the specified width is centred
 * Assumes a % width
 ************************************************************/
function getCenteredPosition(width) {
    var w = getNumericalPart(width); //numerical value of the width
    var left = 50 - (w / 2); //centre of the text box is at the 50% position
    return left + "%";
}

/************************************************************
 * Load the Epilogue data for a character
 ************************************************************/

// This is just a list of all possible conditional attribute names.
var EPILOGUE_CONDITIONAL_ATTRIBUTES = [
    'alsoPlaying', 'playerStartingLayers', 'markers',
    'not-markers', 'any-markers', 'alsoplaying-markers',
    'alsoplaying-not-markers', 'alsoplaying-any-markers'
]

function loadEpilogueData(player) {
    if (!player || !player.xml) { //return an empty list if a character doesn't have an XML variable. (Most likely because they're the player.)
        return [];
    }

    var playerGender = humanPlayer.gender;

    //get the XML tree that relates to the epilogue, for the specific player gender
    //var epXML = $($.parseXML(xml)).find('epilogue[gender="'+playerGender+'"]'); //use parseXML() so that <image> tags come through properly //IE doesn't like this

    var epilogues = player.xml.children('epilogue').filter(function (index) {
        /* Returning true from this function adds the current epilogue to the list of selectable epilogues.
         * Conversely, returning false from this function will make the current epilogue not selectable.
         */
        var epilogue_status = $(this).attr('status');
        if (epilogue_status && !includedOpponentStatuses[epilogue_status]) {
            return false;
        }

        /* 'gender' attribute: the epilogue will only be selectable if the player character has the given gender, or if the epilogue is marked for 'any' gender. */
        var epilogue_gender = $(this).attr('gender');
        if (epilogue_gender && epilogue_gender !== playerGender && epilogue_gender !== 'any') {
            // if the gender doesn't match, don't make this epilogue selectable
            return false;
        }

        var alsoPlaying = $(this).attr('alsoPlaying');
        if (alsoPlaying
            && !alsoPlaying.trim().split(/\s+/).every(function(ap) {
                return players.some(function (p) { return p.id == ap; })
            })) {
            return false;
        }

        var playerStartingLayers = parseInterval($(this).attr('playerStartingLayers'));
        if (playerStartingLayers !== undefined && !inInterval(humanPlayer.startingLayers, playerStartingLayers)) {
            return false;
        }

        /* 'markers' attribute: the epilogue will only be selectable if the character has ALL markers listed within the attribute set. */
        var all_marker_attr = $(this).attr('markers');
        if (all_marker_attr
            && !all_marker_attr.trim().split(/\s+/).every(function (marker) {
                return checkMarker(marker, player);
            })) {
            // not every marker set
            return false;
        }

        /* 'not-markers' attribute: the epilogue will only be selectable if the character has NO markers listed within the attribute set. */
        var no_marker_attr = $(this).attr('not-markers');
        if (no_marker_attr
            && no_marker_attr.trim().split(/\s+/).some(function (marker) {
                return checkMarker(marker, player);
            })) {
            // some disallowed marker set
            return false;
        }

        /* 'any-markers' attribute: the epilogue will only be selectable if the character has at least ONE of the markers listed within the attribute set. */
        var any_marker_attr = $(this).attr('any-markers');
        if (any_marker_attr
            && !any_marker_attr.trim().split(/\s+/).some(function (marker) {
                return checkMarker(marker, player);
            })) {
            // none of the markers set
            return false;
        }

        /* 'alsoplaying-markers' attribute: this epilogue will only be selectable if ALL markers within the attribute are set for any OTHER characters in the game. */
        var alsoplaying_marker_attr = $(this).attr('alsoplaying-markers');
        if (alsoplaying_marker_attr
            && !alsoplaying_marker_attr.trim().split(/\s+/).every(function (marker) {
                return players.some(function (p) {
                    return p !== player && checkMarker(marker, p);
                });
            })) {
            // not every marker set by some other character
            return false;
        }

        /* 'alsoplaying-not-markers' attribute: this epilogue will only be selectable if NO markers within the attribute are set for other characters in the game. */
        var alsoplaying_not_marker_attr = $(this).attr('alsoplaying-not-markers');
        if (alsoplaying_not_marker_attr
            && alsoplaying_not_marker_attr.trim().split(/\s+/).some(function (marker) {
                return players.some(function (p) {
                    return p !== player && checkMarker(marker, p);
                });
            })) {
            // some disallowed marker set by some other character
            return false;
        }

        /* 'alsoplaying-any-markers' attribute: this epilogue will only be selectable if at least one marker within the attribute are set for any OTHER character in the game. */
        var alsoplaying_any_marker_attr = $(this).attr('alsoplaying-any-markers');
        if (alsoplaying_any_marker_attr
            && !alsoplaying_any_marker_attr.trim().split(/\s+/).some(function (marker) {
                return players.some(function (p) {
                    return p !== player && checkMarker(marker, p);
                });
            })) {
            // none of the markers set by any other player
            return false;
        }

        // if we made it this far the epilogue must be selectable
        return true;
    }).map(function (i, e) { return parseEpilogue(player, e); }).get();

    return epilogues;
}

var animatedProperties = ["x", "y", "rotation", "scalex", "scaley", "skewx", "skewy", "alpha", "src", "zoom", "color", "rate"];

function addDirectiveToScene(scene, directive) {
    switch (directive.type) {
    case "move":
    case "camera":
    case "fade":
        //split the directive into multiple directives so that all the keyframes affect the same properties
        //for instance, an animation with [frame1: {x:5, y:2}, frame2: {y:4}, frame3: {x:8, y:10}] would be split into two: [frame1: {x:5}, frame3: {x:8}] and [frame1: {y:2}, frame2: {y:4}, frame3: {y:10}]
        //this makes the tweening simple for properties that don't change in intermediate frames, because those intermediate frames are removed

        //first split the properties into buckets of frame indices where they appear
        var propertyMap = {};
        for (var i = 0; i < directive.keyframes.length; i++) {
            var frame = directive.keyframes[i];
            for (var j = 0; j < animatedProperties.length; j++) {
                var property = animatedProperties[j];
                if (frame.hasOwnProperty(property) && (property === "color" || !Number.isNaN(frame[property]))) {
                    if (!propertyMap[property]) {
                        propertyMap[property] = [];
                    }
                    propertyMap[property].push(i);
                }
            }
        }

        //next create directives for each combination of frames
        var directives = {};
        for (var prop in propertyMap) {
            var key = propertyMap[prop].join(',');
            var workingDirective = directives[key];
            if (!workingDirective) {
                //shallow copy the directive
                workingDirective = {};
                for (var srcProp in directive) {
                    if (directive.hasOwnProperty(srcProp)) {
                        workingDirective[srcProp] = directive[srcProp];
                    }
                }
                workingDirective.keyframes = [];
                directives[key] = workingDirective;
                scene.directives.push(workingDirective);
            }
            var lastStart = 0;
            for (var i = 0; i < propertyMap[prop].length; i++) {
                var srcFrame = directive.keyframes[propertyMap[prop][i]];
                var targetFrame;
                if (workingDirective.keyframes.length <= i) {
                    targetFrame = {
                        start: lastStart,
                        end: srcFrame.end
                    };

                    workingDirective.keyframes.push(targetFrame);
                    workingDirective.time = srcFrame.end;
                    lastStart = srcFrame.end;
                }
                else {
                    targetFrame = workingDirective.keyframes[i];
                }
                targetFrame[prop] = srcFrame[prop];
            }
        }
        break;
    default:
        scene.directives.push(directive);
    }
}

function parseEpilogue(player, rawEpilogue, galleryEnding) {
    //use parseXML() so that <image> tags come through properly
    //not using parseXML() because internet explorer doesn't like it

    if (!rawEpilogue) {
        return;
    }

    player.markers = player.markers || {}; //ensure markers collection exists in the gallery even though they'll be empty

    var $epilogue = $(rawEpilogue);
    var title = $epilogue.children("title").html().trim();
    var gender = $epilogue.attr("gender") || 'any';

    var markers = [];
    $epilogue.children("markers").children("marker").each(function() {
        var $elem = $(this);
        var markerOp = parseMarkerXML(this, null);

        /* By default, execute marker ops only when playing from the game end modal. */
        var run_on = $elem.attr('when');

        switch (run_on) {
        case "game":
        default:
            markerOp.from_game = true;
            markerOp.from_gallery = false;
            break;
        case "gallery":
            markerOp.from_game = false;
            markerOp.from_gallery = true;
            break;
        case "always":
            markerOp.from_game = true;
            markerOp.from_gallery = true;
            break;
        }

        markers.push(markerOp);
    });

    var epilogue = {
        title: title,
        player: player,
        gender: gender,
        scenes: [],
        markers: markers,
    };
    var scenes = epilogue.scenes;

    //determine what type of epilogue this is and parse accordingly
    var isLegacy = $epilogue.children("screen").length > 0;
    if (isLegacy) {
        parseLegacyEpilogue(player, epilogue, $epilogue);
    }
    else {
        var scene;
        $epilogue.children("scene").each(function (index, rawScene) {
            var $scene = $(rawScene);
            if ($scene.attr("transition")) {
                if (scenes.length === 0) {
                    //add a blank scene to transition from
                    scene = {
                        color: $scene.attr("color"),
                        directives: [],
                    };
                    scenes.push(scene);
                }
                scene = scenes[scenes.length - 1];
                scene.transition = readProperties(rawScene, scene);
            }
            else {
                var width = parseInt($scene.attr("width"), 10);
                var height = parseInt($scene.attr("height"), 10);
                scene = {
                    name: $scene.attr("name") || null,
                    background: $scene.attr("background"),
                    width: width,
                    height: height,
                    aspectRatio: width / height,
                    zoom: parseFloat($scene.attr("zoom"), 10),
                    color: $scene.attr("color"),
                    overlayColor: $scene.attr("overlay"),
                    overlayAlpha: $scene.attr("overlay-alpha"),
                    directives: [],
                }
                scenes.push(scene);
                scene.x = toSceneX($scene.attr("x"), scene);
                scene.y = toSceneY($scene.attr("y"), scene);

                var directives = scene.directives;

                $scene.children("directive").each(function (i, item) {
                    var totalTime = 0;
                    var directive = readProperties(item, scene);
                    directive.keyframes = [];
                    $(item).children("keyframe").each(function (i2, frame) {
                        var keyframe = readProperties(frame, scene);
                        keyframe.ease = keyframe.ease || directive.ease;
                        keyframe.start = totalTime;
                        totalTime = Math.max(totalTime, keyframe.time);
                        keyframe.end = totalTime;
                        keyframe.interpolation = directive.interpolation || "linear";
                        directive.keyframes.push(keyframe);
                    });
                    if (directive.keyframes.length === 0) {
                        //if no keyframes were explicitly provided, use the directive itself as a keyframe
                        directive.start = 0;
                        directive.end = directive.time;
                        directive.keyframes.push(directive);
                    }
                    else {
                        directive.time = totalTime;
                    }

                    if (directive.marker && !checkMarker(directive.marker, player)) {
                        directive.type = "skip";
                    }
                    addDirectiveToScene(scene, directive);
                });
            }
        });

        //if the last scene has a transition, add a dummy scene to the end
        if (scenes.length > 0 && scenes[scenes.length - 1].transition) {
            scene = {
                color: scenes[scenes.length - 1].transition.color,
                directives: [],
            };
            scenes.push(scene);
        }
    }
    return epilogue;
}

/**
 * Parses an old screen-based epilogue and converts it into directive format
 */
function parseLegacyEpilogue(player, epilogue, $xml) {
    var scenes = epilogue.scenes;
    $xml.children("screen").each(function () {
        var $this = $(this);

        var image = $this.attr("img").trim();

        //create a scene for each screen
        var scene = {
            directives: [],
            background: image,
        };
        scenes.push(scene);
        parseSceneContent(player, scene, $this);
    });
}

function parseSceneContent(player, scene, $scene) {
    var directive;
    var backgroundTransform = [$scene.attr('background-position-x'), $scene.attr('background-position-y'), $scene.attr('background-zoom') || 100];
    var addedPause = false;
    try {
        scene.x = toSceneX(backgroundTransform[0], scene);
        scene.y = toSceneY(backgroundTransform[1], scene);
        scene.zoom = parseFloat(backgroundTransform[2]) / 100;
    } catch (e) { }

    // Find the image data for this shot
    $scene.find('sprite').each(function () {
        var x = $(this).find("x").html().trim();
        var y = $(this).find("y").html().trim();
        var width = $(this).find("width").html().trim();
        var src = $(this).find('src').html().trim();

        var css = $(this).attr('css');

        directive = {
            type: "sprite",
            id: "obj" + (epilogueSuffix++),
            x: toSceneX(x, scene),
            y: toSceneY(y, scene),
            width: width,
            src: src,
            css: css,
        }
        scene.directives.push(directive);

    });

    //get the information for all the text boxes
    $scene.find("text").each(function () {

        //the text box's position and width
        var x = $(this).find("x").html().trim();
        var y = $(this).find("y").html().trim();
        var w = $(this).find("width").html();
        var a = $(this).find("arrow").html();

        //the width component is optional. Use a default of 20%.
        if (w) {
            w = w.trim();
        }
        if (!w || (w.length <= 0)) {
            w = "20%"; //default to text boxes having a width of 20%
        }

        //dialogue bubble arrow
        if (a) {
            a = a.trim().toLowerCase();
            if (a.length >= 1) {
                a = "arrow-" + a; //class name for the different arrows. Only use if the writer specified something.
            }
        } else {
            a = "";
        }

        //automatically centre the text box, if the writer wants that.
        if (x && x.toLowerCase() == "centered") {
            x = getCenteredPosition(w);
        }

        var text = fixupDialogue($(this).find("content").html().trim()); //the actual content of the text box

        var css = $(this).attr('css');

        directive = {
            type: "text",
            id: "obj" + (epilogueSuffix++),
            x: x,
            y: y,
            arrow: a,
            width: w,
            text: text,
            css: css,
        }
        scene.directives.push(directive);
        scene.directives.push({ type: "pause" });
        addedPause = true;
    });
    if (!addedPause) {
        scene.directives.push({ type: "pause" });
    }
}

/************************************************************
 * Read attributes from a source XML object and put them into properties of a JS object
 ************************************************************/
function readProperties(sourceObj, scene) {
    var targetObj = {};
    var $obj = $(sourceObj);
    $.each(sourceObj.attributes, function (i, attr) {
        var name = attr.name.toLowerCase();
        var value = attr.value;
        targetObj[name] = value;
    });

    //properties needing special handling
    targetObj.delay = parseFloat(targetObj.delay, 10) * 1000 || 0;

    if (targetObj.type !== "text") {
        // scene directives
        targetObj.time = parseFloat(targetObj.time, 10) * 1000 || 0;
        if (targetObj.alpha) { targetObj.alpha = parseFloat(targetObj.alpha, 10); }
        targetObj.zoom = parseFloat(targetObj.zoom, 10);
        targetObj.rotation = parseFloat(targetObj.rotation, 10);
        targetObj.angle = parseFloat(targetObj.angle, 10) || 0;
        if (targetObj.scale) {
            targetObj.scalex = targetObj.scaley = targetObj.scale;
        }
        targetObj.scalex = parseFloat(targetObj.scalex, 10);
        targetObj.scaley = parseFloat(targetObj.scaley, 10);
        targetObj.skewx = parseFloat(targetObj.skewx, 10);
        targetObj.skewy = parseFloat(targetObj.skewy, 10);
        if (targetObj.x) { targetObj.x = toSceneX(targetObj.x, scene); }
        if (targetObj.y) { targetObj.y = toSceneY(targetObj.y, scene); }
        targetObj.iterations = parseInt(targetObj.iterations) || 0;
        targetObj.rate = parseFloat(targetObj.rate, 10) || 0;
        targetObj.count = parseFloat(targetObj.count, 10) || 0;
    }
    else {
        // textboxes

        // ensure an ID
        var id = targetObj.id;
        if (!id) {
            targetObj.id = "obj" + (epilogueSuffix++);
        }

        // text (not from an attribute, so not populated automatically)
        targetObj.text = fixupDialogue($obj.html().trim());

        var w = targetObj.width;
        //the width component is optional. Use a default of 20%.
        if (w) {
            w = w.trim();
        }
        if (!w || (w.length <= 0)) {
            w = "20%"; //default to text boxes having a width of 20%
        }
        targetObj.width = w;

        //dialogue bubble arrow
        var a = targetObj.arrow; if (a) {
            a = a.trim().toLowerCase();
            if (a.length >= 1) {
                a = "arrow-" + a; //class name for the different arrows. Only use if the writer specified something.
            }
        } else {
            a = "";
        }
        targetObj.arrow = a;

        //automatically centre the text box, if the writer wants that.
        var x = targetObj.x;
        if (x && x.toLowerCase() == "centered") {
            targetObj.x = getCenteredPosition(w);
        }
    }
    return targetObj;
}

/************************************************************
 * Add the epilogue to the Epilogue modal
 ************************************************************/

function addEpilogueEntry(epilogue) {
    var num = epilogues.length; //index number of the new epilogue
    epilogues.push(epilogue);
    var player = epilogue.player;

    var nameStr = player.first + " " + player.last;
    if (player.first.length <= 0 || player.last.length <= 0) {
        nameStr = player.first + player.last; //only use a space if they have both first and last names
    }

    var epilogueTitle = nameStr + ": " + epilogue.title;
    var idName = 'epilogue-option-' + num;
    var clickAction = "selectEpilogue(" + num + ")";
    var unlocked = save.hasEnding(player.id, epilogue.title) ? " unlocked" : "";

    var htmlStr = '<li id="' + idName + '" class="epilogue-entry' + unlocked + '"><button onclick="' + clickAction + '">' + epilogueTitle + '</button></li>';

    $epilogueList.append(htmlStr);
    epilogueSelections.push($('#' + idName));
}

/************************************************************
 * Add entries to the epilogue modal for unavailable epilogues.
 ************************************************************/
function populateUnavailableEpilogues() {
    var unavailable = [];

    players.forEach(function (opp) {
        if (!opp || opp === humanPlayer || !opp.endings || opp.endings.length === 0) return;

        opp.endings.each(function() {
            var ending = $(this);
            var title = ending.text();
            
            /* Don't display unlisted epilogues */
            if (ending.attr('status') === "Unlisted") return;

            /* Skip any epilogues that share titles with available epilogues */
            if (epilogues.some(function (e) { return e.title === title; })) return;

            /* Don't duplicate unavailable epilogue entries */
            if (unavailable.some(function (e) { return e[1].text() === title })) return;

            unavailable.push([opp, ending]);
        });
    });

    var elems = unavailable.map(function (ent) {
        var player = ent[0];
        var endingMeta = ent[1];

        var nameStr = player.first + " " + player.last;
        if (player.first.length <= 0 || player.last.length <= 0) {
            nameStr = player.first + player.last; //only use a space if they have both first and last names
        }

        var epilogueTitle = nameStr + ": " + endingMeta.text();

        var elem = createElementWithClass('li', 'epilogue-entry unavailable');

        var btn = createElementWithClass('button', '');
        $(btn).prop('disabled', true).appendTo(elem);

        var titleElem = createElementWithClass('span', 'epilogue-title');
        $(titleElem).text(epilogueTitle).appendTo(btn);

        var hint = endingMeta.attr('hint');
        if (!hint) {
            var epGender = endingMeta.attr('gender');
            if (epGender && epGender !== 'any' && epGender !== humanPlayer.gender) {
                hint = 'Play as a '+epGender+'.';
            }
        }

        if (hint) {
            var hintElem = createElementWithClass('div', 'epilogue-hint');
            $(hintElem).text(hint).appendTo(elem);
        }

        return elem;
    });

    $epilogueList.append(elems);
}

/************************************************************
 * Clear the Epilogue modal
 ************************************************************/

function clearEpilogueList() {
    $epilogueHeader.html('');
    $epilogueList.html('');
    epilogues = [];
    epilogueSelections = [];
}

/************************************************************
 * Cleans up epilogue data
 ************************************************************/
function clearEpilogue() {
    if (epiloguePlayer) {
        epiloguePlayer.destroy();
        epiloguePlayer = null;
    }
}

/************************************************************
 * The user has clicked on a button to choose a particular Epilogue
 ************************************************************/

function selectEpilogue(epNumber) {
    chosenEpilogue = epilogues[epNumber]; //select the chosen epilogues

    for (var i = 0; i < epilogues.length; i++) {
        epilogueSelections[i].removeClass("active"); //make sure no other epilogue is selected
    }
    epilogueSelections[epNumber].addClass("active"); //mark the selected epilogue as selected
    $epilogueAcceptButton.prop("disabled", false); //allow the player to accept the epilogue
}

/************************************************************
 * Show the modal for the player to choose an Epilogue, or restart the game.
 ************************************************************/
function doEpilogueModal() {
    if (SENTRY_INITIALIZED) {
        Sentry.addBreadcrumb({
            category: 'ui',
            message: 'Showing epilogue modal.',
            level: 'info'
        });
    }

    clearEpilogueList(); //remove any already loaded epilogues
    chosenEpilogue = null; //reset any currently-chosen epilogue
    $epilogueAcceptButton.prop("disabled", true); //don't let the player accept an epilogue until they've chosen one

    //whether or not the human player won
    var playerWon = !humanPlayer.out;

    if (EPILOGUES_ENABLED && playerWon) { //all the epilogues are for when the player wins, so don't allow them to choose one if they lost
        //load the epilogue data for each player
        players.forEach(function (p) {
            loadEpilogueData(p).forEach(addEpilogueEntry);
        });

        populateUnavailableEpilogues();
    }

    //are there any epilogues available for the player to see?
    var haveEpilogues = (epilogues.length >= 1); //whether or not there are any epilogues available
    $epilogueAcceptButton.css("visibility", haveEpilogues ? "visible" : "hidden");

    var randomTip = endingTips[getRandomNumber(0, endingTips.length)];
    $epilogueTip.html(randomTip);

    if (EPILOGUES_ENABLED) {
        //decide which header string to show the player. This describes the situation.
        var headerStr = '';
        if (playerWon) {
            headerStr = winStr; //player won, and there are epilogues available
            if (!haveEpilogues) {
                headerStr = winStrNone; //player won, but none of the NPCs have epilogues
            }
        } else {
            headerStr = lossStr; //player lost
        }
    } else {
        if (playerWon) {
            headerStr = winEpiloguesDisabledStr;
        } else {
            headerStr = lossEpiloguesDisabledStr;
        }
    }

    $epilogueHeader.html(headerStr); //set the header string
    $epilogueSelectionModal.modal({
        show: true,
        keyboard: false,
        backdrop: "static",
    });//show the epilogue selection modal
}

/************************************************************
 * Start the Epilogue
 ************************************************************/
function doEpilogue() {
    save.addEnding(chosenEpilogue.player.id, chosenEpilogue.title);

    /* Prevent players from trying to load an epilogue twice. */
    $epilogueAcceptButton.prop("disabled", true);

    /* Persistent marker forward declarations should already be loaded.
     * Execute any marker operations attached to this epilogue. 
     */
    chosenEpilogue.markers.forEach(function(markerOp) {
        if (markerOp.from_game) {
            markerOp.apply(chosenEpilogue.player, null);
        }
    });

    if (USAGE_TRACKING) {
        recordEpilogueEvent(false, chosenEpilogue);
    }

    loadEpilogue(chosenEpilogue);

    screenTransition($gameScreen, $epilogueScreen);
    $epilogueSelectionModal.modal("hide");
}

/************************************************************
 * Starts up an epilogue, pre-fetching all its images before displaying anything in order to handle certain computations that rely on the image sizes
 ************************************************************/
function loadEpilogue(epilogue, loadToScene) {
    $("#epilogue-spinner").show();
    epiloguePlayer = new EpiloguePlayer(epilogue);
    if (typeof loadToScene === "number") epiloguePlayer.hotReloadScene = loadToScene;

    epiloguePlayer.load();

    if (DEBUG) {
        $epilogueSkipSelector.empty();
        for (var i = 0; i < epiloguePlayer.epilogue.scenes.length; i++) {
            var label = (i+1).toString();
            if (epiloguePlayer.epilogue.scenes[i].name) {
                label = label + ": " + epiloguePlayer.epilogue.scenes[i].name;
            }

            $epilogueSkipSelector.append($('<option>', {
                val: i,
                text: label
            }));
        }
    }

    updateEpilogueButtons();
}

function moveEpilogueForward(showRestartModalAtEnd) {
    if (epiloguePlayer && epiloguePlayer.loaded) {
        if (epiloguePlayer.hasMoreDirectives()) {
            if (SENTRY_INITIALIZED) {
                Sentry.addBreadcrumb({
                    category: 'epilogue',
                    message: 'Advancing epilogue from scene ' + epiloguePlayer.sceneIndex + ', directive' + epiloguePlayer.directiveIndex,
                    level: 'info'
                });
            }
            epiloguePlayer.advanceDirective();
            updateEpilogueButtons();
        } else if (showRestartModalAtEnd) {
            showRestartModal();
        }
    }
}

function moveEpilogueBack() {
    if (epiloguePlayer && epiloguePlayer.loaded && epiloguePlayer.hasPreviousDirectives()) {
        if (SENTRY_INITIALIZED) {
            Sentry.addBreadcrumb({
                category: 'epilogue',
                message: 'Reverting epilogue from scene ' + epiloguePlayer.sceneIndex + ', directive' + epiloguePlayer.directiveIndex,
                level: 'info'
            });
        }

        epiloguePlayer.revertDirective();
        updateEpilogueButtons();
    }
}

function skipToEpilogueScene () {
    var scene = parseInt($epilogueSkipSelector.val(), 10);

    if (isNaN(scene) || !epiloguePlayer || !epiloguePlayer.loaded) return;
    epiloguePlayer.skipToScene(scene);
    updateEpilogueButtons();
}

/* Reloads an epilogue by re-fetching behaviour.xml, and reparsing the
 * epilogue XML data.
 */
function hotReloadEpilogue () {
    if (!epiloguePlayer || !epiloguePlayer.loaded) return;

    $epilogueHotReloadBtn.attr('disabled', true);

    /* Make sure to save state from the old EpiloguePlayer that we will need later.
     */
    var curScene = epiloguePlayer.sceneIndex;
    var epilogueTitle = epiloguePlayer.epilogue.title;
    var epilogueGender = epiloguePlayer.epilogue.gender;
    var player = epiloguePlayer.epilogue.player;

    player.fetchBehavior()
    /* Success callback.
     * 'this' is bound to the Opponent object.
     */
        .then(function($xml) {
            var endingElem = null;

            $xml.children('epilogue').each(function () {
                if ($(this).children('title').html() === epilogueTitle && $(this).attr('gender') === epilogueGender) {
                    endingElem = this;
                }
            });

            epilogue = parseEpilogue(player, endingElem);

            /* Clean up the old EpiloguePlayer. */
            clearEpilogue();

            loadEpilogue(epilogue, curScene);
            $epilogueHotReloadBtn.attr('disabled', false);
        });
}

/************************************************************
 * Updates enabled state of buttons
 ************************************************************/

function updateEpilogueButtons() {
    if (!epiloguePlayer) {
        return;
    }
    var atStart = !epiloguePlayer.hasPreviousDirectives(),
        atEnd = !epiloguePlayer.hasMoreDirectives();

    $epiloguePrevButton.prop("disabled", atStart);
    $epilogueNextButton.prop("disabled", atEnd);
    $('#epilogue-end-indicator').toggle(atEnd);
    /* Force button bar visible at end of epilogue, un-force it if
     * going back, but avoid un-forcing it at the start. */
    if (!atStart) {
        $epilogueButtons.toggleClass('force-show', atEnd);
    }

    if (DEBUG) {
        $epilogueSkipSelector.val(
            epiloguePlayer.sceneIndex < 0 ? 0 : epiloguePlayer.sceneIndex
        );
    }
}

/************************************************************
 * Class for playing through an epilogue
 ************************************************************/
function EpiloguePlayer(epilogue) {
    this.resizeHandler = this.resizeViewport.bind(this);
    $(window).resize(this.resizeHandler);
    this.epilogue = epilogue;
    this.lastUpdate = performance.now();
    this.sceneIndex = -1;
    this.directiveIndex = -1;
    this.assetMap = {};
    this.loaded = false;
    this.loadingImages = 0;
    this.totalImages = 0;
    this.loadedImages = 0;
    this.waitingForAnims = false;
    this.views = [];
    this.viewIndex = 0;
    this.activeTransition = null;
    this.hotReloadScene = null;
    this.startingDirectiveIndex = 1;
}

EpiloguePlayer.prototype.load = function () {
    for (var i = 0; i < this.epilogue.scenes.length; i++) {
        var scene = this.epilogue.scenes[i];
        if (scene.background) {
            scene.background = scene.background.charAt(0) === '/' ? scene.background.substring(1) : this.epilogue.player.base_folder + scene.background;
            this.fetchImage(scene.background);
        }
        for (var j = 0; j < scene.directives.length; j++) {
            var directive = scene.directives[j];
            if (directive.src) {
                directive.src = directive.src.charAt(0) === '/' ? directive.src.substring(1) : this.epilogue.player.base_folder + directive.src;
                this.fetchImage(directive.src);
            }
            
            if (directive.keyframes) {
                for (var k = 0; k < directive.keyframes.length; k++) {
                    var keyframe = directive.keyframes[k];
                    if (keyframe.src && keyframe !== directive) {
                        keyframe.src = keyframe.src.charAt(0) === '/' ? keyframe.src.substring(1) : this.epilogue.player.base_folder + keyframe.src;
                        this.fetchImage(keyframe.src);
                    }
                }
            }
        }
    }
    this.readyToLoad = true;
    this.onLoadComplete();
}

/**
 * Called whenever all images being pre-fetched have been returned (which isn't necessarily when the total number of images that will be pre-fetched have been requested)
 * This is a workaround for IE11 not supporting promises
 */
EpiloguePlayer.prototype.onLoadComplete = function () {
    $("#epilogue-progress").text(Math.floor(this.loadedImages / Math.max(1, this.totalImages) * 100) + "%");
    if (this.loadingImages > 0) { return; }

    if (this.readyToLoad) {
        $("#epilogue-spinner").hide();
        var container = $("#epilogue-container");
        this.views.push(new SceneView(container, 0, this.assetMap));
        this.views.push(new SceneView(container, 1, this.assetMap));
        container.append($("<div id='scene-fade' class='epilogue-overlay' style='z-index: 10000'></div>")); //scene transition overlay
        this.loaded = true;
        $epilogueButtons.addClass('force-show');
        setTimeout(function() {
            $epilogueButtons.removeClass('force-show');
        }, 3000);
        
        if (
            typeof this.hotReloadScene === "number" &&
                this.hotReloadScene < this.epilogue.scenes.length
        ) {
            this.sceneIndex = this.hotReloadScene;
            this.setupScene(this.sceneIndex, true);
            this.hotReloadScene = null;

            /* We won't be able to set startingDirectiveIndex here.
             * It's not worth going through the trouble to remedy this, though, since it's such
             * a minor detail in the scheme of things.
             */
        } else {
            this.advanceScene();
            this.startingDirectiveIndex = this.directiveIndex;
        }
        updateEpilogueButtons();

        window.requestAnimationFrame(this.loop.bind(this));
    }
}

/**
 * Fetches an image asset ahead of time so it's ready before we need it
 * @param {string} path URL for image
 */
EpiloguePlayer.prototype.fetchImage = function (path) {
    var img = new Image();
    this.loadingImages++;
    this.totalImages++;
    var $this = this;
    img.onload = img.onerror = function () {
        $this.assetMap[path] = img;
        $this.loadingImages--;
        $this.loadedImages++;
        $this.onLoadComplete();
    };
    img.src = path;
}

EpiloguePlayer.prototype.destroy = function () {
    $(window).off('resize', this.resizeHandler);
    for (var i = 0; i < this.views.length; i++) {
        this.views[i].destroy();
    }

    $("#scene-fade").remove();

    EpiloguePlayer.prototype.layer = 0;
}

EpiloguePlayer.prototype.hasMoreDirectives = function () {
    return this.loaded && (this.sceneIndex < this.epilogue.scenes.length - 1 || this.directiveIndex < this.activeScene.directives.length - 1);
}

EpiloguePlayer.prototype.hasPreviousDirectives = function () {
    return this.loaded && (this.sceneIndex > 0 || this.directiveIndex > this.startingDirectiveIndex);
}

EpiloguePlayer.prototype.loop = function (timestamp) {
    var elapsed = timestamp - this.lastUpdate;

    if (this.activeTransition) {
        this.activeTransition.update(elapsed);
        if (this.activeTransition.isComplete()) {
            this.activeTransition = null;
        }
    }

    for (var i = 0; i < this.views.length; i++) {
        if (this.views[i].isActive()) {
            this.update(elapsed);
            this.draw();
            break;
        }
    }

    this.lastUpdate = timestamp;
    window.requestAnimationFrame(this.loop.bind(this));
}

EpiloguePlayer.prototype.update = function (elapsed) {
    var nonLoopingCount = 0;
    for (var i = 0; i < this.views.length; i++) {
        nonLoopingCount += this.views[i].update(elapsed);
    }
    if (nonLoopingCount === 0 && this.waitingForAnims) {
        this.advanceDirective();
    }
}

EpiloguePlayer.prototype.draw = function () {
    for (var i = 0; i < this.views.length; i++) {
        this.views[i].draw();
    }
}

/** Advances to the next scene if there is one */
EpiloguePlayer.prototype.advanceScene = function () {
    this.sceneIndex++;
    if (this.sceneIndex < this.epilogue.scenes.length) {
        this.setupScene(this.sceneIndex);
    }
}

EpiloguePlayer.prototype.layer = 0;

EpiloguePlayer.prototype.setupScene = function (index, skipTransition) {
    var lastScene = this.activeScene;

    this.lastUpdate = performance.now();
    this.activeScene = this.epilogue.scenes[index];

    var view = this.activeScene.view = this.views[this.viewIndex];
    this.viewIndex = (this.viewIndex + 1) % this.views.length;
    this.directiveIndex = -1;

    view.setup(this.activeScene, index, this.epilogue, skipTransition ? null : lastScene);

    //fit the viewport based on the scene's aspect ratio and the window size
    this.resizeViewport();

    //scene transition effect
    if (lastScene) {
        if (lastScene.transition && this.activeScene && !skipTransition) {
            this.activeTransition = new SceneTransition(lastScene.view, this.activeScene.view, lastScene.transition, $("#scene-fade"));
        }
        if (!this.activeTransition) {
            lastScene.view.cleanup();
        }
    }

    this.performDirective();
}

EpiloguePlayer.prototype.resizeViewport = function () {
    if (!this.activeScene) {
        return;
    }

    for (var i = 0; i < this.views.length; i++) {
        this.views[i].resize();
    }
    $(':root').css('font-size', (this.activeScene.view.viewportHeight / 75)+'px');

    $epilogueButtons.css('font-size', Math.max(window.innerHeight / 50,
                                               Math.min(30 * (window.devicePixelRatio || 1),
                                                        window.innerWidth / 20,
                                                        window.innerHeight / 12)) + 'px');
    this.draw();
}

EpiloguePlayer.prototype.advanceDirective = function () {
    if (this.activeTransition) { return; } //prevent advancing during a scene transition

    this.waitingForAnims = false;
    this.activeScene.view.haltAnimations(false);
    this.performDirective();
}

EpiloguePlayer.prototype.performDirective = function () {
    if (this.sceneIndex >= this.epilogue.scenes.length) { return; }
    
    this.directiveIndex++;
    if (this.directiveIndex < this.activeScene.directives.length) {
        var view = this.activeScene.view;
        var directive = this.activeScene.directives[this.directiveIndex];
        directive.action = null;
        if (directive.delay && directive.type !== "pause" && directive.type !== "wait") {
            view.pendDirective(this, directive, directive.delay);
        }
        else {
            if (view.runDirective(this, directive)) {
                return;
            }
        }
        this.performDirective();
    }
    else {
        this.advanceScene();
    }
}

/**
 * Reverts all changes up until the last "pause" directive
 */
EpiloguePlayer.prototype.revertDirective = function () {
    if (this.activeTransition) { return; }
    this.activeScene.view.haltAnimations(false);

    var canRevert = (this.sceneIndex > 0);
    if (!canRevert) {
        //on the initial scene, make sure there is a pause directive to revert to. Otherwise we can't rewind any further
        for (var i = this.directiveIndex - 1; i >= 0; i--) {
            if (this.activeScene.directives[i].type === "pause") {
                canRevert = true;
                break;
            }
        }
    }

    if (!canRevert) { return; }

    var currentIndex = this.directiveIndex;
    for (var i = currentIndex - 1; i >= 0; i--) {
        this.directiveIndex = i;
        var directive = this.activeScene.directives[i];
        if (directive.action) {
            directive.action.revert(directive, directive.action.context);
        }
        if (i < currentIndex - 1 && directive.type === "pause") {

            if (this.sceneIndex >= this.epilogue.scenes.length
                && this.activeScene === this.epilogue.scenes[this.epilogue.scenes.length-1]
               ) {
                /* Reverting to a directive on the last scene, so reset sceneIndex */
                this.sceneIndex = this.epilogue.scenes.length-1;
            }
            return;
        }
    }

    //reached the start of the scene, so time to back up an entire scene
    if (this.sceneIndex >= this.epilogue.scenes.length) {
        this.sceneIndex--; //the last scene had finished, so back up an extra time to move past that scene
    }

    //it would be better to make scene setup/teardown an undoable action, but for a quick and dirty method for now, just fast forward the whole scene to its last pause
    this.sceneIndex--;
    this.setupScene(this.sceneIndex, true);

    if (!this.activeTransition) {
        var pauseIndex;
        for (pauseIndex = this.activeScene.directives.length - 1; pauseIndex >= 0; pauseIndex--) {
            if (this.activeScene.directives[pauseIndex].type === "pause") {
                break;
            }
        }
        while (this.directiveIndex < pauseIndex) {
            this.advanceDirective();
        }
    }
}

/**
 * Skips to the start of a specific scene in an epilogue.
 * 
 * Intended only for use with Debug Mode.
 */
EpiloguePlayer.prototype.skipToScene = function (scene) {
    if (this.activeTransition) { return; }

    if (scene < 0) scene = 0;
    if (scene >= this.epilogue.scenes.length) scene = this.epilogue.scenes.length-1;

    this.waitingForAnims = false;
    this.activeScene.view.haltAnimations(false);
    this.sceneIndex = scene;
    
    this.setupScene(this.sceneIndex, true);
}

fromHex = function (hex) {
    var value = parseInt(hex.substring(1), 16);
    var r = (value & 0xff0000) >> 16;
    var g = (value & 0x00ff00) >> 8;
    var b = (value & 0x0000ff);
    return [r, g, b];
}

toHexPiece = function (v) {
    var hex = Math.round(v).toString(16);
    if (hex.length < 2) {
        hex = "0" + hex;
    }
    return hex;
}

toHex = function (rgb) {
    return "#" + this.toHexPiece(rgb[0]) + this.toHexPiece(rgb[1]) + this.toHexPiece(rgb[2]);
}

EpiloguePlayer.prototype.awaitAnims = function (directive, context) {
    for (var i = 0; i < this.views.length; i++) {
        if (this.views[i].isAnimRunning()) {
            this.waitingForAnims = true;
            return;
        }
    }
    this.advanceDirective();
}

function SceneView(container, index, assetMap) {
    this.scene = null;
    this.index = index;
    this.pendingDirectives = [];
    this.anims = [];
    this.camera = null;
    this.assetMap = assetMap;
    this.sceneObjects = {};
    this.textObjects = {};
    this.viewportWidth = 0;
    this.viewportHeight = 0;
    this.particlePool = [];

    var viewport = this.$viewport = $("<div id='epilogue-viewport" + index + "' class='epilogue-viewport'></div>");
    this.$canvas = $("<div id='epilogue-canvas" + index + "' class='epilogue-canvas'></div>");
    viewport.append(this.$canvas);
    this.$overlay = $("<div id='epilogue-overlay" + index + "' class='epilogue-overlay'></div>");
    viewport.append(this.$overlay);
    this.$textContainer = $("<div id='epilogue-content" + index + "' class='epilogue-content'></div>");
    viewport.append(this.$textContainer);
    this.overlay = { rgb: [0, 0, 0], a: 0 };
    container.append(this.$viewport);
    viewport.hide();
}

SceneView.prototype.cleanup = function () {
    this.haltAnimations(true);

    //clear old textboxes
    this.$textContainer.empty();
    this.textObjects = {};

    //clear old images
    for (var obj in this.sceneObjects) {
        this.sceneObjects[obj].destroy();
    }
    this.sceneObjects = {};

    //hide until needed again
    this.$viewport.hide();
}

SceneView.prototype.destroy = function () {
    this.cleanup();

    this.particlePool = null;
    this.$viewport.remove();
}

SceneView.prototype.runDirective = function (epiloguePlayer, directive) {
    switch (directive.type) {
    case "sprite":
        this.addAction(directive, this.addSprite.bind(this), this.removeSceneObject.bind(this));
        break;
    case "text":
        this.addAction(directive, this.addText.bind(this), this.removeText.bind(this));
        break;
    case "clear":
        this.addAction(directive, this.clearText.bind(this), this.restoreText.bind(this));
        break;
    case "clear-all":
        this.addAction(directive, this.clearAllText.bind(this), this.restoreText.bind(this));
        break;
    case "move":
        this.addAction(directive, this.moveSprite.bind(this), this.returnSprite.bind(this));
        break;
    case "camera":
        this.addAction(directive, this.moveCamera.bind(this), this.returnCamera.bind(this));
        break;
    case "fade":
        this.addAction(directive, this.fade.bind(this), this.restoreOverlay.bind(this));
        break;
    case "stop":
        this.addAction(directive, this.stopAnimation.bind(this), this.restoreAnimation.bind(this));
        break;
    case "wait":
        this.addAction(directive, epiloguePlayer.awaitAnims.bind(epiloguePlayer), function () { });
        return true;
    case "pause":
        return true;
    case "remove":
        this.addAction(directive, this.hideSceneObject.bind(this), this.showSceneObject.bind(this));
        break;
    case "emitter":
        this.addAction(directive, this.addEmitter.bind(this), this.removeSceneObject.bind(this));
        break;
    case "emit":
        this.addAction(directive, this.burstParticles.bind(this), this.clearParticles.bind(this));
        break;
    case "skip":
        this.addAction(directive, function () { }, function () { });
        break;
    }
    return false;
}

/**
 * Adds an undoable action to the history
 * @param {any} context Context to pass to do and undo functions
 * @param {Function} doFunc Function to perform the directive
 * @param {Function} undoFunc Function to undo the directive
 */
SceneView.prototype.addAction = function (directive, doFunc, undoFunc) {
    var context = {}; //contextual information for the do action to store off that the revert action can refer to
    var action = { directive: directive, context: context, perform: doFunc, revert: undoFunc };
    directive.action = action;
    action.perform(directive, context);
}

SceneView.prototype.pendDirective = function (epiloguePlayer, directive, delay) {
    var info = { epiloguePlayer: epiloguePlayer, directive: directive };
    info.handle = setTimeout(this.runPendedDirective.bind(this), delay, info, true);
    this.pendingDirectives.push(info);
}

SceneView.prototype.runPendedDirective = function (info, remove) {
    info.handle = 0;
    this.runDirective(info.epiloguePlayer, info.directive);
    if (remove) {
        var index = this.pendingDirectives.indexOf(info);
        this.pendingDirectives.splice(index, 1);
    }
}

SceneView.prototype.updateOverlay = function (id, last, next, t, properties) {
    var rgb = this.overlay.rgb;
    var alpha = this.overlay.a;
    if (!properties || properties.has("color")) {
        if (typeof next.color !== "undefined") {
            var rgb1 = fromHex(last.color);
            var rgb2 = fromHex(next.color);

            rgb = [0, 0, 0];
            for (var i = 0; i < rgb.length; i++) {
                rgb[i] = lerp(rgb1[i], rgb2[i], t);
            }
        }
    }
    if (!properties || properties.has("alpha")) {
        alpha = lerp(last.alpha, next.alpha, t);
        if (isNaN(alpha)) {
            alpha = this.overlay.a;
        }
    }
    this.setOverlay(rgb, alpha);
}

SceneView.prototype.setOverlay = function (color, alpha) {
    if (typeof color !== "undefined") {
        this.overlay.rgb = color;
    }
    this.overlay.a = alpha;
    this.$overlay.css({
        "opacity": alpha / 100,
        "background-color": toHex(this.overlay.rgb)
    });
}

SceneView.prototype.isActive = function () {
    if (this.anims.length > 0) {
        return true;
    }
    for (var obj in this.sceneObjects) {
        var sceneObj = this.sceneObjects[obj];
        if (sceneObj instanceof Emitter && (sceneObj.activeParticles.length > 0 || sceneObj.rate > 0)) {
            return true;
        }
    }
    return false;
}

SceneView.prototype.update = function (elapsed) {
    var nonLoopingCount = this.pendingDirectives.length;

    for (var obj in this.sceneObjects) {
        this.sceneObjects[obj].update(elapsed);
    }

    for (var i = this.anims.length - 1; i >= 0; i--) {
        var anim = this.anims[i];
        anim.update(elapsed);
        if (anim.isComplete()) {
            this.anims.splice(i, 1);
        }
        else {
            if (!anim.looped) {
                nonLoopingCount++;
            }
        }
    }
    return nonLoopingCount;
}

SceneView.prototype.draw = function () {
    for (var obj in this.sceneObjects) {
        this.sceneObjects[obj].draw();
    }
}

SceneView.prototype.drawObject = function (obj) {
    if (!obj.element) { return; }
    var properties = [];
    if (obj.parent) {
        properties.push("translate(" + obj.x + "px, " + obj.y + "px)");
    }
    else {
        properties.push("scale(" + this.viewportWidth / this.scene.width * this.camera.zoom + ")");
        properties.push("translate(" + this.toViewX(obj.x) + ", " + this.toViewY(obj.y) + ")");
    }
    var transform = properties.join(" ");

    $(obj.element).css({
        "transform": transform,
        "transform-origin": "top left",
        "opacity": obj.alpha / 100,
    });
    $(obj.rotElement).css({
        "transform": "rotate(" + obj.rotation + "deg) scale(" + obj.scalex + ", " + obj.scaley + ") skew(" + obj.skewx + "deg, " + obj.skewy + "deg)",
    });
}

SceneView.prototype.toViewX = function (x) {
    var sceneWidth = this.camera.width;
    var offset = sceneWidth / this.camera.zoom / 2 - sceneWidth / 2 + x - this.camera.x;
    return offset + "px";
}

SceneView.prototype.toViewY = function (y) {
    var sceneHeight = this.camera.height;
    var offset = sceneHeight / this.camera.zoom / 2 - sceneHeight / 2 + y - this.camera.y;
    return offset + "px";
}

SceneView.prototype.setup = function (scene, sceneIndex, epilogue, lastScene) {
    this.scene = scene;

    //copy the overlay values from the previous scene
    if (lastScene) {
        this.setOverlay(lastScene.view.overlay.rgb, lastScene.view.overlay.a);
    }
    else {
        //otherwise clear them completely
        this.setOverlay([0, 0, 0], 0);
    }

    if (!scene.width) {
        //if no scene dimensions were provided, use the background image's dimensions
        var backgroundImg = this.assetMap[scene.background];
        if (backgroundImg) {
            scene.width = backgroundImg.naturalWidth;
            scene.height = backgroundImg.naturalHeight;
            scene.aspectRatio = backgroundImg.naturalWidth / backgroundImg.naturalHeight;

            //backwards compatibility: for really skinny ratios, we probably don't want to use it since it'll make textboxes really squished. Use the first scene's instead
            if (sceneIndex > 0) {
                var previousScene = epilogue.scenes[0];
                if (scene.aspectRatio < 0.5) {
                    scene.width = previousScene.width;
                    scene.height = previousScene.height;
                    scene.aspectRatio = previousScene.aspectRatio;
                }
            }
        }
    }

    this.camera = {
        x: isNaN(scene.x) ? 0 : toSceneX(scene.x, scene),
        y: isNaN(scene.y) ? 0 : toSceneY(scene.y, scene),
        width: scene.width,
        height: scene.height,
        zoom: scene.zoom || 1,
    }

    this.initOverlay(scene.overlayColor, scene.overlayAlpha);

    if (scene.background) {
        this.addBackground(scene.background);
    }
    this.$viewport.css({
        "background-color": scene.color,
        "z-index": EpiloguePlayer.prototype.layer++,
    });
    this.$viewport.show();
}

SceneView.prototype.initOverlay = function (rgb, a) {
    var alpha;
    if (!this.overlay.rgb) {
        this.setOverlay([0, 0, 0], 0);
    }
    if (a) {
        alpha = parseInt(a, 10);
        if (typeof alpha === "undefined") {
            alpha = 100;
        }
    }
    else {
        alpha = this.overlay.a || 0;
    }
    if (rgb) {
        this.setOverlay(fromHex(rgb), alpha);
    }
}

SceneView.prototype.resize = function () {
    if (!this.scene) {
        return;
    }
    var windowHeight = $(window).height();
    var windowWidth = $(window).width();

    var viewWidth = this.scene.aspectRatio * windowHeight;
    var width = viewWidth;
    var height = windowHeight;
    if (viewWidth > windowWidth) {
        //take full width of window
        width = windowWidth;
        height = windowWidth / this.scene.aspectRatio;
    }

    width = Math.ceil(width);
    height = Math.ceil(height);
    this.viewportWidth = width;
    this.viewportHeight = height;
    this.$viewport.width(width);
    this.$viewport.height(height);

    for (var id in this.textObjects) {
        var box = this.textObjects[id];
        var directive = box.data("directive");
        this.applyTextDirective(directive, box);
    }
}

SceneView.prototype.haltAnimations = function (haltLooping) {
    for (var i = 0; i < this.pendingDirectives.length; i++) {
        var info = this.pendingDirectives[i];
        if (info.handle) {
            clearTimeout(info.handle);
            this.runPendedDirective(info, false);
        }
    }
    this.pendingDirectives = [];

    var animloop = this.anims.slice();
    var j = 0;
    for (var i = 0; i < animloop.length; i++) {
        if (haltLooping || !animloop[i].looped) {
            animloop[i].halt();
            this.anims.splice(j, 1);
        }
        else {
            j++;
        }
    }
    this.draw();
}

SceneView.prototype.addBackground = function (background) {
    var img = this.assetMap[background];
    this.addImage("background", background, { x: 0, y: 0, width: img.naturalWidth + "px", height: img.naturalHeight + "px" });
}

SceneView.prototype.addImage = function (id, src, args) {
    var img = document.createElement("img");
    if (src) {
        img.src = this.assetMap[src].src;
        args.naturalWidth = args.naturalWidth || this.assetMap[src].naturalWidth;
        args.naturalHeight = args.naturalHeight || this.assetMap[src].naturalHeight;
    }

    var obj = new SceneObject(id, img, this, args);
    obj.setImage(src);
    this.addSceneObject(obj);
}

SceneView.prototype.addSprite = function (directive) {
    this.addImage(directive.id, directive.src, directive);
}

SceneView.prototype.addSceneObject = function (obj) {
    /* Don't make duplicate scene objects */
    if (this.sceneObjects[obj.id]) return;
    
    this.sceneObjects[obj.id] = obj;
    if (obj.element) {
        if (obj.parentid) {
            obj.parent = this.sceneObjects[obj.parentid];
            if (obj.parent) {
                obj.parent.rotElement.appendChild(obj.element);
            }
        }
        else {
            this.$canvas.append(obj.element);
        }
    }
    this.draw();
}

SceneView.prototype.removeSceneObject = function (directive) {
    /* If this object has already been deleted, our work here is done */
    if (!this.sceneObjects[directive.id]) return;

    this.sceneObjects[directive.id].destroy();
    delete this.sceneObjects[directive.id];
}

SceneView.prototype.hideSceneObject = function (directive, context) {
    var sceneObject = context.object = this.sceneObjects[directive.id];
    context.anims = {};
    if (context.object) {
        $(context.object.element).hide();
        this.stopAnimation(directive, context.anims);
        context.rate = sceneObject.rate;
        sceneObject.rate = 0;
        if (!sceneObject instanceof Emitter) {
            delete this.sceneObjects[directive.id];
        }
    }
}

SceneView.prototype.showSceneObject = function (directive, context) {
    var obj = context.object;
    if (obj) {
        this.sceneObjects[directive.id] = obj;
        this.sceneObjects[directive.id].rate = context.rate;
        this.restoreAnimation(directive, context.anims);
        $(obj.element).show();
    }
}

SceneView.prototype.addText = function (directive, context) {
    var id = directive.id;
    context.id = id;
    this.lastTextId = id;

    var box = this.textObjects[id];
    if (box) {
        //reuse the DOM element if one of the same ID already exists
        context.oldDirective = box.data("directive");
    }
    else {
        box = $('<div>', { 'class': 'bordered dialogue-bubble' });
        //attach new div element to the content div
        this.$textContainer.append(box[0]);
        box.data("id", id);
        this.textObjects[id] = box;
    }
    this.applyTextDirective(directive, box);
}

SceneView.prototype.removeText = function (directive, context) {
    this.lastTextId = context.id;
    var box = this.textObjects[directive.id];
    if (context.oldDirective) {
        this.applyTextDirective(context.oldDirective, box);
    }
    else {
        this.$textContainer.get(0).removeChild(box[0]);
        delete this.textObjects[directive.id];
    }
}

SceneView.prototype.applyTextDirective = function (directive, box) {
    var content = expandDialogue(directive.text, null, humanPlayer);

    box.empty().append($('<span>', { html: content }));
    box.removeClass('arrow-down arrow-left arrow-right arrow-up').addClass(directive.arrow);
    box.attr('style', directive.css);

    //use css to position the box
    box.css('left', directive.x);
    box.css('top', directive.y);
    box.css('width', directive.width);

    var arrowHeight = (directive.arrow === "arrow-up" || directive.arrow === "arrow-down" ? 15 : 0);
    var arrowWidth = (directive.arrow === "arrow-left" || directive.arrow === "arrow-right" ? 15 : 0);
    switch (directive.alignmenty) {
    case "center":
        var height = box.height() + arrowHeight;
        var top = box.position().top;
        box.css("top", (top - height / 2) + "px");
        break;
    case "bottom":
        var height = box.height() + arrowHeight;
        var top = box.position().top;
        box.css("top", (top - height) + "px");
        break;
    }
    switch (directive.alignmentx) {
    case "center":
        var width = box.width() + arrowWidth;
        var left = box.position().left;
        box.css("left", (left - width / 2) + "px");
        break;
    case "right":
        var width = box.width() + arrowWidth;
        var left = box.position().left;
        box.css("left", (left - width) + "px");
        break;
    }

    box.data("directive", directive);
}

SceneView.prototype.clearAllText = function (directive, context) {
    var $this = this;
    context = context || {};
    context.boxes = context.boxes || [];
    
    for (var box in this.textObjects) {
        this.clearText({ id: this.textObjects[box].data("id") }, context, true);
    }
    this.textObjects = {};
}

SceneView.prototype.clearText = function (directive, context, keepObject) {
    context.boxes = context.boxes || [];
    var boxContext = {};

    var id = directive.id || this.lastTextId;
    boxContext.id = lastTextId = id;
    var box = this.textObjects[id];

    if (!box) {
        return;
    }

    boxContext.directive = box.data("directive");
    context.boxes.push(boxContext);
    this.$textContainer.get(0).removeChild(box[0]);
    if (!keepObject) {
        delete this.textObjects[id];
    }
}

SceneView.prototype.restoreText = function (directive, context) {
    for (var i = 0; i < context.boxes.length; i++) {
        var boxContext = context.boxes[i];
        var id = this.lastTextId = boxContext.id;
        var directive = boxContext.directive;
        directive.id = id;
        this.addText(directive, {});
    }
}

SceneView.prototype.interpolate = function (obj, prop, last, next, t, mode) {
    var current = obj[prop];
    var start = last[prop];
    var end = next[prop];
    if (mode !== "none" && (typeof start === "undefined" || isNaN(start) || typeof end === "undefined" || isNaN(end))) {
        return;
    }
    mode = mode || next.interpolation || "linear";
    obj[prop] = interpolationModes[mode](prop, start, end, t, last.keyframes, last.index);
}

SceneView.prototype.updateObject = function (id, last, next, t, properties) {
    var obj = this.sceneObjects[id];
    obj.interpolateProperties(last, next, t, properties);
}

SceneView.prototype.addAnimation = function (anim) {
    this.anims.push(anim);
    return anim;
}

SceneView.prototype.moveSprite = function (directive, context) {
    var sprite = this.sceneObjects[directive.id];
    if (sprite) {
        var frames = directive.keyframes.slice();
        context.x = sprite.x;
        context.y = sprite.y;
        context.rotation = sprite.rotation;
        context.scalex = sprite.scalex;
        context.scaley = sprite.scaley;
        context.skewx = sprite.skewx;
        context.skewy = sprite.skewy;
        context.alpha = sprite.alpha;
        context.src = sprite.src;
        frames.unshift(context);
        context.anim = this.addAnimation(new Animation(directive.id, frames, this.updateObject.bind(this), directive.loop, directive.ease, directive.clamp, directive.iterations));
    }
}

SceneView.prototype.returnSprite = function (directive, context) {
    var sprite = this.sceneObjects[directive.id];
    if (sprite) {
        if (typeof context.x !== "undefined") {
            sprite.x = context.x;
        }
        if (typeof context.y !== "undefined") {
            sprite.y = context.y;
        }
        if (typeof context.rotation !== "undefined") {
            sprite.rotation = context.rotation;
        }
        if (typeof context.scalex !== "undefined") {
            sprite.scalex = context.scalex;
        }
        if (typeof context.scaley !== "undefined") {
            sprite.scaley = context.scaley;
        }
        if (typeof context.skewx !== "undefined") {
            sprite.skewx = context.skewx;
        }
        if (typeof context.skewy !== "undefined") {
            sprite.skewy = context.skewy;
        }
        if (typeof context.alpha !== "undefined") {
            sprite.alpha = context.alpha;
        }
        if (typeof context.src !== "undefined") {
            sprite.setImage(context.src);
        }
        this.removeAnimation(context.anim);
        this.draw();
    }
}

SceneView.prototype.removeAnimation = function (anim) {
    if (anim) {
        var index = this.anims.indexOf(anim);
        if (index >= 0) {
            this.anims.splice(index, 1);
        }
    }
}

SceneView.prototype.updateCamera = function (id, last, next, t, properties) {
    if (!properties || properties.has("x")) {
        this.interpolate(this.camera, "x", last, next, t);
    }
    if (!properties || properties.has("y")) {
        this.interpolate(this.camera, "y", last, next, t);
    }
    if (!properties || properties.has("zoom")) {
        if (last.zoom && next.zoom) {
            this.camera.zoom = lerp(last.zoom, next.zoom, t);
        }
    }
}

SceneView.prototype.moveCamera = function (directive, context) {
    var frames = directive.keyframes.slice();
    context.x = this.camera.x;
    context.y = this.camera.y;
    context.zoom = this.camera.zoom;
    frames.unshift(context);
    context.anim = this.addAnimation(new Animation("camera", frames, this.updateCamera.bind(this), directive.loop, directive.ease, directive.clamp, directive.iterations));
}

SceneView.prototype.returnCamera = function (directive, context) {
    if (typeof context.x !== "undefined") {
        this.camera.x = context.x;
    }
    if (typeof context.y !== "undefined") {
        this.camera.y = context.y;
    }
    if (context.zoom) {
        this.camera.zoom = context.zoom;
    }
    this.removeAnimation(context.anim);
    this.draw();
}

SceneView.prototype.fade = function (directive, context) {
    var color = toHex(this.scene.view.overlay.rgb);
    var frames = directive.keyframes.slice();
    context.color = color;
    context.alpha = this.scene.view.overlay.a;
    frames.unshift(context);
    context.anim = this.addAnimation(new Animation("fade", frames, this.updateOverlay.bind(this), directive.loop, directive.ease, directive.clamp, directive.iterations));
}

SceneView.prototype.restoreOverlay = function (directive, context) {
    this.setOverlay(context.color, context.alpha);
    this.removeAnimation(context.anim);
}

SceneView.prototype.isAnimRunning = function () {
    if (this.pendingDirectives.length > 0) {
        return true;
    }
    for (var i = 0; i < this.anims.length; i++) {
        if (!this.anims[i].looped) {
            return true;
        }
    }
    return false;
}

SceneView.prototype.stopAnimation = function (directive, context) {
    var anim;
    var id = directive.id;
    var properties = directive.properties ? directive.properties.split(',') : [];
    var propertySet = null;
    if (properties.length > 0) {
        propertySet = new Set();
        properties.forEach(function (prop) { propertySet.add(prop); });
    }

    context.haltedAnims = [];
    context.oldFrames = new Map();
    for (var i = this.anims.length - 1; i >= 0; i--) {
        anim = this.anims[i];
        if (anim.id === id) {
            if (propertySet) {
                context.oldFrames.set(anim, anim.keyframes);
                anim.halt(propertySet);
                anim.keyframes = Animation.prototype.cloneFrames(anim.keyframes);
                var stillHasProperties = false;
                anim.keyframes.forEach(function(frame) {
                    //remove the halted properties
                    propertySet.forEach(function (prop) { delete frame[prop]; });
                    //see if there are any other animatable properties remaining
                    for (var prop in frame) {
                        if (frame.hasOwnProperty(prop) && animatedProperties.indexOf(prop) >= 0) {
                            stillHasProperties = true;
                            break;
                        }
                    }
                });

                if (!stillHasProperties) {
                    //just halt the whole thing instead
                    anim.keyframes = context.oldFrames.get(anim);
                    context.oldFrames.delete(anim);
                    anim.halt();
                    this.anims.splice(i, 1);
                }
            }
            else {
                anim.halt();
                this.anims.splice(i, 1);
            }
            context.haltedAnims.push(anim);
            this.draw();
        }
    }
}

SceneView.prototype.restoreAnimation = function (directive, context) {
    var haltedAnims = context.haltedAnims;
    for (var i = 0; i < haltedAnims.length; i++) {
        var anim = haltedAnims[i];
        var oldFrames = context.oldFrames.get(anim);
        if (oldFrames) {
            anim.keyframes = oldFrames;
        }
        else {
            anim.elapsed = 0;
            this.addAnimation(anim);
        }
    }
}

SceneView.prototype.addEmitter = function (directive, context) {
    var element;

    if (directive.src) {
        var srcImg = this.assetMap[directive.src];
        directive.width = directive.width || srcImg.naturalWidth;
        directive.height = directive.height || srcImg.naturalHeight;
    }

    this.addSceneObject(new Emitter(directive.id, element, this, directive, this.particlePool));
}

SceneView.prototype.burstParticles = function (directive, context) {
    var emitter = this.sceneObjects[directive.id];
    if (emitter && emitter.emit) {
        context.emitter = emitter;
        for (var i = 0; i < directive.count; i++) {
            emitter.emit();
        }
    }
}

SceneView.prototype.clearParticles = function (directive, context) {
    var emitter = context.emitter;
    if (emitter) {
        context.emitter = emitter;
        for (var i = 0; i < directive.count; i++) {
            emitter.killParticles();
        }
    }
}

function RandomParameter(startValue, endValue) {
    this.start = startValue;
    this.end = endValue;
}

RandomParameter.prototype = {
    get: function () {
        return lerp(this.start, this.end, Math.random());
    }
};

function RandomColor(startValue, endValue) {
    this.start = startValue;
    this.end = endValue;
}

RandomColor.prototype = {
    get: function () {
        var t = Math.random();
        return [lerp(this.start[0], this.end[0], t),
                lerp(this.start[1], this.end[1], t),
                lerp(this.start[2], this.end[2], t)];
    }
};

function TweenableParameter(startValue, endValue, ease) {
    this.start = startValue;
    this.end = endValue;
    this.value = this.start;
}

TweenableParameter.prototype = {
    tween: function (t) {
        this.value = lerp(this.start, this.end, t);
        return this.value;
    }
};

function TweenableColor(startValue, endValue) {
    this.start = startValue;
    this.end = endValue;
    this.value = this.start;
}

TweenableColor.prototype = {
    tween: function (t) {
        var value = [];
        value[0] = lerp(this.start[0], this.end[0], t);
        value[1] = lerp(this.start[1], this.end[1], t);
        value[2] = lerp(this.start[2], this.end[2], t);
        this.value = value;
        return value;
    }
};

function SceneObject(id, element, view, args) {
    var alpha = args.alpha;
    if (typeof alpha === "undefined") {
        alpha = 100;
    }

    this.tweenableProperties = ["x", "y", "rotation", "scalex", "scaley", "alpha", "skewx", "skewy"];
    this.id = id;
    this.x = args.x || 0;
    this.y = args.y || 0;
    this.scalex = args.scalex || 1;
    this.scaley = args.scaley || 1;
    this.skewx = args.skewx || 0;
    this.skewy = args.skewy || 0;
    this.rotation = args.rotation || 0;
    this.alpha = alpha;
    this.view = view;
    this.layer = args.layer;
    this.parentid = args.parent;

    var scene = this.view.scene;

    if (element) {
        var vehicle = document.createElement("div");
        vehicle.id = id;
        var pivot = document.createElement("div");
        vehicle.appendChild(pivot);
        pivot.appendChild(element);

        var pivotX = args.pivotx;
        var pivotY = args.pivoty;
        if (pivotX || pivotY) {
            pivotX = pivotX || "center";
            pivotY = pivotY || "center";
            $(pivot).css("transform-origin", pivotX + " " + pivotY);
        }
        if (this.layer) {
            $(vehicle).css("z-index", args.layer);
        }

        this.element = vehicle;
        this.rotElement = pivot;
        this.objElement = element;

        var width = args.width;
        var height = args.height;
        var naturalWidth = args.naturalWidth || element.naturalWidth || 100;
        var naturalHeight = args.naturalHeight || element.naturalHeight || 100;

        if (width) {
            if (width.endsWith("%")) {
                this.widthPct = parseInt(width, 10) / 100;
            }
            else {
                this.widthPct = parseInt(width, 10) / scene.width;
            }
            if (!height) {
                this.heightPct = naturalHeight / naturalWidth * this.widthPct * scene.aspectRatio;
            }
        }
        else {
            this.widthPct = naturalWidth / scene.width;
        }
        if (height) {
            if (height.endsWith("%")) {
                this.heightPct = parseInt(height, 10) / 100;
            }
            else {
                this.heightPct = parseInt(height, 10) / scene.height;
            }
            if (!width) {
                this.widthPct = naturalWidth / naturalHeight * this.heightPct / scene.aspectRatio;
            }
        }
        else if (!this.heightPct) {
            this.heightPct = naturalHeight / scene.height;
        }

        this.width = this.widthPct * scene.width;
        this.height = this.heightPct * scene.height;
        $(vehicle).css({
            position: "absolute",
            left: 0,
            top: 0,
            width: this.width,
            height: this.height,
        });
        $(element).css({
            width: this.width,
            height: this.height,
        });
    }
    else {
        this.width = parseInt(args.width, 10) || 10;
        this.height = parseInt(args.height, 10) || 10;
    }
}

SceneObject.prototype = {
    destroy: function () {
        if (this.element) {
            $(this.element).remove();
        }
    },

    update: function (elapsedMs) {
    },

    draw: function () {
        this.view.drawObject(this);
    },

    interpolateProperties: function (last, next, t, properties) {
        for (var i = 0; i < this.tweenableProperties.length; i++) {
            var prop = this.tweenableProperties[i];
            if (!properties || properties.has(prop)) {
                this.view.interpolate(this, this.tweenableProperties[i], last, next, t);
            }
        }

        if (!properties || properties.has("src")) {
            if (next.src) {
                var oldSrc = this.src;
                this.view.interpolate(this, "src", last, next, t, "none");
                if (oldSrc !== this.src) {
                    this.setImage(this.src);
                }
            }
        }
    },

    setImage: function (src) {
        if (!src) return;

        this.objElement.src = this.view.assetMap[src].src;
        this.src = src;
    },
};

function Emitter(id, element, view, args, pool) {
<<<<<<< HEAD
    SceneObject.call(this, id, element, view, args);
    this.tweenableProperties.push("rate");

    this.pool = pool;
    this.rate = args.rate;
    this.emissionTimer = 0;
    if (this.rate > 0) {
        this.emissionTimer = 1000 / this.rate;
    }
    this.activeParticles = [];
    this.src = args.src;
    this.startScaleX = this.createRandomParameter(args.startscalex, 1, 1);
    this.endScaleX = this.createRandomParameter(args.endscalex, this.startScaleX);
    this.startScaleY = this.createRandomParameter(args.startscaley, 1, 1);
    this.endScaleY = this.createRandomParameter(args.endscaley, this.startScaleY);
    this.startSkewX = this.createRandomParameter(args.startskewx, 1, 1);
    this.endSkewX = this.createRandomParameter(args.endskewx, this.startSkewX);
    this.startSkewY = this.createRandomParameter(args.startskewy, 1, 1);
    this.endSkewY = this.createRandomParameter(args.endskewy, this.startSkewY);
    this.speed = this.createRandomParameter(args.speed, 0, 0);
    this.accel = this.createRandomParameter(args.accel, 0, 0);
    this.forceX = this.createRandomParameter(args.forcex, 0, 0);
    this.forceY = this.createRandomParameter(args.forcey, 0, 0);
    this.startColor = this.createRandomColor(args.startcolor, [255, 255, 255], [255, 255, 255]);
    this.endColor = this.createRandomColor(args.endcolor, this.startColor);
    this.startAlpha = this.createRandomParameter(args.startalpha, 100, 100);
    this.endAlpha = this.createRandomParameter(args.endalpha, this.startAlpha);
    this.startRotation = this.createRandomParameter(args.startrotation, 0, 0);
    this.endRotation = this.createRandomParameter(args.endrotation, this.startRotation);
    this.lifetime = this.createRandomParameter(args.lifetime, 1, 1);
    this.angle = args.angle;
    this.ignoreRotation = args.ignorerotation === "1" || args.ignorerotation === "true";
=======
  SceneObject.call(this, id, element, view, args);
  this.tweenableProperties.push("rate");

  this.pool = pool;
  this.rate = args.rate;
  this.emissionTimer = 0;
  if (this.rate > 0) {
    this.emissionTimer = 1000 / this.rate;
  }
  this.activeParticles = [];
  this.src = args.src;
  this.startScaleX = this.createRandomParameter(args.startscalex, 1, 1);
  if (args.endscalex) {
    this.endScaleX = this.createRandomParameter(args.endscalex, this.startScaleX);
  }
  if (args.startscaley) {
    this.startScaleY = this.createRandomParameter(args.startscaley, 1, 1);
    if (args.endscaley) {
      this.endScaleY = this.createRandomParameter(args.endscaley, this.startScaleY);
    }
  }
  this.startSkewX = this.createRandomParameter(args.startskewx, 1, 1);
  this.endSkewX = this.createRandomParameter(args.endskewx, this.startSkewX);
  this.startSkewY = this.createRandomParameter(args.startskewy, 1, 1);
  this.endSkewY = this.createRandomParameter(args.endskewy, this.startSkewY);
  this.speed = this.createRandomParameter(args.speed, 0, 0);
  this.accel = this.createRandomParameter(args.accel, 0, 0);
  this.forceX = this.createRandomParameter(args.forcex, 0, 0);
  this.forceY = this.createRandomParameter(args.forcey, 0, 0);
  this.startColor = this.createRandomColor(args.startcolor, [255, 255, 255], [255, 255, 255]);
  this.endColor = this.createRandomColor(args.endcolor, this.startColor);
  this.startAlpha = this.createRandomParameter(args.startalpha, 100, 100);
  this.endAlpha = this.createRandomParameter(args.endalpha, this.startAlpha);
  this.startRotation = this.createRandomParameter(args.startrotation, 0, 0);
  this.endRotation = this.createRandomParameter(args.endrotation, this.startRotation);
  this.lifetime = this.createRandomParameter(args.lifetime, 1, 1);
  this.angle = args.angle;
  this.ignoreRotation = args.ignorerotation === "1" || args.ignorerotation === "true";
>>>>>>> 6a53a3b7
}
Emitter.prototype = Object.create(SceneObject.prototype);
Emitter.prototype.constructor = Emitter;

Emitter.prototype.destroy = function () {
    SceneObject.prototype.destroy.call(this);
    this.killParticles();
}

Emitter.prototype.killParticles = function () {
    for (var i = 0; i < this.activeParticles.length; i++) {
        var particle = this.activeParticles[i];
        particle.destroy();
    }
}

Emitter.prototype.createRandomParameter = function (value, defaultMin, defaultMax) {
    if (typeof value !== "undefined") {
        var range = value.split(":");
        var min = parseFloat(range[0], 10);
        var max = (range.length > 1 ? parseFloat(range[1], 10) : min);
        if (!isNaN(min) && !isNaN(max)) {
            return new RandomParameter(min, max);
        }
    }
    if (defaultMin instanceof RandomParameter) {
        return defaultMin;
    }
    return new RandomParameter(defaultMin, defaultMax);
};

Emitter.prototype.createRandomColor = function (value, defaultMin, defaultMax) {
    if (typeof value !== "undefined") {
        var range = value.split(":");
        var min = fromHex(range[0]);
        var max = (range.length > 1 ? fromHex(range[1]) : min);
        if (min && max) {
            return new RandomColor(min, max);
        }
    }
    if (defaultMin instanceof RandomColor) {
        return defaultMin;
    }
    return new RandomColor(defaultMin, defaultMax);
};


Emitter.prototype.update = function (elapsedMs) {
    if (this.rate > 0) {
        var cooldown = 1000 / this.rate;
        this.emissionTimer += elapsedMs;
        while (this.emissionTimer >= cooldown) {
            this.emit();
            this.emissionTimer -= cooldown;
        }
    }

    for (var i = this.activeParticles.length - 1; i >= 0; i--) {
        var particle = this.activeParticles[i];
        particle.update(elapsedMs);
        if (particle.isDead()) {
            this.activeParticles.splice(i, 1);
            this.pool.push(particle); //return to the global inactive pool
        }
    }
};

Emitter.prototype.emit = function () {
<<<<<<< HEAD
    var particle = this.getFreeParticle();

    //randomize the rotation by the emission angle range
    var rotation = this.rotation;
    var angle = Math.floor(Math.random() * (this.angle * 2 + 1)) - this.angle;
    rotation += angle;

    particle.spawn(this.x - this.width / 2, this.y - this.height / 2, rotation, {
        src: this.src,
        width: this.width,
        height: this.height,
        duration: this.lifetime.get() * 1000,
        startScaleX: this.startScaleX.get(),
        endScaleX: this.endScaleX.get(),
        startScaleY: this.startScaleY.get(),
        endScaleY: this.endScaleY.get(),
        startSkewX: this.startSkewX.get(),
        endSkewX: this.endSkewX.get(),
        startSkewY: this.startSkewY.get(),
        endSkewY: this.endSkewY.get(),
        speed: this.speed.get(),
        accel: this.accel.get(),
        forceX: this.forceX.get(),
        forceY: this.forceY.get(),
        startColor: this.startColor.get(),
        endColor: this.endColor.get(),
        startAlpha: this.startAlpha.get(),
        endAlpha: this.endAlpha.get(),
        startRotation: this.startRotation.get(),
        endRotation: this.endRotation.get(),
        layer: this.layer,
        ignoreRotation: this.ignoreRotation,
    });
    this.activeParticles.push(particle);
=======
  var particle = this.getFreeParticle();

  //randomize the rotation by the emission angle range
  var rotation = this.rotation;
  var angle = Math.floor(Math.random() * (this.angle * 2 + 1)) - this.angle;
  rotation += angle;

  //preserve aspect ratios if X and Y aren't specified individually
  var scaleStartX = this.startScaleX.get();
  var scaleEndX = (this.endScaleX ? this.endScaleX.get() : scaleStartX);
  var scaleStartY = (this.startScaleY ? this.startScaleY.get() : scaleStartX);
  var scaleEndY = (this.endScaleY ? this.endScaleY.get() : this.startScaleY ? scaleStartY : scaleEndX);

  particle.spawn(this.x - this.width / 2, this.y - this.height / 2, rotation, {
    src: this.src,
    width: this.width,
    height: this.height,
    duration: this.lifetime.get() * 1000,
    startScaleX: scaleStartX,
    endScaleX: scaleEndX,
    startScaleY: scaleStartY,
    endScaleY: scaleEndY,
    startSkewX: this.startSkewX.get(),
    endSkewX: this.endSkewX.get(),
    startSkewY: this.startSkewY.get(),
    endSkewY: this.endSkewY.get(),
    speed: this.speed.get(),
    accel: this.accel.get(),
    forceX: this.forceX.get(),
    forceY: this.forceY.get(),
    startColor: this.startColor.get(),
    endColor: this.endColor.get(),
    startAlpha: this.startAlpha.get(),
    endAlpha: this.endAlpha.get(),
    startRotation: this.startRotation.get(),
    endRotation: this.endRotation.get(),
    layer: this.layer,
    ignoreRotation: this.ignoreRotation,
  });
  this.activeParticles.push(particle);
>>>>>>> 6a53a3b7
};

Emitter.prototype.getFreeParticle = function () {
    var particle;
    if (this.pool.length === 0) {
        particle = new Particle("particle" + this.pool.length, this.view, {});
        this.pool.push(particle);
        this.view.$canvas.append(particle.element);
    }
    particle = this.pool[0];
    this.pool.splice(0, 1);
    return particle;
};

Emitter.prototype.draw = function () {
    if (this.element) {
        SceneObject.prototype.draw.call(this);
    }

    for (var i = this.activeParticles.length - 1; i >= 0; i--) {
        this.activeParticles[i].draw();
    }
};

function Particle(id, view, args) {
    var element = document.createElement("img");
    SceneObject.call(this, id, element, view, args);
    this.$element = $(this.element);
    this.tweens = {};
}

Particle.prototype = Object.create(SceneObject.prototype);
Particle.prototype.constructor = Particle;

Particle.prototype.spawn = function (x, y, rotation, args) {
    var tweens = this.tweens;

    var particleElem = this.objElement;
    if (args.src) {
        particleElem.src = args.src;
        particleElem.className = "";
    }
    else {
        particleElem.removeAttribute("src");
        particleElem.className = "particle";
    }

    $(particleElem).css({
        "width": args.width + "px",
        "height": args.height + "px",
        "background-color": "",
    });
    $(this.element).css({
        "z-index": args.layer || "",
        "width": args.width + "px",
        "height": args.height + "px",
    });
    this.width = args.width;
    this.height = args.height;
    this.x = x;
    this.y = y;
    this.elapsed = 0;
    this.duration = args.duration;
    this.ease = args.ease || "smooth";
    this.ignoreRotation = args.ignoreRotation;
    tweens["scalex"] = new TweenableParameter(args.startScaleX, args.endScaleX);
    tweens["scaley"] = new TweenableParameter(args.startScaleY, args.endScaleY);
    tweens["skewx"] = new TweenableParameter(args.startSkewX, args.endSkewX);
    tweens["skewy"] = new TweenableParameter(args.startSkewY, args.endSkewY);
    tweens["alpha"] = new TweenableParameter(args.startAlpha, args.endAlpha);
    tweens["color"] = new TweenableColor(args.startColor, args.endColor);
    tweens["spin"] = new TweenableParameter(args.startRotation, args.endRotation);
    this.scalex = args.startScaleX;
    this.scaley = args.startScaleY;
    this.skewx = args.startSkewX;
    this.skewy = args.startSkewY;
    this.alpha = args.startAlpha;
    this.color = args.startColor;
    this.spin = args.startRotation;

    //initial speed is in the direction of the starting rotation
    this.rotation = this.ignoreRotation ? 0 : rotation;
    var degrees = rotation;
    var radians = degrees * (Math.PI / 180);
    var speed = args.speed;
    this.initialAngle = radians;

    //convert rotation angle to direction vector where 0 deg = [0,-1], 90 deg = [1,0]
    var u = Math.sin(radians);
    var v = -Math.cos(radians);

    this.speedX = speed * u;
    this.speedY = speed * v;

    this.accel = args.accel;
    this.forceX = args.forceX;
    this.forceY = args.forceY;

    this.$element.show();
},

Particle.prototype.isDead = function () {
    return this.elapsed >= this.duration;
};

Particle.prototype.die = function () {
    this.$element.hide();
};

Particle.prototype.update = function (elapsedMs) {
    this.elapsed += elapsedMs;
    var dt = elapsedMs / 1000;

    if (this.isDead()) {
        this.die();
    }

    var t = this.elapsed / this.duration;
    t = Animation.prototype.easingFunctions[this.ease](t);
    for (var prop in this.tweens) {
        this[prop] = this.tweens[prop].tween(t);
    }

    this.rotation += this.spin * dt;

    //accelerate in the forward direction
    var forward = this.initialAngle;
    //forward = this.rotation * (Math.PI / 180);
    var u = Math.sin(forward);
    var v = -Math.cos(forward);

    var accelX = this.accel * u;
    var accelY = this.accel * v;

    this.speedX += (accelX + this.forceX) * dt;
    this.speedY += (accelY + this.forceY) * dt;

    this.x += dt * this.speedX;
    this.y += dt * this.speedY;
};

Particle.prototype.draw = function (view) {
    if (!this.objElement.src) {
        var color = toHex(this.color);
        $(this.objElement).css({
            "background-color": color,
        });
    }
    SceneObject.prototype.draw.call(this);
};

function SceneTransition(fromView, toView, transitionDirective, overlay) {
    this.view1 = fromView;
    this.view2 = toView;
    this.duration = transitionDirective.time;
    this.elapsed = 0;
    this.overlay = overlay;
    this.overlay.css("background-color", transitionDirective.color);
    this.ease = transitionDirective.ease || "ease-out";
    switch (transitionDirective.effect) {
    case "dissolve":
        this.effect = this.dissolve;
        break;
    case "fade":
        this.effect = this.fade;
        break;
    case "wipe-right":
        this.effect = this.wipeRight;
        break;
    case "wipe-left":
        this.effect = this.wipeLeft;
        break;
    case "wipe-up":
        this.effect = this.wipeUp;
        break;
    case "wipe-down":
        this.effect = this.wipeDown;
        break;
    case "slide-right":
        this.effect = this.slideRight;
        break;
    case "slide-left":
        this.effect = this.slideLeft;
        break;
    case "slide-up":
        this.effect = this.slideUp;
        break;
    case "slide-down":
        this.effect = this.slideDown;
        break;
    case "push-left":
        this.effect = this.pushLeft;
        break;
    case "push-right":
        this.effect = this.pushRight;
        break;
    case "push-up":
        this.effect = this.pushUp;
        break;
    case "push-down":
        this.effect = this.pushDown;
        break;
    case "uncover-left":
        this.effect = this.uncoverLeft;
        break;
    case "uncover-right":
        this.effect = this.uncoverRight;
        break;
    case "uncover-up":
        this.effect = this.uncoverUp;
        break;
    case "uncover-down":
        this.effect = this.uncoverDown;
        break;
    case "barn-open-horizontal":
        this.effect = this.barnOpenHorizontal;
        break;
    case "barn-close-horizontal":
        this.effect = this.barnCloseHorizontal;
        break;
    case "barn-open-vertical":
        this.effect = this.barnOpenVertical;
        break;
    case "barn-close-vertical":
        this.effect = this.barnCloseVertical;
        break;
    case "fly-through":
        this.effect = this.flyThrough;
        break;
    case "spin":
        this.effect = this.spin;
        break;
    default:
        this.effect = this.cut;
        break;
    }
    this.effect(0);
}

SceneTransition.prototype.isComplete = function () {
    return this.elapsed >= this.duration;
}

SceneTransition.prototype.finish = function () {
    var styleReset = {
        "transform": "",
        "clip": "",
        "opacity": "",
    };
    this.view1.$viewport.css(styleReset);
    this.view2.$viewport.css(styleReset);
    this.view1.cleanup();
    this.overlay.css("opacity", "");
}

SceneTransition.prototype.update = function (elapsed) {
    this.elapsed += elapsed;

    if (this.isComplete()) {
        this.finish();
        return;
    }

    var t = Math.min(1, this.elapsed / this.duration);
    if (this.duration === 0) {
        t = 1;
    }
    else {
        var easingFunction = Animation.prototype.easingFunctions[this.ease];
        t = easingFunction(t);
    }
    this.effect(t);
}

SceneTransition.prototype.cut = function (t) {
    this.elapsed = this.duration;
    this.view1.$viewport.hide();
}

SceneTransition.prototype.dissolve = function (t) {
    var viewport1 = this.view1.$viewport;
    var viewport2 = this.view2.$viewport;

    viewport1.css("opacity", 1 - t);
    viewport2.css("opacity", t);
}

SceneTransition.prototype.fade = function (t) {
    var viewport1 = this.view1.$viewport;
    var viewport2 = this.view2.$viewport;

    var alpha = (t <= 0.5 ? t * 2 : (1 - (t - 0.5) * 2));

    this.overlay.css("opacity", alpha);
    viewport1.css("opacity", t < 0.5 ? 1 : 0);
    viewport2.css("opacity", t < 0.5 ? 0 : 1);
}

SceneTransition.prototype.slideRight = function (t) {
    var left = Math.ceil(this.view2.viewportWidth * (1 - t));
    this.view2.$viewport.css({
        "transform": "translate(calc(-50% - " + left + "px), -50%)",
        "clip": "rect(0, " + this.view2.viewportWidth + "px, " + this.view2.viewportHeight + "px, " + left + "px)",
    });
}

SceneTransition.prototype.slideLeft = function (t) {
    var left = Math.ceil(this.view2.viewportWidth * (1 - t));
    this.view2.$viewport.css({
        "transform": "translate(calc(-50% + " + left + "px), -50%)",
        "clip": "rect(0, " + (this.view2.viewportWidth - left) + "px, " + this.view2.viewportHeight + "px, 0)",
    });
}

SceneTransition.prototype.slideUp = function (t) {
    var top = Math.ceil(this.view2.viewportHeight * (1 - t));
    this.view2.$viewport.css({
        "transform": "translate(-50%, calc(-50% + " + top + "px)",
        "clip": "rect(0, " + this.view2.viewportWidth + "px, " + (this.view2.viewportHeight - top) + "px, 0)",
    });
}

SceneTransition.prototype.slideDown = function (t) {
    var top = Math.ceil(this.view2.viewportHeight * (1 - t));
    this.view2.$viewport.css({
        "transform": "translate(-50%, calc(-50% - " + top + "px)",
        "clip": "rect(" + top + "px, " + this.view2.viewportWidth + "px, " + this.view2.viewportHeight + "px, 0)",
    });
}

SceneTransition.prototype.wipeLeft = function (t) {
    var left = Math.ceil(this.view2.viewportWidth * (1 - t));
    this.view2.$viewport.css({
        "clip": "rect(0, " + this.view2.viewportWidth + "px, " + this.view2.viewportHeight + "px, " + left + "px)",
    });
}

SceneTransition.prototype.wipeRight = function (t) {
    var left = Math.ceil(this.view2.viewportWidth * (1 - t));
    this.view2.$viewport.css({
        "clip": "rect(0, " + (this.view2.viewportWidth - left) + "px, " + this.view2.viewportHeight + "px, 0)",
    });
}

SceneTransition.prototype.wipeUp = function (t) {
    var top = Math.ceil(this.view2.viewportHeight * (1 - t));
    this.view2.$viewport.css({
        "clip": "rect(" + top + "px, " + this.view2.viewportWidth + "px, " + this.view2.viewportHeight + "px, 0)",
    });
}

SceneTransition.prototype.wipeDown = function (t) {
    var top = Math.ceil(this.view2.viewportHeight * (1 - t));
    this.view2.$viewport.css({
        "clip": "rect(0, " + this.view2.viewportWidth + "px, " + (this.view2.viewportHeight - top) + "px, 0)",
    });
}

SceneTransition.prototype.pushRight = function (t) {
    var left = Math.ceil(this.view1.viewportWidth * t);
    this.view1.$viewport.css({
        "transform": "translate(calc(-50% + " + left + "px), -50%)",
        "clip": "rect(0, " + (this.view1.viewportWidth * (1 - t)) + "px, " + this.view1.viewportHeight + "px, 0)",
    });

    left = Math.ceil(this.view2.viewportWidth * (1 - t));
    this.view2.$viewport.css({
        "transform": "translate(calc(-50% - " + left + "px), -50%)",
        "clip": "rect(0, " + this.view2.viewportWidth + "px, " + this.view2.viewportHeight + "px, " + left + "px)",
    });
}

SceneTransition.prototype.pushLeft = function (t) {
    var left = -Math.ceil(this.view1.viewportWidth * t);
    this.view1.$viewport.css({
        "transform": "translate(calc(-50% + " + left + "px), -50%)",
        "clip": "rect(0, " + this.view1.viewportWidth + "px, " + this.view1.viewportHeight + "px, " + (-left) + "px)",
    });

    left = Math.ceil(this.view2.viewportWidth * (1 - t));
    this.view2.$viewport.css({
        "transform": "translate(calc(-50% + " + left + "px), -50%)",
        "clip": "rect(0, " + (this.view2.viewportWidth - left) + "px, " + this.view2.viewportHeight + "px, 0)",
    });
}

SceneTransition.prototype.pushUp = function (t) {
    var top = -Math.ceil(this.view1.viewportHeight * t);
    this.view1.$viewport.css({
        "transform": "translate(-50%, calc(-50% + " + top + "px)",
        "clip": "rect(" + (-top) + "px, " + this.view2.viewportWidth + "px, " + this.view2.viewportHeight + "px, 0)",
    });

    var top = Math.ceil(this.view2.viewportHeight * (1 - t));
    this.view2.$viewport.css({
        "transform": "translate(-50%, calc(-50% + " + top + "px)",
        "clip": "rect(0, " + this.view2.viewportWidth + "px, " + (this.view2.viewportHeight - top) + "px, 0)",
    });
}

SceneTransition.prototype.pushDown = function (t) {
    var top = Math.ceil(this.view1.viewportHeight * t);
    this.view1.$viewport.css({
        "transform": "translate(-50%, calc(-50% + " + top + "px)",
        "clip": "rect(0, " + this.view2.viewportWidth + "px, " + (this.view2.viewportHeight * (1 - t)) + "px, 0)",
    });

    top = Math.ceil(this.view2.viewportHeight * (1 - t));
    this.view2.$viewport.css({
        "transform": "translate(-50%, calc(-50% - " + top + "px)",
        "clip": "rect(" + top + "px, " + this.view2.viewportWidth + "px, " + this.view2.viewportHeight + "px, 0)",
    });
}

SceneTransition.prototype.uncoverRight = function (t) {
    var left = Math.ceil(this.view1.viewportWidth * t);
    this.view1.$viewport.css({
        "z-index": EpiloguePlayer.prototype.layer + 1,
        "transform": "translate(calc(-50% + " + left + "px), -50%)",
        "clip": "rect(0, " + (this.view1.viewportWidth * (1 - t)) + "px, " + this.view1.viewportHeight + "px, 0)",
    });
}

SceneTransition.prototype.uncoverLeft = function (t) {
    var left = -Math.ceil(this.view1.viewportWidth * t);
    this.view1.$viewport.css({
        "z-index": EpiloguePlayer.prototype.layer + 1,
        "transform": "translate(calc(-50% + " + left + "px), -50%)",
        "clip": "rect(0, " + this.view1.viewportWidth + "px, " + this.view1.viewportHeight + "px, " + (-left) + "px)",
    });
}

SceneTransition.prototype.uncoverUp = function (t) {
    var top = -Math.ceil(this.view1.viewportHeight * t);
    this.view1.$viewport.css({
        "z-index": EpiloguePlayer.prototype.layer + 1,
        "transform": "translate(-50%, calc(-50% + " + top + "px)",
        "clip": "rect(" + (-top) + "px, " + this.view2.viewportWidth + "px, " + this.view2.viewportHeight + "px, 0)",
    });
}

SceneTransition.prototype.uncoverDown = function (t) {
    var top = Math.ceil(this.view1.viewportHeight * t);
    this.view1.$viewport.css({
        "z-index": EpiloguePlayer.prototype.layer + 1,
        "transform": "translate(-50%, calc(-50% + " + top + "px)",
        "clip": "rect(0, " + this.view2.viewportWidth + "px, " + (this.view2.viewportHeight * (1 - t)) + "px, 0)",
    });
}

SceneTransition.prototype.barnOpenHorizontal = function (t) {
    this.view2.$viewport.css({
        "clip": "rect(0, " + (this.view2.viewportWidth / 2 + t * this.view2.viewportWidth / 2) + "px, " + this.view2.viewportHeight + "px, " + (this.view2.viewportWidth / 2 - t * this.view2.viewportWidth / 2) + "px)",
    });
}

SceneTransition.prototype.barnCloseHorizontal = function (t) {
    this.view1.$viewport.css({
        "z-index": EpiloguePlayer.prototype.layer + 1,
        "clip": "rect(0, " + (this.view2.viewportWidth / 2 + (1 - t) * this.view2.viewportWidth / 2) + "px, " + this.view2.viewportHeight + "px, " + (this.view2.viewportWidth / 2 - (1 - t) * this.view2.viewportWidth / 2) + "px)",
    });
}

SceneTransition.prototype.barnOpenVertical = function (t) {
    this.view2.$viewport.css({
        "clip": "rect(" + (this.view2.viewportHeight / 2 - t * this.view2.viewportHeight / 2) + "px, " + this.view2.viewportWidth + "px, " + (this.view2.viewportHeight / 2 + t * this.view2.viewportHeight / 2) + "px, 0)",
    });
}

SceneTransition.prototype.barnCloseVertical = function (t) {
    this.view1.$viewport.css({
        "z-index": EpiloguePlayer.prototype.layer + 1,
        "clip": "rect(" + (this.view2.viewportHeight / 2 - (1 - t) * this.view2.viewportHeight / 2) + "px, " + this.view2.viewportWidth + "px, " + (this.view2.viewportHeight / 2 + (1 - t) * this.view2.viewportHeight / 2) + "px, 0)",
    });
}

SceneTransition.prototype.spin = function (t) {
    var viewport1 = this.view1.$viewport;
    var viewport2 = this.view2.$viewport;

    if (t < 0.5) {
        t *= 2;
        viewport1.css("opacity", 1);
        viewport2.css("opacity", 0);
        this.view1.$viewport.css({
            "transform": "translate(-50%, -50%) rotate(" + t * 1080 + "deg) scale(" + (5 * t + 1) + ")",
        });
    }
    else {
        t = (1 - (t - 0.5) * 2);
        viewport1.css("opacity", 0);
        viewport2.css("opacity", 1);
        this.view2.$viewport.css({
            "transform": "translate(-50%, -50%) rotate(" + t * 1080 + "deg) scale(" + (5 * t + 1) + ")",
        });
    }
}

SceneTransition.prototype.flyThrough = function (t) {
    var zoom = lerp(1, 2, t);
    this.view1.$viewport.css({
        "z-index": EpiloguePlayer.prototype.layer + 1,
        "transform": "translate(-50%, -50%) scale(" + zoom + ")",
        "opacity": (1 - t),
    });
    zoom = lerp(0.5, 1, t);
    this.view2.$viewport.css({
        "z-index": EpiloguePlayer.prototype.layer + 1,
        "transform": "translate(-50%, -50%) scale(" + zoom + ")",
        "opacity": t,
    });
}

// Event handlers
$epilogueButtons.on('click', ':input', function(ev) {
    ev.stopImmediatePropagation();

    var action = $(ev.target).attr("data-action");
    switch (action) {
    case "next":
        moveEpilogueForward();
        break;
    case "prev":
        moveEpilogueBack();
        break;
    case "exit":
        showRestartModal();
        break;
    case "bug":
        showBugReportModal();
        break;
    case "reload":
        hotReloadEpilogue();
        break;
    case "skip":
        skipToEpilogueScene();
        break;
    case "fullscreen":
        toggleFullscreen();
        break;
    default:
        break;
    }
});

$('#epilogue-container').click(function(ev) {
    if (ev.pageX < window.innerWidth * 0.2) {
        moveEpilogueBack();
    } else {
        moveEpilogueForward(true);
    }
});

function epilogue_keyUp(ev) {
    if (epiloguePlayer && epiloguePlayer.loaded && $('.modal:visible').length == 0) {
        switch (ev.keyCode) {
        case 81:
            if (DEBUG) {
                $epilogueButtons.toggleClass('debug-active');
            }
            break;
        case 37:
            moveEpilogueBack(); break;
        case 32:
            moveEpilogueForward(true); break;
        case 39:
            moveEpilogueForward(); break;
        }
        ev.preventDefault();
    }
}

$epilogueScreen.on('mouseleave', function() {
    $epilogueButtons.removeClass('show');
});

$epilogueScreen.on('mousemove', function(ev) {
    $epilogueButtons.toggleClass('show', ev.pageY >= 0.75 * window.innerHeight);
});
$epilogueScreen.on('touchstart touchmove', function(ev) {
    var show = false;
    for (var i = 0; i < ev.originalEvent.changedTouches.length; i++) {
        if (ev.originalEvent.touches[0].pageY
            >= 0.75 * window.innerHeight) show = true;
    }
    $epilogueButtons.toggleClass('show', show);
});

$epilogueScreen.data('keyhandler', epilogue_keyUp);<|MERGE_RESOLUTION|>--- conflicted
+++ resolved
@@ -2489,7 +2489,6 @@
 };
 
 function Emitter(id, element, view, args, pool) {
-<<<<<<< HEAD
     SceneObject.call(this, id, element, view, args);
     this.tweenableProperties.push("rate");
 
@@ -2502,9 +2501,15 @@
     this.activeParticles = [];
     this.src = args.src;
     this.startScaleX = this.createRandomParameter(args.startscalex, 1, 1);
+  if (args.endscalex) {
     this.endScaleX = this.createRandomParameter(args.endscalex, this.startScaleX);
+  }
+  if (args.startscaley) {
     this.startScaleY = this.createRandomParameter(args.startscaley, 1, 1);
+    if (args.endscaley) {
     this.endScaleY = this.createRandomParameter(args.endscaley, this.startScaleY);
+    }
+  }
     this.startSkewX = this.createRandomParameter(args.startskewx, 1, 1);
     this.endSkewX = this.createRandomParameter(args.endskewx, this.startSkewX);
     this.startSkewY = this.createRandomParameter(args.startskewy, 1, 1);
@@ -2522,46 +2527,6 @@
     this.lifetime = this.createRandomParameter(args.lifetime, 1, 1);
     this.angle = args.angle;
     this.ignoreRotation = args.ignorerotation === "1" || args.ignorerotation === "true";
-=======
-  SceneObject.call(this, id, element, view, args);
-  this.tweenableProperties.push("rate");
-
-  this.pool = pool;
-  this.rate = args.rate;
-  this.emissionTimer = 0;
-  if (this.rate > 0) {
-    this.emissionTimer = 1000 / this.rate;
-  }
-  this.activeParticles = [];
-  this.src = args.src;
-  this.startScaleX = this.createRandomParameter(args.startscalex, 1, 1);
-  if (args.endscalex) {
-    this.endScaleX = this.createRandomParameter(args.endscalex, this.startScaleX);
-  }
-  if (args.startscaley) {
-    this.startScaleY = this.createRandomParameter(args.startscaley, 1, 1);
-    if (args.endscaley) {
-      this.endScaleY = this.createRandomParameter(args.endscaley, this.startScaleY);
-    }
-  }
-  this.startSkewX = this.createRandomParameter(args.startskewx, 1, 1);
-  this.endSkewX = this.createRandomParameter(args.endskewx, this.startSkewX);
-  this.startSkewY = this.createRandomParameter(args.startskewy, 1, 1);
-  this.endSkewY = this.createRandomParameter(args.endskewy, this.startSkewY);
-  this.speed = this.createRandomParameter(args.speed, 0, 0);
-  this.accel = this.createRandomParameter(args.accel, 0, 0);
-  this.forceX = this.createRandomParameter(args.forcex, 0, 0);
-  this.forceY = this.createRandomParameter(args.forcey, 0, 0);
-  this.startColor = this.createRandomColor(args.startcolor, [255, 255, 255], [255, 255, 255]);
-  this.endColor = this.createRandomColor(args.endcolor, this.startColor);
-  this.startAlpha = this.createRandomParameter(args.startalpha, 100, 100);
-  this.endAlpha = this.createRandomParameter(args.endalpha, this.startAlpha);
-  this.startRotation = this.createRandomParameter(args.startrotation, 0, 0);
-  this.endRotation = this.createRandomParameter(args.endrotation, this.startRotation);
-  this.lifetime = this.createRandomParameter(args.lifetime, 1, 1);
-  this.angle = args.angle;
-  this.ignoreRotation = args.ignorerotation === "1" || args.ignorerotation === "true";
->>>>>>> 6a53a3b7
 }
 Emitter.prototype = Object.create(SceneObject.prototype);
 Emitter.prototype.constructor = Emitter;
@@ -2630,23 +2595,28 @@
 };
 
 Emitter.prototype.emit = function () {
-<<<<<<< HEAD
     var particle = this.getFreeParticle();
 
     //randomize the rotation by the emission angle range
     var rotation = this.rotation;
     var angle = Math.floor(Math.random() * (this.angle * 2 + 1)) - this.angle;
     rotation += angle;
+
+  //preserve aspect ratios if X and Y aren't specified individually
+  var scaleStartX = this.startScaleX.get();
+  var scaleEndX = (this.endScaleX ? this.endScaleX.get() : scaleStartX);
+  var scaleStartY = (this.startScaleY ? this.startScaleY.get() : scaleStartX);
+  var scaleEndY = (this.endScaleY ? this.endScaleY.get() : this.startScaleY ? scaleStartY : scaleEndX);
 
     particle.spawn(this.x - this.width / 2, this.y - this.height / 2, rotation, {
         src: this.src,
         width: this.width,
         height: this.height,
         duration: this.lifetime.get() * 1000,
-        startScaleX: this.startScaleX.get(),
-        endScaleX: this.endScaleX.get(),
-        startScaleY: this.startScaleY.get(),
-        endScaleY: this.endScaleY.get(),
+    startScaleX: scaleStartX,
+    endScaleX: scaleEndX,
+    startScaleY: scaleStartY,
+    endScaleY: scaleEndY,
         startSkewX: this.startSkewX.get(),
         endSkewX: this.endSkewX.get(),
         startSkewY: this.startSkewY.get(),
@@ -2665,48 +2635,6 @@
         ignoreRotation: this.ignoreRotation,
     });
     this.activeParticles.push(particle);
-=======
-  var particle = this.getFreeParticle();
-
-  //randomize the rotation by the emission angle range
-  var rotation = this.rotation;
-  var angle = Math.floor(Math.random() * (this.angle * 2 + 1)) - this.angle;
-  rotation += angle;
-
-  //preserve aspect ratios if X and Y aren't specified individually
-  var scaleStartX = this.startScaleX.get();
-  var scaleEndX = (this.endScaleX ? this.endScaleX.get() : scaleStartX);
-  var scaleStartY = (this.startScaleY ? this.startScaleY.get() : scaleStartX);
-  var scaleEndY = (this.endScaleY ? this.endScaleY.get() : this.startScaleY ? scaleStartY : scaleEndX);
-
-  particle.spawn(this.x - this.width / 2, this.y - this.height / 2, rotation, {
-    src: this.src,
-    width: this.width,
-    height: this.height,
-    duration: this.lifetime.get() * 1000,
-    startScaleX: scaleStartX,
-    endScaleX: scaleEndX,
-    startScaleY: scaleStartY,
-    endScaleY: scaleEndY,
-    startSkewX: this.startSkewX.get(),
-    endSkewX: this.endSkewX.get(),
-    startSkewY: this.startSkewY.get(),
-    endSkewY: this.endSkewY.get(),
-    speed: this.speed.get(),
-    accel: this.accel.get(),
-    forceX: this.forceX.get(),
-    forceY: this.forceY.get(),
-    startColor: this.startColor.get(),
-    endColor: this.endColor.get(),
-    startAlpha: this.startAlpha.get(),
-    endAlpha: this.endAlpha.get(),
-    startRotation: this.startRotation.get(),
-    endRotation: this.endRotation.get(),
-    layer: this.layer,
-    ignoreRotation: this.ignoreRotation,
-  });
-  this.activeParticles.push(particle);
->>>>>>> 6a53a3b7
 };
 
 Emitter.prototype.getFreeParticle = function () {
