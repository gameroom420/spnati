/* Epilogue selection modal elements */
var $epilogueSelectionModal = $('#epilogue-modal'); //the modal box
var $epilogueHeader = $('#epilogue-header-text'); //the header text for the epilogue selection box
var $epilogueTip = $('#epilogue-header-tip');
var $epilogueList = $('#epilogue-list'); //the list of epilogues
var $epilogueAcceptButton = $('#epilogue-modal-accept-button'); //click this button to go with the chosen ending

var epilogueSelections = []; //references to the epilogue selection UI elements

var epilogues = []; //list of epilogue data objects
var chosenEpilogue = null;
var epiloguePlayer = null;
var epilogueSuffix = 0;

/* Epilogue UI elements */
var $epilogueScreen = $('#epilogue-screen');
var $epilogueButtons = $('#epilogue-buttons');

var $epiloguePrevButton = $('#epilogue-buttons #epilogue-previous');
var $epilogueNextButton = $('#epilogue-buttons #epilogue-next');
var $epilogueRestartButton = $('#epilogue-buttons #epilogue-restart');

var $epilogueSkipSelector = $('#epilogue-skip-scene');
var $epilogueHotReloadBtn = $('#epilogue-reload');

// Winning the game, with endings available.
var winStr = "You've won the game, and some of your competitors might be ready for something <i>extra</i>...<br>Who among these players did you become close with?";

// Player won the game, but none of the characters have an ending written.
var winStrNone = "You've won the game!<br>We hope you enjoyed the game!  Be sure to play again sometime!";

// Player lost the game. Currently no support for ending scenes when other players win.
var lossStr = "Although you didn't win this time, we hope you had a good time anyway.<br>You were probably just unlucky, so be sure to give it another try soon!";

// Player won the game, but epilogues are disabled.
var winEpiloguesDisabledStr = winStrNone; // "You won... but epilogues have been disabled.";

// Player lost the game with epilogues disabled.
var lossEpiloguesDisabledStr = lossStr; // "You lost... but epilogues have been disabled.";

/* Random tips displayed at game end. */
var endingTips = [
    "Keeping pairs is usually better than going for rare hands.",
    "Sit back and enjoy the game, maybe you'll find something new!",
    "Some characters have special interactions with each other. How many have you found?",
    "Found a cool, sexy, or funny scene? Share it with us!",
    "Really stuck and don't know how to play well? Give Card Suggest a try!",
    "Curious about the game or have any questions? Check out our FAQ!",
    "SPNATI is an open-source project, and it's brought to life by people like you. Why not give making your own characters a shot?",
    "All of these characters were made by someone like you!",
    "One of your favorite opponents might turn out to be someone you've never heard of before. Try some new characters; you might end up falling in love!",
    "Some characters have secret interactions. See if you can uncover the conditions to trigger these events.",
    "Bug reports are sent to publicly viewable channels on Discord. They are not sent to the characters in-game. If you use the bug report function to RP, you will be openly made fun of, then blocked for spam.",
    "Card suggest is useful when you don't feel like thinking, but it isn't perfect.",
    "Enjoying a character? Let us know in the Discord! We love to get praise!",
    "Cant find a character? It may have been moved to the offline version.",
    "Have a character you want to see in the game? Make them!",
    "Poker is mostly a game of luck. If you don't win the first time, try again!",
    "If you have no other hand, then you're dependent on your high card. Good luck.",
    "If you have two cards of the same rank, that is called a Pair. Pairs are the easiest and most efficient hand to go for. Get them whenever you can!",
    "The Two Pair hand is pretty self explanatory: It's when you have two sets of two of the same rank card. These are stronger than a Pair, and you don't have to risk losing a Pair to get it.",
    "The Three of a Kind hand is, naturally, what having three of the same rank card is called. This is stronger than the Two Pair hand, and if you go for it and fail you might still get a Pair.",
    "Five cards in a sequence (for example, 2/3/4/5/6) is called a Straight. Straights beat Three of a Kind and lower. Remember that, even if you are only one card away from a Straight, you still only have at best a nearly one in thirteen chance of getting it.",
    "Five cards of the same suit with no other hand is called a Flush, and it's stronger than a Straight. Remember that, even if you are only card away, you still only have at best a nearly one in four chance of getting this hand.",
    "A Full House isn't just a great two word horror story, but also the term for the hand you have when you have both a set of three cards of the same rank, and another set of two cards of the same rank. It is stronger than a flush.",
    "A Four of a Kind is the name for a hand with four cards of the same rank. It's stronger than a full house, and one of the highest hands you can go for while still having a pair to fall back on.",
    "A Straight Flush is a combination of a Straight and a Flush, all five cards in sequence and of the same suit, and is stronger than a Four of a Kind. Remember that, even if you are only one away, there is literally only one card in the deck that will give this hand to you.",
    "A Royal Flush is specifically an Ace, King, Queen, Jack, and 10, all of the same suit. It is the rarest and strongest hand. It is never really worth going for if you want to win, but it's still pretty damn cool if you can get it.",
    "Despite what a certain spiky haired protagonist might say, believing in the heart of the cards is not a great strategy. Going for safe hands is usually the way to go.",
    "Remember, you don't need the best hand: you just need to not have the worst. Getting any hand above a high card is usually enough to survive a round.",
];

/************************************************************
 * Animation class. Used instead of CSS animations for the control over stopping/rewinding/etc.
 ************************************************************/
function Animation(id, frames, updateFunc, loop, easingFunction, clampFunction, iterations) {
    this.id = id;
    this.looped = loop === "1" || loop === "true";
    this.keyframes = Animation.prototype.cloneFrames(frames);
    this.iterations = iterations;
    this.easingFunction = easingFunction || "smooth";
    this.clampFunction = clampFunction || "wrap";
    this.duration = frames[frames.length - 1].end;
    this.elapsed = 0;
    this.updateFunc = updateFunc;
}
Animation.prototype.easingFunctions = {
    "linear": function (t) { return t; },
    "smooth": function (t) { return 3 * t * t - 2 * t * t * t; },
    "ease-in": function (t) { return t * t; },
    "ease-out": function (t) { return t * (2 - t); },
    "elastic": function (t) { return (.04 - .04 / t) * Math.sin(25 * t) + 1; },
    "ease-in-cubic": function (t) { return t * t * t; },
    "ease-out-cubic": function (t) { t--; return 1 + t * t * t; },
    "ease-in-sin": function (t) { return 1 + Math.sin(Math.PI / 2 * t - Math.PI / 2); },
    "ease-out-sin": function (t) { return Math.sin(Math.PI / 2 * t); },
    "ease-in-out-cubic": function (t) { return t < .5 ? 4 * t * t * t : (t - 1) * (2 * t - 2) * (2 * t - 2) + 1; },
    "ease-out-in": function (t) { return t < .5 ? Animation.prototype.easingFunctions["ease-out"](2 * t) * 0.5 : Animation.prototype.easingFunctions["ease-in"](2 * (t - 0.5)) * 0.5 + 0.5; },
    "ease-out-in-cubic": function (t) { return t < .5 ? Animation.prototype.easingFunctions["ease-out-cubic"](2 * t) * 0.5 : Animation.prototype.easingFunctions["ease-in-cubic"](2 * (t - 0.5)) * 0.5 + 0.5; },
    "bounce": function (t) {
        if (t < 0.3636) {
            return 7.5625 * t * t;
        }
        else if (t < 0.7273) {
            t -= 0.5455;
            return 7.5625 * t * t + 0.75;
        }
        else if (t < 0.9091) {
            t -= 0.8182;
            return 7.5625 * t * t + 0.9375;
        }
        else {
            t -= 0.9545;
            return 7.5625 * t * t + 0.984375;
        }
    },
};
/**
 * Clones a frame
 */
Animation.prototype.cloneFrames = function (frames) {
    var copy = [];
    for (var i = 0; i < frames.length; i++) {
        var keyframe = jQuery.extend({}, frames[i]);
        keyframe.index = i;
        keyframe.keyframes = copy;
        copy.push(keyframe);
    }
    return copy;
};
Animation.prototype.isComplete = function () {
    var life = this.elapsed;
    if (this.looped) {
        return this.iterations > 0 ? life / this.duration >= this.iterations : false;
    }
    return life >= this.duration;
};
Animation.prototype.update = function (elapsedMs) {
    this.elapsed += elapsedMs;

    if (!this.updateFunc) { return; }

    //determine what keyframes we're between
    var last;
    var t = this.elapsed;
    if (t < 0) {
        return;
    }
    if (this.duration === 0) {
        t = 1;
    }
    else {
        var easingFunction = this.easingFunction;
        t /= this.duration;
        if (this.looped) {
            t = clampingFunctions[this.clampFunction](t);
            if (this.isComplete()) {
                t = 1;
            }
        }
        else {
            t = Math.min(1, t);
        }
        t = this.easingFunctions[easingFunction](t)
        t *= this.duration;
    }
    for (var i = this.keyframes.length - 1; i >= 0; i--) {
        var frame = this.keyframes[i];
        if (isNaN(frame.start)) { frame.start = 0; frame.end = 0; }
        if (t >= frame.start) {
            last = (i > 0 ? this.keyframes[i - 1] : frame);
            //normalize the time between frames
            var time;
            if (frame.end === frame.start) {
                time = 1;
            }
            else {
                time = t === 0 ? 0 : (t - frame.start) / (frame.end - frame.start);
            }
            this.updateFunc(this.id, last, frame, time);
            return;
        }
    }
}
Animation.prototype.halt = function (properties) {
    var frame = this.keyframes[this.keyframes.length - 1];
    this.updateFunc && this.updateFunc(this.id, frame, frame, 1, properties);
}

/************************************************************
 * Linear interpolation
 ************************************************************/
function lerp(a, b, t) {
    return (b - a) * t + a;
}

/************************************************************
 * Clamping functions for what to do with values that go outside [0:1] to put them back inside.
 ************************************************************/
var clampingFunctions = {
    "clamp": function (t) { return Math.max(0, Math.min(1, t)); },  //everything after 1 is clamped to 1
    "wrap": function (t) { return t % 1.0; },                       //passing 1 wraps back to 0 (ex. 1.1 => 0.1)
    "mirror": function (t) { t %= 2.0; return t > 1 ? 2 - t : t; }, //bouncing back and forth from 0->1->0 (ex. 1.1 => 0.9, 2.1 => 0.1)
};

/************************************************************
 * Interpolation functions for animation movement interpolation
 ************************************************************/
var interpolationModes = {
    "none": function noInterpolation(prop, start, end, t, frames, index) {
        return t >= 1 ? end : start;

    },
    "linear": function linear(prop, start, end, t, frames, index) {
        return lerp(start, end, t);
    },
    "spline": function catmullrom(prop, start, end, t, frames, index) {
        var p0 = index > 0 ? frames[index - 1][prop] : start;
        var p1 = start;
        var p2 = end;
        var p3 = index < frames.length - 1 ? frames[index + 1][prop] : end;

        if (typeof p0 === "undefined" || isNaN(p0)) {
            p0 = start;
        }
        if (typeof p3 === "undefined" || isNaN(p3)) {
            p3 = end;
        }

        var a = 2 * p1;
        var b = p2 - p0;
        var c = 2 * p0 - 5 * p1 + 4 * p2 - p3;
        var d = -p0 + 3 * p1 - 3 * p2 + p3;

        var p = 0.5 * (a + (b * t) + (c * t * t) + (d * t * t * t));
        return p;
    },
};

/************************************************************
 * Converts a px or % value to the equivalent scene value
 ************************************************************/
function toSceneX(x, scene) {
    if (typeof x === "undefined") { return; }
    if ($.isNumeric(x)) { return parseInt(x, 10); }
    if (x.endsWith("%")) {
        return parseInt(x, 10) / 100 * scene.width;
    }
    else {
        return parseInt(x, 10);
    }
}

/************************************************************
 * Converts a px or % value to the equivalent scene value
 ************************************************************/
function toSceneY(y, scene) {
    if (typeof y === "undefined") { return; }
    if ($.isNumeric(y)) { return parseInt(y, 10); }
    if (y.endsWith("%")) {
        return parseInt(y, 10) / 100 * scene.height;
    }
    else {
        return parseInt(y, 10);
    }
}

/************************************************************
 * Return the numerical part of a string s. E.g. "20%" -> 20
 ************************************************************/
function getNumericalPart(s) {
    return parseFloat(s); //apparently I don't actually need to remove the % (or anything else) from the string before I do the conversion
}

/************************************************************
 * Return the approriate left: setting so that a text box of the specified width is centred
 * Assumes a % width
 ************************************************************/
function getCenteredPosition(width) {
    var w = getNumericalPart(width); //numerical value of the width
    var left = 50 - (w / 2); //centre of the text box is at the 50% position
    return left + "%";
}

/************************************************************
 * Load the Epilogue data for a character
 ************************************************************/

// This is just a list of all possible conditional attribute names.
var EPILOGUE_CONDITIONAL_ATTRIBUTES = [
    'alsoPlaying', 'playerStartingLayers', 'markers',
    'not-markers', 'any-markers', 'alsoplaying-markers',
    'alsoplaying-not-markers', 'alsoplaying-any-markers'
]

function loadEpilogueData(player) {
    if (!player || !player.xml) { //return an empty list if a character doesn't have an XML variable. (Most likely because they're the player.)
        return [];
    }

    var playerGender = humanPlayer.gender;

    //get the XML tree that relates to the epilogue, for the specific player gender
    //var epXML = $($.parseXML(xml)).find('epilogue[gender="'+playerGender+'"]'); //use parseXML() so that <image> tags come through properly //IE doesn't like this

    var epilogues = player.xml.children('epilogue').filter(function (index) {
        /* Returning true from this function adds the current epilogue to the list of selectable epilogues.
         * Conversely, returning false from this function will make the current epilogue not selectable.
         */
        var epilogue_status = $(this).attr('status');
        if (epilogue_status && !includedOpponentStatuses[epilogue_status]) {
            return false;
        }

        /* 'gender' attribute: the epilogue will only be selectable if the player character has the given gender, or if the epilogue is marked for 'any' gender. */
        var epilogue_gender = $(this).attr('gender');
        if (epilogue_gender && epilogue_gender !== playerGender && epilogue_gender !== 'any') {
            // if the gender doesn't match, don't make this epilogue selectable
            return false;
        }

        var alsoPlaying = $(this).attr('alsoPlaying');
        if (alsoPlaying
            && !alsoPlaying.trim().split(/\s+/).every(function(ap) {
                return players.some(function (p) { return p.id == ap; })
            })) {
            return false;
        }

        var playerStartingLayers = parseInterval($(this).attr('playerStartingLayers'));
        if (playerStartingLayers !== undefined && !inInterval(humanPlayer.startingLayers, playerStartingLayers)) {
            return false;
        }

        /* 'markers' attribute: the epilogue will only be selectable if the character has ALL markers listed within the attribute set. */
        var all_marker_attr = $(this).attr('markers');
        if (all_marker_attr
            && !all_marker_attr.trim().split(/\s+/).every(function (marker) {
                return checkMarker(marker, player);
            })) {
            // not every marker set
            return false;
        }

        /* 'not-markers' attribute: the epilogue will only be selectable if the character has NO markers listed within the attribute set. */
        var no_marker_attr = $(this).attr('not-markers');
        if (no_marker_attr
            && no_marker_attr.trim().split(/\s+/).some(function (marker) {
                return checkMarker(marker, player);
            })) {
            // some disallowed marker set
            return false;
        }

        /* 'any-markers' attribute: the epilogue will only be selectable if the character has at least ONE of the markers listed within the attribute set. */
        var any_marker_attr = $(this).attr('any-markers');
        if (any_marker_attr
            && !any_marker_attr.trim().split(/\s+/).some(function (marker) {
                return checkMarker(marker, player);
            })) {
            // none of the markers set
            return false;
        }

        /* 'alsoplaying-markers' attribute: this epilogue will only be selectable if ALL markers within the attribute are set for any OTHER characters in the game. */
        var alsoplaying_marker_attr = $(this).attr('alsoplaying-markers');
        if (alsoplaying_marker_attr
            && !alsoplaying_marker_attr.trim().split(/\s+/).every(function (marker) {
                return players.some(function (p) {
                    return p !== player && checkMarker(marker, p);
                });
            })) {
            // not every marker set by some other character
            return false;
        }

        /* 'alsoplaying-not-markers' attribute: this epilogue will only be selectable if NO markers within the attribute are set for other characters in the game. */
        var alsoplaying_not_marker_attr = $(this).attr('alsoplaying-not-markers');
        if (alsoplaying_not_marker_attr
            && alsoplaying_not_marker_attr.trim().split(/\s+/).some(function (marker) {
                return players.some(function (p) {
                    return p !== player && checkMarker(marker, p);
                });
            })) {
            // some disallowed marker set by some other character
            return false;
        }

        /* 'alsoplaying-any-markers' attribute: this epilogue will only be selectable if at least one marker within the attribute are set for any OTHER character in the game. */
        var alsoplaying_any_marker_attr = $(this).attr('alsoplaying-any-markers');
        if (alsoplaying_any_marker_attr
            && !alsoplaying_any_marker_attr.trim().split(/\s+/).some(function (marker) {
                return players.some(function (p) {
                    return p !== player && checkMarker(marker, p);
                });
            })) {
            // none of the markers set by any other player
            return false;
        }

        // if we made it this far the epilogue must be selectable
        return true;
    }).map(function (i, e) { return parseEpilogue(player, e); }).get();

    return epilogues;
}

var animatedProperties = ["x", "y", "rotation", "scalex", "scaley", "skewx", "skewy", "alpha", "src", "zoom", "color", "rate"];

function addDirectiveToScene(scene, directive) {
    switch (directive.type) {
    case "move":
    case "camera":
    case "fade":
        //split the directive into multiple directives so that all the keyframes affect the same properties
        //for instance, an animation with [frame1: {x:5, y:2}, frame2: {y:4}, frame3: {x:8, y:10}] would be split into two: [frame1: {x:5}, frame3: {x:8}] and [frame1: {y:2}, frame2: {y:4}, frame3: {y:10}]
        //this makes the tweening simple for properties that don't change in intermediate frames, because those intermediate frames are removed

        //first split the properties into buckets of frame indices where they appear
        var propertyMap = {};
        for (var i = 0; i < directive.keyframes.length; i++) {
            var frame = directive.keyframes[i];
            for (var j = 0; j < animatedProperties.length; j++) {
                var property = animatedProperties[j];
                if (frame.hasOwnProperty(property) && (property === "color" || !Number.isNaN(frame[property]))) {
                    if (!propertyMap[property]) {
                        propertyMap[property] = [];
                    }
                    propertyMap[property].push(i);
                }
            }
<<<<<<< HEAD
        }
=======
            propertyMap[property].push(i);
          }
        }
      }

      //next create directives for each combination of frames
      var directives = {};
      for (var prop in propertyMap) {
        var key = propertyMap[prop].join(',');
        var workingDirective = directives[key];
        if (!workingDirective) {
          //shallow copy the directive
          workingDirective = {};
          for (var srcProp in directive) {
            if (directive.hasOwnProperty(srcProp)) {
              workingDirective[srcProp] = directive[srcProp];
            }
          }
          workingDirective.keyframes = [];
          directives[key] = workingDirective;
          scene.directives.push(workingDirective);
        }
        var lastStart = 0;
        for (var i = 0; i < propertyMap[prop].length; i++) {
          var srcFrame = directive.keyframes[propertyMap[prop][i]];
          var targetFrame;
          if (workingDirective.keyframes.length <= i) {
            targetFrame = {
              start: lastStart,
              end: srcFrame.end,
              interpolation: srcFrame.interpolation,              
            };
>>>>>>> 0dd05b76

        //next create directives for each combination of frames
        var directives = {};
        for (var prop in propertyMap) {
            var key = propertyMap[prop].join(',');
            var workingDirective = directives[key];
            if (!workingDirective) {
                //shallow copy the directive
                workingDirective = {};
                for (var srcProp in directive) {
                    if (directive.hasOwnProperty(srcProp)) {
                        workingDirective[srcProp] = directive[srcProp];
                    }
                }
                workingDirective.keyframes = [];
                directives[key] = workingDirective;
                scene.directives.push(workingDirective);
            }
            var lastStart = 0;
            for (var i = 0; i < propertyMap[prop].length; i++) {
                var srcFrame = directive.keyframes[propertyMap[prop][i]];
                var targetFrame;
                if (workingDirective.keyframes.length <= i) {
                    targetFrame = {
                        start: lastStart,
                        end: srcFrame.end
                    };

                    workingDirective.keyframes.push(targetFrame);
                    workingDirective.time = srcFrame.end;
                    lastStart = srcFrame.end;
                }
                else {
                    targetFrame = workingDirective.keyframes[i];
                }
                targetFrame[prop] = srcFrame[prop];
            }
        }
        break;
    default:
        scene.directives.push(directive);
    }
}

function parseEpilogue(player, rawEpilogue, galleryEnding) {
    //use parseXML() so that <image> tags come through properly
    //not using parseXML() because internet explorer doesn't like it

    if (!rawEpilogue) {
        return;
    }

    player.markers = player.markers || {}; //ensure markers collection exists in the gallery even though they'll be empty

    var $epilogue = $(rawEpilogue);
    var title = $epilogue.children("title").html().trim();
    var gender = $epilogue.attr("gender") || 'any';

    var markers = [];
    $epilogue.children("markers").children("marker").each(function() {
        var $elem = $(this);
        var markerOp = parseMarkerXML(this, null);

        /* By default, execute marker ops only when playing from the game end modal. */
        var run_on = $elem.attr('when');

        switch (run_on) {
        case "game":
        default:
            markerOp.from_game = true;
            markerOp.from_gallery = false;
            break;
        case "gallery":
            markerOp.from_game = false;
            markerOp.from_gallery = true;
            break;
        case "always":
            markerOp.from_game = true;
            markerOp.from_gallery = true;
            break;
        }

        markers.push(markerOp);
    });

    var epilogue = {
        title: title,
        player: player,
        gender: gender,
        scenes: [],
        markers: markers,
    };
    var scenes = epilogue.scenes;

    //determine what type of epilogue this is and parse accordingly
    var isLegacy = $epilogue.children("screen").length > 0;
    if (isLegacy) {
        parseLegacyEpilogue(player, epilogue, $epilogue);
    }
    else {
        var scene;
        $epilogue.children("scene").each(function (index, rawScene) {
            var $scene = $(rawScene);
            if ($scene.attr("transition")) {
                if (scenes.length === 0) {
                    //add a blank scene to transition from
                    scene = {
                        color: $scene.attr("color"),
                        directives: [],
                    };
                    scenes.push(scene);
                }
                scene = scenes[scenes.length - 1];
                scene.transition = readProperties(rawScene, scene);
            }
            else {
                var width = parseInt($scene.attr("width"), 10);
                var height = parseInt($scene.attr("height"), 10);
                scene = {
                    name: $scene.attr("name") || null,
                    background: $scene.attr("background"),
                    width: width,
                    height: height,
                    aspectRatio: width / height,
                    zoom: parseFloat($scene.attr("zoom"), 10),
                    color: $scene.attr("color"),
                    overlayColor: $scene.attr("overlay"),
                    overlayAlpha: $scene.attr("overlay-alpha"),
                    directives: [],
                }
                scenes.push(scene);
                scene.x = toSceneX($scene.attr("x"), scene);
                scene.y = toSceneY($scene.attr("y"), scene);

                var directives = scene.directives;

                $scene.children("directive").each(function (i, item) {
                    var totalTime = 0;
                    var directive = readProperties(item, scene);
                    directive.keyframes = [];
                    $(item).children("keyframe").each(function (i2, frame) {
                        var keyframe = readProperties(frame, scene);
                        keyframe.ease = keyframe.ease || directive.ease;
                        keyframe.start = totalTime;
                        totalTime = Math.max(totalTime, keyframe.time);
                        keyframe.end = totalTime;
                        keyframe.interpolation = directive.interpolation || "linear";
                        directive.keyframes.push(keyframe);
                    });
                    if (directive.keyframes.length === 0) {
                        //if no keyframes were explicitly provided, use the directive itself as a keyframe
                        directive.start = 0;
                        directive.end = directive.time;
                        directive.keyframes.push(directive);
                    }
                    else {
                        directive.time = totalTime;
                    }

                    if (directive.marker && !checkMarker(directive.marker, player)) {
                        directive.type = "skip";
                    }
                    addDirectiveToScene(scene, directive);
                });
            }
        });

        //if the last scene has a transition, add a dummy scene to the end
        if (scenes.length > 0 && scenes[scenes.length - 1].transition) {
            scene = {
                color: scenes[scenes.length - 1].transition.color,
                directives: [],
            };
            scenes.push(scene);
        }
    }
    return epilogue;
}

/**
 * Parses an old screen-based epilogue and converts it into directive format
 */
function parseLegacyEpilogue(player, epilogue, $xml) {
    var scenes = epilogue.scenes;
    $xml.children("screen").each(function () {
        var $this = $(this);

        var image = $this.attr("img").trim();

        //create a scene for each screen
        var scene = {
            directives: [],
            background: image,
        };
        scenes.push(scene);
        parseSceneContent(player, scene, $this);
    });
}

function parseSceneContent(player, scene, $scene) {
    var directive;
    var backgroundTransform = [$scene.attr('background-position-x'), $scene.attr('background-position-y'), $scene.attr('background-zoom') || 100];
    var addedPause = false;
    try {
        scene.x = toSceneX(backgroundTransform[0], scene);
        scene.y = toSceneY(backgroundTransform[1], scene);
        scene.zoom = parseFloat(backgroundTransform[2]) / 100;
    } catch (e) { }

    // Find the image data for this shot
    $scene.find('sprite').each(function () {
        var x = $(this).find("x").html().trim();
        var y = $(this).find("y").html().trim();
        var width = $(this).find("width").html().trim();
        var src = $(this).find('src').html().trim();

        var css = $(this).attr('css');

        directive = {
            type: "sprite",
            id: "obj" + (epilogueSuffix++),
            x: toSceneX(x, scene),
            y: toSceneY(y, scene),
            width: width,
            src: src,
            css: css,
        }
        scene.directives.push(directive);

    });

    //get the information for all the text boxes
    $scene.find("text").each(function () {

        //the text box's position and width
        var x = $(this).find("x").html().trim();
        var y = $(this).find("y").html().trim();
        var w = $(this).find("width").html();
        var a = $(this).find("arrow").html();

        //the width component is optional. Use a default of 20%.
        if (w) {
            w = w.trim();
        }
        if (!w || (w.length <= 0)) {
            w = "20%"; //default to text boxes having a width of 20%
        }

        //dialogue bubble arrow
        if (a) {
            a = a.trim().toLowerCase();
            if (a.length >= 1) {
                a = "arrow-" + a; //class name for the different arrows. Only use if the writer specified something.
            }
        } else {
            a = "";
        }

        //automatically centre the text box, if the writer wants that.
        if (x && x.toLowerCase() == "centered") {
            x = getCenteredPosition(w);
        }

        var text = fixupDialogue($(this).find("content").html().trim()); //the actual content of the text box

        var css = $(this).attr('css');

        directive = {
            type: "text",
            id: "obj" + (epilogueSuffix++),
            x: x,
            y: y,
            arrow: a,
            width: w,
            text: text,
            css: css,
        }
        scene.directives.push(directive);
        scene.directives.push({ type: "pause" });
        addedPause = true;
    });
    if (!addedPause) {
        scene.directives.push({ type: "pause" });
    }
}

/************************************************************
 * Read attributes from a source XML object and put them into properties of a JS object
 ************************************************************/
function readProperties(sourceObj, scene) {
    var targetObj = {};
    var $obj = $(sourceObj);
    $.each(sourceObj.attributes, function (i, attr) {
        var name = attr.name.toLowerCase();
        var value = attr.value;
        targetObj[name] = value;
    });

    //properties needing special handling
    targetObj.delay = parseFloat(targetObj.delay, 10) * 1000 || 0;

    if (targetObj.type !== "text") {
        // scene directives
        targetObj.time = parseFloat(targetObj.time, 10) * 1000 || 0;
        if (targetObj.alpha) { targetObj.alpha = parseFloat(targetObj.alpha, 10); }
        targetObj.zoom = parseFloat(targetObj.zoom, 10);
        targetObj.rotation = parseFloat(targetObj.rotation, 10);
        targetObj.angle = parseFloat(targetObj.angle, 10) || 0;
        if (targetObj.scale) {
            targetObj.scalex = targetObj.scaley = targetObj.scale;
        }
        targetObj.scalex = parseFloat(targetObj.scalex, 10);
        targetObj.scaley = parseFloat(targetObj.scaley, 10);
        targetObj.skewx = parseFloat(targetObj.skewx, 10);
        targetObj.skewy = parseFloat(targetObj.skewy, 10);
        if (targetObj.x) { targetObj.x = toSceneX(targetObj.x, scene); }
        if (targetObj.y) { targetObj.y = toSceneY(targetObj.y, scene); }
        targetObj.iterations = parseInt(targetObj.iterations) || 0;
        targetObj.rate = parseFloat(targetObj.rate, 10) || 0;
        targetObj.count = parseFloat(targetObj.count, 10) || 0;
    }
    else {
        // textboxes

        // ensure an ID
        var id = targetObj.id;
        if (!id) {
            targetObj.id = "obj" + (epilogueSuffix++);
        }

        // text (not from an attribute, so not populated automatically)
        targetObj.text = fixupDialogue($obj.html().trim());

        var w = targetObj.width;
        //the width component is optional. Use a default of 20%.
        if (w) {
            w = w.trim();
        }
        if (!w || (w.length <= 0)) {
            w = "20%"; //default to text boxes having a width of 20%
        }
        targetObj.width = w;

        //dialogue bubble arrow
        var a = targetObj.arrow; if (a) {
            a = a.trim().toLowerCase();
            if (a.length >= 1) {
                a = "arrow-" + a; //class name for the different arrows. Only use if the writer specified something.
            }
        } else {
            a = "";
        }
        targetObj.arrow = a;

        //automatically centre the text box, if the writer wants that.
        var x = targetObj.x;
        if (x && x.toLowerCase() == "centered") {
            targetObj.x = getCenteredPosition(w);
        }
    }
    return targetObj;
}

/************************************************************
 * Add the epilogue to the Epilogue modal
 ************************************************************/

function addEpilogueEntry(epilogue) {
    var num = epilogues.length; //index number of the new epilogue
    epilogues.push(epilogue);
    var player = epilogue.player;

    var nameStr = player.first + " " + player.last;
    if (player.first.length <= 0 || player.last.length <= 0) {
        nameStr = player.first + player.last; //only use a space if they have both first and last names
    }

    var epilogueTitle = nameStr + ": " + epilogue.title;
    var idName = 'epilogue-option-' + num;
    var clickAction = "selectEpilogue(" + num + ")";
    var unlocked = save.hasEnding(player.id, epilogue.title) ? " unlocked" : "";

    var htmlStr = '<li id="' + idName + '" class="epilogue-entry' + unlocked + '"><button onclick="' + clickAction + '">' + epilogueTitle + '</button></li>';

    $epilogueList.append(htmlStr);
    epilogueSelections.push($('#' + idName));
}

/************************************************************
 * Add entries to the epilogue modal for unavailable epilogues.
 ************************************************************/
function populateUnavailableEpilogues() {
    var unavailable = [];

    players.forEach(function (opp) {
        if (!opp || opp === humanPlayer || !opp.endings || opp.endings.length === 0) return;

        opp.endings.each(function() {
            var ending = $(this);
            var title = ending.text();
            
            /* Don't display unlisted epilogues */
            if (ending.attr('status') === "Unlisted") return;

            /* Skip any epilogues that share titles with available epilogues */
            if (epilogues.some(function (e) { return e.title === title; })) return;

            /* Don't duplicate unavailable epilogue entries */
            if (unavailable.some(function (e) { return e[1].text() === title })) return;

            unavailable.push([opp, ending]);
        });
    });

    var elems = unavailable.map(function (ent) {
        var player = ent[0];
        var endingMeta = ent[1];

        var nameStr = player.first + " " + player.last;
        if (player.first.length <= 0 || player.last.length <= 0) {
            nameStr = player.first + player.last; //only use a space if they have both first and last names
        }

        var epilogueTitle = nameStr + ": " + endingMeta.text();

        var elem = createElementWithClass('li', 'epilogue-entry unavailable');

        var btn = createElementWithClass('button', '');
        $(btn).prop('disabled', true).appendTo(elem);

        var titleElem = createElementWithClass('span', 'epilogue-title');
        $(titleElem).text(epilogueTitle).appendTo(btn);

        var hint = endingMeta.attr('hint');
        if (!hint) {
            var epGender = endingMeta.attr('gender');
            if (epGender && epGender !== 'any' && epGender !== humanPlayer.gender) {
                hint = 'Play as a '+epGender+'.';
            }
        }

        if (hint) {
            var hintElem = createElementWithClass('div', 'epilogue-hint');
            $(hintElem).text(hint).appendTo(elem);
        }

        return elem;
    });

    $epilogueList.append(elems);
}

/************************************************************
 * Clear the Epilogue modal
 ************************************************************/

function clearEpilogueList() {
    $epilogueHeader.html('');
    $epilogueList.html('');
    epilogues = [];
    epilogueSelections = [];
}

/************************************************************
 * Cleans up epilogue data
 ************************************************************/
function clearEpilogue() {
    if (epiloguePlayer) {
        epiloguePlayer.destroy();
        epiloguePlayer = null;
    }
}

/************************************************************
 * The user has clicked on a button to choose a particular Epilogue
 ************************************************************/

function selectEpilogue(epNumber) {
    chosenEpilogue = epilogues[epNumber]; //select the chosen epilogues

    for (var i = 0; i < epilogues.length; i++) {
        epilogueSelections[i].removeClass("active"); //make sure no other epilogue is selected
    }
    epilogueSelections[epNumber].addClass("active"); //mark the selected epilogue as selected
    $epilogueAcceptButton.prop("disabled", false); //allow the player to accept the epilogue
}

/************************************************************
 * Show the modal for the player to choose an Epilogue, or restart the game.
 ************************************************************/
function doEpilogueModal() {
    if (SENTRY_INITIALIZED) {
        Sentry.addBreadcrumb({
            category: 'ui',
            message: 'Showing epilogue modal.',
            level: 'info'
        });
    }

    clearEpilogueList(); //remove any already loaded epilogues
    chosenEpilogue = null; //reset any currently-chosen epilogue
    $epilogueAcceptButton.prop("disabled", true); //don't let the player accept an epilogue until they've chosen one

    //whether or not the human player won
    var playerWon = !humanPlayer.out;

    if (EPILOGUES_ENABLED && playerWon) { //all the epilogues are for when the player wins, so don't allow them to choose one if they lost
        //load the epilogue data for each player
        players.forEach(function (p) {
            loadEpilogueData(p).forEach(addEpilogueEntry);
        });

        populateUnavailableEpilogues();
    }

    //are there any epilogues available for the player to see?
    var haveEpilogues = (epilogues.length >= 1); //whether or not there are any epilogues available
    $epilogueAcceptButton.css("visibility", haveEpilogues ? "visible" : "hidden");

    var randomTip = endingTips[getRandomNumber(0, endingTips.length)];
    $epilogueTip.html(randomTip);

    if (EPILOGUES_ENABLED) {
        //decide which header string to show the player. This describes the situation.
        var headerStr = '';
        if (playerWon) {
            headerStr = winStr; //player won, and there are epilogues available
            if (!haveEpilogues) {
                headerStr = winStrNone; //player won, but none of the NPCs have epilogues
            }
        } else {
            headerStr = lossStr; //player lost
        }
    } else {
        if (playerWon) {
            headerStr = winEpiloguesDisabledStr;
        } else {
            headerStr = lossEpiloguesDisabledStr;
        }
    }

    $epilogueHeader.html(headerStr); //set the header string
    $epilogueSelectionModal.modal({
        show: true,
        keyboard: false,
        backdrop: "static",
    });//show the epilogue selection modal
}

/************************************************************
 * Start the Epilogue
 ************************************************************/
function doEpilogue() {
    save.addEnding(chosenEpilogue.player.id, chosenEpilogue.title);

    /* Prevent players from trying to load an epilogue twice. */
    $epilogueAcceptButton.prop("disabled", true);

    /* Persistent marker forward declarations should already be loaded.
     * Execute any marker operations attached to this epilogue. 
     */
    chosenEpilogue.markers.forEach(function(markerOp) {
        if (markerOp.from_game) {
            markerOp.apply(chosenEpilogue.player, null);
        }
    });

    if (USAGE_TRACKING) {
        recordEpilogueEvent(false, chosenEpilogue);
    }

    loadEpilogue(chosenEpilogue);

    screenTransition($gameScreen, $epilogueScreen);
    $epilogueSelectionModal.modal("hide");
}

/************************************************************
 * Starts up an epilogue, pre-fetching all its images before displaying anything in order to handle certain computations that rely on the image sizes
 ************************************************************/
function loadEpilogue(epilogue, loadToScene) {
    $("#epilogue-spinner").show();
    epiloguePlayer = new EpiloguePlayer(epilogue);
    if (typeof loadToScene === "number") epiloguePlayer.hotReloadScene = loadToScene;

    epiloguePlayer.load();

    if (DEBUG) {
        $epilogueSkipSelector.empty();
        for (var i = 0; i < epiloguePlayer.epilogue.scenes.length; i++) {
            var label = (i+1).toString();
            if (epiloguePlayer.epilogue.scenes[i].name) {
                label = label + ": " + epiloguePlayer.epilogue.scenes[i].name;
            }

            $epilogueSkipSelector.append($('<option>', {
                val: i,
                text: label
            }));
        }
    }

    updateEpilogueButtons();
}

function moveEpilogueForward(showRestartModalAtEnd) {
    if (epiloguePlayer && epiloguePlayer.loaded) {
        if (epiloguePlayer.hasMoreDirectives()) {
            if (SENTRY_INITIALIZED) {
                Sentry.addBreadcrumb({
                    category: 'epilogue',
                    message: 'Advancing epilogue from scene ' + epiloguePlayer.sceneIndex + ', directive' + epiloguePlayer.directiveIndex,
                    level: 'info'
                });
            }
            epiloguePlayer.advanceDirective();
            updateEpilogueButtons();
        } else if (showRestartModalAtEnd) {
            showRestartModal();
        }
    }
}

function moveEpilogueBack() {
    if (epiloguePlayer && epiloguePlayer.loaded && epiloguePlayer.hasPreviousDirectives()) {
        if (SENTRY_INITIALIZED) {
            Sentry.addBreadcrumb({
                category: 'epilogue',
                message: 'Reverting epilogue from scene ' + epiloguePlayer.sceneIndex + ', directive' + epiloguePlayer.directiveIndex,
                level: 'info'
            });
        }

        epiloguePlayer.revertDirective();
        updateEpilogueButtons();
    }
}

function skipToEpilogueScene () {
    var scene = parseInt($epilogueSkipSelector.val(), 10);

    if (isNaN(scene) || !epiloguePlayer || !epiloguePlayer.loaded) return;
    epiloguePlayer.skipToScene(scene);
    updateEpilogueButtons();
}

/* Reloads an epilogue by re-fetching behaviour.xml, and reparsing the
 * epilogue XML data.
 */
function hotReloadEpilogue () {
    if (!epiloguePlayer || !epiloguePlayer.loaded) return;

    $epilogueHotReloadBtn.attr('disabled', true);

    /* Make sure to save state from the old EpiloguePlayer that we will need later.
     */
    var curScene = epiloguePlayer.sceneIndex;
    var epilogueTitle = epiloguePlayer.epilogue.title;
    var epilogueGender = epiloguePlayer.epilogue.gender;
    var player = epiloguePlayer.epilogue.player;

    player.fetchBehavior()
    /* Success callback.
     * 'this' is bound to the Opponent object.
     */
        .then(function($xml) {
            var endingElem = null;

            $xml.children('epilogue').each(function () {
                if ($(this).children('title').html() === epilogueTitle && $(this).attr('gender') === epilogueGender) {
                    endingElem = this;
                }
            });

            epilogue = parseEpilogue(player, endingElem);

            /* Clean up the old EpiloguePlayer. */
            clearEpilogue();

            loadEpilogue(epilogue, curScene);
            $epilogueHotReloadBtn.attr('disabled', false);
        });
}

/************************************************************
 * Updates enabled state of buttons
 ************************************************************/

function updateEpilogueButtons() {
    if (!epiloguePlayer) {
        return;
    }
    var atStart = !epiloguePlayer.hasPreviousDirectives(),
        atEnd = !epiloguePlayer.hasMoreDirectives();

    $epiloguePrevButton.prop("disabled", atStart);
    $epilogueNextButton.prop("disabled", atEnd);
    $('#epilogue-end-indicator').toggle(atEnd);
    /* Force button bar visible at end of epilogue, un-force it if
     * going back, but avoid un-forcing it at the start. */
    if (!atStart) {
        $epilogueButtons.toggleClass('force-show', atEnd);
    }

    if (DEBUG) {
        $epilogueSkipSelector.val(
            epiloguePlayer.sceneIndex < 0 ? 0 : epiloguePlayer.sceneIndex
        );
    }
}

/************************************************************
 * Class for playing through an epilogue
 ************************************************************/
function EpiloguePlayer(epilogue) {
    this.resizeHandler = this.resizeViewport.bind(this);
    $(window).resize(this.resizeHandler);
    this.epilogue = epilogue;
    this.lastUpdate = performance.now();
    this.sceneIndex = -1;
    this.directiveIndex = -1;
    this.assetMap = {};
    this.loaded = false;
    this.loadingImages = 0;
    this.totalImages = 0;
    this.loadedImages = 0;
    this.waitingForAnims = false;
    this.views = [];
    this.viewIndex = 0;
    this.activeTransition = null;
    this.hotReloadScene = null;
    this.startingDirectiveIndex = 1;
}

EpiloguePlayer.prototype.load = function () {
    for (var i = 0; i < this.epilogue.scenes.length; i++) {
        var scene = this.epilogue.scenes[i];
        if (scene.background) {
            scene.background = scene.background.charAt(0) === '/' ? scene.background.substring(1) : this.epilogue.player.base_folder + scene.background;
            this.fetchImage(scene.background);
        }
        for (var j = 0; j < scene.directives.length; j++) {
            var directive = scene.directives[j];
            if (directive.src) {
                directive.src = directive.src.charAt(0) === '/' ? directive.src.substring(1) : this.epilogue.player.base_folder + directive.src;
                this.fetchImage(directive.src);
            }
            
            if (directive.keyframes) {
                for (var k = 0; k < directive.keyframes.length; k++) {
                    var keyframe = directive.keyframes[k];
                    if (keyframe.src && keyframe !== directive) {
                        keyframe.src = keyframe.src.charAt(0) === '/' ? keyframe.src.substring(1) : this.epilogue.player.base_folder + keyframe.src;
                        this.fetchImage(keyframe.src);
                    }
                }
            }
        }
    }
    this.readyToLoad = true;
    this.onLoadComplete();
}

/**
 * Called whenever all images being pre-fetched have been returned (which isn't necessarily when the total number of images that will be pre-fetched have been requested)
 * This is a workaround for IE11 not supporting promises
 */
EpiloguePlayer.prototype.onLoadComplete = function () {
    $("#epilogue-progress").text(Math.floor(this.loadedImages / Math.max(1, this.totalImages) * 100) + "%");
    if (this.loadingImages > 0) { return; }

    if (this.readyToLoad) {
        $("#epilogue-spinner").hide();
        var container = $("#epilogue-container");
        this.views.push(new SceneView(container, 0, this.assetMap));
        this.views.push(new SceneView(container, 1, this.assetMap));
        container.append($("<div id='scene-fade' class='epilogue-overlay' style='z-index: 10000'></div>")); //scene transition overlay
        this.loaded = true;
        $epilogueButtons.addClass('force-show');
        setTimeout(function() {
            $epilogueButtons.removeClass('force-show');
        }, 3000);
        
        if (
            typeof this.hotReloadScene === "number" &&
                this.hotReloadScene < this.epilogue.scenes.length
        ) {
            this.sceneIndex = this.hotReloadScene;
            this.setupScene(this.sceneIndex, true);
            this.hotReloadScene = null;

            /* We won't be able to set startingDirectiveIndex here.
             * It's not worth going through the trouble to remedy this, though, since it's such
             * a minor detail in the scheme of things.
             */
        } else {
            this.advanceScene();
            this.startingDirectiveIndex = this.directiveIndex;
        }
        updateEpilogueButtons();

        window.requestAnimationFrame(this.loop.bind(this));
    }
}

/**
 * Fetches an image asset ahead of time so it's ready before we need it
 * @param {string} path URL for image
 */
EpiloguePlayer.prototype.fetchImage = function (path) {
    var img = new Image();
    this.loadingImages++;
    this.totalImages++;
    var $this = this;
    img.onload = img.onerror = function () {
        $this.assetMap[path] = img;
        $this.loadingImages--;
        $this.loadedImages++;
        $this.onLoadComplete();
    };
    img.src = path;
}

EpiloguePlayer.prototype.destroy = function () {
    $(window).off('resize', this.resizeHandler);
    for (var i = 0; i < this.views.length; i++) {
        this.views[i].destroy();
    }

    $("#scene-fade").remove();

    EpiloguePlayer.prototype.layer = 0;
}

EpiloguePlayer.prototype.hasMoreDirectives = function () {
    return this.loaded && (this.sceneIndex < this.epilogue.scenes.length - 1 || this.directiveIndex < this.activeScene.directives.length - 1);
}

EpiloguePlayer.prototype.hasPreviousDirectives = function () {
    return this.loaded && (this.sceneIndex > 0 || this.directiveIndex > this.startingDirectiveIndex);
}

EpiloguePlayer.prototype.loop = function (timestamp) {
    var elapsed = timestamp - this.lastUpdate;

    if (this.activeTransition) {
        this.activeTransition.update(elapsed);
        if (this.activeTransition.isComplete()) {
            this.activeTransition = null;
        }
    }

    for (var i = 0; i < this.views.length; i++) {
        if (this.views[i].isActive()) {
            this.update(elapsed);
            this.draw();
            break;
        }
    }

    this.lastUpdate = timestamp;
    window.requestAnimationFrame(this.loop.bind(this));
}

EpiloguePlayer.prototype.update = function (elapsed) {
    var nonLoopingCount = 0;
    for (var i = 0; i < this.views.length; i++) {
        nonLoopingCount += this.views[i].update(elapsed);
    }
    if (nonLoopingCount === 0 && this.waitingForAnims) {
        this.advanceDirective();
    }
}

EpiloguePlayer.prototype.draw = function () {
    for (var i = 0; i < this.views.length; i++) {
        this.views[i].draw();
    }
}

/** Advances to the next scene if there is one */
EpiloguePlayer.prototype.advanceScene = function () {
    this.sceneIndex++;
    if (this.sceneIndex < this.epilogue.scenes.length) {
        this.setupScene(this.sceneIndex);
    }
}

EpiloguePlayer.prototype.layer = 0;

EpiloguePlayer.prototype.setupScene = function (index, skipTransition) {
    var lastScene = this.activeScene;

    this.lastUpdate = performance.now();
    this.activeScene = this.epilogue.scenes[index];

    var view = this.activeScene.view = this.views[this.viewIndex];
    this.viewIndex = (this.viewIndex + 1) % this.views.length;
    this.directiveIndex = -1;

    view.setup(this.activeScene, index, this.epilogue, skipTransition ? null : lastScene);

    //fit the viewport based on the scene's aspect ratio and the window size
    this.resizeViewport();

    //scene transition effect
    if (lastScene) {
        if (lastScene.transition && this.activeScene && !skipTransition) {
            this.activeTransition = new SceneTransition(lastScene.view, this.activeScene.view, lastScene.transition, $("#scene-fade"));
        }
        if (!this.activeTransition) {
            lastScene.view.cleanup();
        }
    }

    this.performDirective();
}

EpiloguePlayer.prototype.resizeViewport = function () {
    if (!this.activeScene) {
        return;
    }

    for (var i = 0; i < this.views.length; i++) {
        this.views[i].resize();
    }
    $(':root').css('font-size', (this.activeScene.view.viewportHeight / 75)+'px');

    $epilogueButtons.css('font-size', Math.max(window.innerHeight / 50,
                                               Math.min(30 * (window.devicePixelRatio || 1),
                                                        window.innerWidth / 20,
                                                        window.innerHeight / 12)) + 'px');
    this.draw();
}

EpiloguePlayer.prototype.advanceDirective = function () {
    if (this.activeTransition) { return; } //prevent advancing during a scene transition

    this.waitingForAnims = false;
    this.activeScene.view.haltAnimations(false);
    this.performDirective();
}

EpiloguePlayer.prototype.performDirective = function () {
    if (this.sceneIndex >= this.epilogue.scenes.length) { return; }
    
    this.directiveIndex++;
    if (this.directiveIndex < this.activeScene.directives.length) {
        var view = this.activeScene.view;
        var directive = this.activeScene.directives[this.directiveIndex];
        directive.action = null;
        if (directive.delay && directive.type !== "pause" && directive.type !== "wait") {
            view.pendDirective(this, directive, directive.delay);
        }
        else {
            if (view.runDirective(this, directive)) {
                return;
            }
        }
        this.performDirective();
    }
    else {
        this.advanceScene();
    }
}

/**
 * Reverts all changes up until the last "pause" directive
 */
EpiloguePlayer.prototype.revertDirective = function () {
    if (this.activeTransition) { return; }
    this.activeScene.view.haltAnimations(false);

    var canRevert = (this.sceneIndex > 0);
    if (!canRevert) {
        //on the initial scene, make sure there is a pause directive to revert to. Otherwise we can't rewind any further
        for (var i = this.directiveIndex - 1; i >= 0; i--) {
            if (this.activeScene.directives[i].type === "pause") {
                canRevert = true;
                break;
            }
        }
    }

    if (!canRevert) { return; }

    var currentIndex = this.directiveIndex;
    for (var i = currentIndex - 1; i >= 0; i--) {
        this.directiveIndex = i;
        var directive = this.activeScene.directives[i];
        if (directive.action) {
            directive.action.revert(directive, directive.action.context);
        }
        if (i < currentIndex - 1 && directive.type === "pause") {

            if (this.sceneIndex >= this.epilogue.scenes.length
                && this.activeScene === this.epilogue.scenes[this.epilogue.scenes.length-1]
               ) {
                /* Reverting to a directive on the last scene, so reset sceneIndex */
                this.sceneIndex = this.epilogue.scenes.length-1;
            }
            return;
        }
    }

    //reached the start of the scene, so time to back up an entire scene
    if (this.sceneIndex >= this.epilogue.scenes.length) {
        this.sceneIndex--; //the last scene had finished, so back up an extra time to move past that scene
    }

    //it would be better to make scene setup/teardown an undoable action, but for a quick and dirty method for now, just fast forward the whole scene to its last pause
    this.sceneIndex--;
    this.setupScene(this.sceneIndex, true);

    if (!this.activeTransition) {
        var pauseIndex;
        for (pauseIndex = this.activeScene.directives.length - 1; pauseIndex >= 0; pauseIndex--) {
            if (this.activeScene.directives[pauseIndex].type === "pause") {
                break;
            }
        }
        while (this.directiveIndex < pauseIndex) {
            this.advanceDirective();
        }
    }
}

/**
 * Skips to the start of a specific scene in an epilogue.
 * 
 * Intended only for use with Debug Mode.
 */
EpiloguePlayer.prototype.skipToScene = function (scene) {
    if (this.activeTransition) { return; }

    if (scene < 0) scene = 0;
    if (scene >= this.epilogue.scenes.length) scene = this.epilogue.scenes.length-1;

    this.waitingForAnims = false;
    this.activeScene.view.haltAnimations(false);
    this.sceneIndex = scene;
    
    this.setupScene(this.sceneIndex, true);
}

fromHex = function (hex) {
    var value = parseInt(hex.substring(1), 16);
    var r = (value & 0xff0000) >> 16;
    var g = (value & 0x00ff00) >> 8;
    var b = (value & 0x0000ff);
    return [r, g, b];
}

toHexPiece = function (v) {
    var hex = Math.round(v).toString(16);
    if (hex.length < 2) {
        hex = "0" + hex;
    }
    return hex;
}

toHex = function (rgb) {
    return "#" + this.toHexPiece(rgb[0]) + this.toHexPiece(rgb[1]) + this.toHexPiece(rgb[2]);
}

EpiloguePlayer.prototype.awaitAnims = function (directive, context) {
    for (var i = 0; i < this.views.length; i++) {
        if (this.views[i].isAnimRunning()) {
            this.waitingForAnims = true;
            return;
        }
    }
    this.advanceDirective();
}

function SceneView(container, index, assetMap) {
    this.scene = null;
    this.index = index;
    this.pendingDirectives = [];
    this.anims = [];
    this.camera = null;
    this.assetMap = assetMap;
    this.sceneObjects = {};
    this.textObjects = {};
    this.viewportWidth = 0;
    this.viewportHeight = 0;
    this.particlePool = [];

    var viewport = this.$viewport = $("<div id='epilogue-viewport" + index + "' class='epilogue-viewport'></div>");
    this.$canvas = $("<div id='epilogue-canvas" + index + "' class='epilogue-canvas'></div>");
    viewport.append(this.$canvas);
    this.$overlay = $("<div id='epilogue-overlay" + index + "' class='epilogue-overlay'></div>");
    viewport.append(this.$overlay);
    this.$textContainer = $("<div id='epilogue-content" + index + "' class='epilogue-content'></div>");
    viewport.append(this.$textContainer);
    this.overlay = { rgb: [0, 0, 0], a: 0 };
    container.append(this.$viewport);
    viewport.hide();
}

SceneView.prototype.cleanup = function () {
    this.haltAnimations(true);

    //clear old textboxes
    this.$textContainer.empty();
    this.textObjects = {};

    //clear old images
    for (var obj in this.sceneObjects) {
        this.sceneObjects[obj].destroy();
    }
    this.sceneObjects = {};

    //hide until needed again
    this.$viewport.hide();
}

SceneView.prototype.destroy = function () {
    this.cleanup();

    this.particlePool = null;
    this.$viewport.remove();
}

SceneView.prototype.runDirective = function (epiloguePlayer, directive) {
    switch (directive.type) {
    case "sprite":
        this.addAction(directive, this.addSprite.bind(this), this.removeSceneObject.bind(this));
        break;
    case "text":
        this.addAction(directive, this.addText.bind(this), this.removeText.bind(this));
        break;
    case "clear":
        this.addAction(directive, this.clearText.bind(this), this.restoreText.bind(this));
        break;
    case "clear-all":
        this.addAction(directive, this.clearAllText.bind(this), this.restoreText.bind(this));
        break;
    case "move":
        this.addAction(directive, this.moveSprite.bind(this), this.returnSprite.bind(this));
        break;
    case "camera":
        this.addAction(directive, this.moveCamera.bind(this), this.returnCamera.bind(this));
        break;
    case "fade":
        this.addAction(directive, this.fade.bind(this), this.restoreOverlay.bind(this));
        break;
    case "stop":
        this.addAction(directive, this.stopAnimation.bind(this), this.restoreAnimation.bind(this));
        break;
    case "wait":
        this.addAction(directive, epiloguePlayer.awaitAnims.bind(epiloguePlayer), function () { });
        return true;
    case "pause":
        return true;
    case "remove":
        this.addAction(directive, this.hideSceneObject.bind(this), this.showSceneObject.bind(this));
        break;
    case "emitter":
        this.addAction(directive, this.addEmitter.bind(this), this.removeSceneObject.bind(this));
        break;
    case "emit":
        this.addAction(directive, this.burstParticles.bind(this), this.clearParticles.bind(this));
        break;
    case "skip":
        this.addAction(directive, function () { }, function () { });
        break;
    }
    return false;
}

/**
 * Adds an undoable action to the history
 * @param {any} context Context to pass to do and undo functions
 * @param {Function} doFunc Function to perform the directive
 * @param {Function} undoFunc Function to undo the directive
 */
SceneView.prototype.addAction = function (directive, doFunc, undoFunc) {
    var context = {}; //contextual information for the do action to store off that the revert action can refer to
    var action = { directive: directive, context: context, perform: doFunc, revert: undoFunc };
    directive.action = action;
    action.perform(directive, context);
}

SceneView.prototype.pendDirective = function (epiloguePlayer, directive, delay) {
    var info = { epiloguePlayer: epiloguePlayer, directive: directive };
    info.handle = setTimeout(this.runPendedDirective.bind(this), delay, info, true);
    this.pendingDirectives.push(info);
}

SceneView.prototype.runPendedDirective = function (info, remove) {
    info.handle = 0;
    this.runDirective(info.epiloguePlayer, info.directive);
    if (remove) {
        var index = this.pendingDirectives.indexOf(info);
        this.pendingDirectives.splice(index, 1);
    }
}

SceneView.prototype.updateOverlay = function (id, last, next, t, properties) {
    var rgb = this.overlay.rgb;
    var alpha = this.overlay.a;
    if (!properties || properties.has("color")) {
        if (typeof next.color !== "undefined") {
            var rgb1 = fromHex(last.color);
            var rgb2 = fromHex(next.color);

            rgb = [0, 0, 0];
            for (var i = 0; i < rgb.length; i++) {
                rgb[i] = lerp(rgb1[i], rgb2[i], t);
            }
        }
    }
    if (!properties || properties.has("alpha")) {
        alpha = lerp(last.alpha, next.alpha, t);
        if (isNaN(alpha)) {
            alpha = this.overlay.a;
        }
    }
    this.setOverlay(rgb, alpha);
}

SceneView.prototype.setOverlay = function (color, alpha) {
    if (typeof color !== "undefined") {
        this.overlay.rgb = color;
    }
    this.overlay.a = alpha;
    this.$overlay.css({
        "opacity": alpha / 100,
        "background-color": toHex(this.overlay.rgb)
    });
}

SceneView.prototype.isActive = function () {
    if (this.anims.length > 0) {
        return true;
    }
    for (var obj in this.sceneObjects) {
        var sceneObj = this.sceneObjects[obj];
        if (sceneObj instanceof Emitter && (sceneObj.activeParticles.length > 0 || sceneObj.rate > 0)) {
            return true;
        }
    }
    return false;
}

SceneView.prototype.update = function (elapsed) {
    var nonLoopingCount = this.pendingDirectives.length;

    for (var obj in this.sceneObjects) {
        this.sceneObjects[obj].update(elapsed);
    }

    for (var i = this.anims.length - 1; i >= 0; i--) {
        var anim = this.anims[i];
        anim.update(elapsed);
        if (anim.isComplete()) {
            this.anims.splice(i, 1);
        }
        else {
            if (!anim.looped) {
                nonLoopingCount++;
            }
        }
    }
    return nonLoopingCount;
}

SceneView.prototype.draw = function () {
    for (var obj in this.sceneObjects) {
        this.sceneObjects[obj].draw();
    }
}

SceneView.prototype.drawObject = function (obj) {
    if (!obj.element) { return; }
    var properties = [];
    if (obj.parent) {
        properties.push("translate(" + obj.x + "px, " + obj.y + "px)");
    }
    else {
        properties.push("scale(" + this.viewportWidth / this.scene.width * this.camera.zoom + ")");
        properties.push("translate(" + this.toViewX(obj.x) + ", " + this.toViewY(obj.y) + ")");
    }
    var transform = properties.join(" ");

    $(obj.element).css({
        "transform": transform,
        "transform-origin": "top left",
        "opacity": obj.alpha / 100,
    });
    $(obj.rotElement).css({
        "transform": "rotate(" + obj.rotation + "deg) scale(" + obj.scalex + ", " + obj.scaley + ") skew(" + obj.skewx + "deg, " + obj.skewy + "deg)",
    });
}

SceneView.prototype.toViewX = function (x) {
    var sceneWidth = this.camera.width;
    var offset = sceneWidth / this.camera.zoom / 2 - sceneWidth / 2 + x - this.camera.x;
    return offset + "px";
}

SceneView.prototype.toViewY = function (y) {
    var sceneHeight = this.camera.height;
    var offset = sceneHeight / this.camera.zoom / 2 - sceneHeight / 2 + y - this.camera.y;
    return offset + "px";
}

SceneView.prototype.setup = function (scene, sceneIndex, epilogue, lastScene) {
    this.scene = scene;

    //copy the overlay values from the previous scene
    if (lastScene) {
        this.setOverlay(lastScene.view.overlay.rgb, lastScene.view.overlay.a);
    }
    else {
        //otherwise clear them completely
        this.setOverlay([0, 0, 0], 0);
    }

    if (!scene.width) {
        //if no scene dimensions were provided, use the background image's dimensions
        var backgroundImg = this.assetMap[scene.background];
        if (backgroundImg) {
            scene.width = backgroundImg.naturalWidth;
            scene.height = backgroundImg.naturalHeight;
            scene.aspectRatio = backgroundImg.naturalWidth / backgroundImg.naturalHeight;

            //backwards compatibility: for really skinny ratios, we probably don't want to use it since it'll make textboxes really squished. Use the first scene's instead
            if (sceneIndex > 0) {
                var previousScene = epilogue.scenes[0];
                if (scene.aspectRatio < 0.5) {
                    scene.width = previousScene.width;
                    scene.height = previousScene.height;
                    scene.aspectRatio = previousScene.aspectRatio;
                }
            }
        }
    }

    this.camera = {
        x: isNaN(scene.x) ? 0 : toSceneX(scene.x, scene),
        y: isNaN(scene.y) ? 0 : toSceneY(scene.y, scene),
        width: scene.width,
        height: scene.height,
        zoom: scene.zoom || 1,
    }

    this.initOverlay(scene.overlayColor, scene.overlayAlpha);

    if (scene.background) {
        this.addBackground(scene.background);
    }
    this.$viewport.css({
        "background-color": scene.color,
        "z-index": EpiloguePlayer.prototype.layer++,
    });
    this.$viewport.show();
}

SceneView.prototype.initOverlay = function (rgb, a) {
    var alpha;
    if (!this.overlay.rgb) {
        this.setOverlay([0, 0, 0], 0);
    }
    if (a) {
        alpha = parseInt(a, 10);
        if (typeof alpha === "undefined") {
            alpha = 100;
        }
    }
    else {
        alpha = this.overlay.a || 0;
    }
    if (rgb) {
        this.setOverlay(fromHex(rgb), alpha);
    }
}

SceneView.prototype.resize = function () {
    if (!this.scene) {
        return;
    }
    var windowHeight = $(window).height();
    var windowWidth = $(window).width();

    var viewWidth = this.scene.aspectRatio * windowHeight;
    var width = viewWidth;
    var height = windowHeight;
    if (viewWidth > windowWidth) {
        //take full width of window
        width = windowWidth;
        height = windowWidth / this.scene.aspectRatio;
    }

    width = Math.ceil(width);
    height = Math.ceil(height);
    this.viewportWidth = width;
    this.viewportHeight = height;
    this.$viewport.width(width);
    this.$viewport.height(height);

    for (var id in this.textObjects) {
        var box = this.textObjects[id];
        var directive = box.data("directive");
        this.applyTextDirective(directive, box);
    }
}

SceneView.prototype.haltAnimations = function (haltLooping) {
    for (var i = 0; i < this.pendingDirectives.length; i++) {
        var info = this.pendingDirectives[i];
        if (info.handle) {
            clearTimeout(info.handle);
            this.runPendedDirective(info, false);
        }
    }
    this.pendingDirectives = [];

    var animloop = this.anims.slice();
    var j = 0;
    for (var i = 0; i < animloop.length; i++) {
        if (haltLooping || !animloop[i].looped) {
            animloop[i].halt();
            this.anims.splice(j, 1);
        }
        else {
            j++;
        }
    }
    this.draw();
}

SceneView.prototype.addBackground = function (background) {
    var img = this.assetMap[background];
    this.addImage("background", background, { x: 0, y: 0, width: img.naturalWidth + "px", height: img.naturalHeight + "px" });
}

SceneView.prototype.addImage = function (id, src, args) {
    var img = document.createElement("img");
    if (src) {
        img.src = this.assetMap[src].src;
        args.naturalWidth = args.naturalWidth || this.assetMap[src].naturalWidth;
        args.naturalHeight = args.naturalHeight || this.assetMap[src].naturalHeight;
    }

    var obj = new SceneObject(id, img, this, args);
    obj.setImage(src);
    this.addSceneObject(obj);
}

SceneView.prototype.addSprite = function (directive) {
    this.addImage(directive.id, directive.src, directive);
}

SceneView.prototype.addSceneObject = function (obj) {
    /* Don't make duplicate scene objects */
    if (this.sceneObjects[obj.id]) return;
    
    this.sceneObjects[obj.id] = obj;
    if (obj.element) {
        if (obj.parentid) {
            obj.parent = this.sceneObjects[obj.parentid];
            if (obj.parent) {
                obj.parent.rotElement.appendChild(obj.element);
            }
        }
        else {
            this.$canvas.append(obj.element);
        }
    }
    this.draw();
}

SceneView.prototype.removeSceneObject = function (directive) {
    /* If this object has already been deleted, our work here is done */
    if (!this.sceneObjects[directive.id]) return;

    this.sceneObjects[directive.id].destroy();
    delete this.sceneObjects[directive.id];
}

SceneView.prototype.hideSceneObject = function (directive, context) {
    var sceneObject = context.object = this.sceneObjects[directive.id];
    context.anims = {};
    if (context.object) {
        $(context.object.element).hide();
        this.stopAnimation(directive, context.anims);
        context.rate = sceneObject.rate;
        sceneObject.rate = 0;
        if (!sceneObject instanceof Emitter) {
            delete this.sceneObjects[directive.id];
        }
    }
}

SceneView.prototype.showSceneObject = function (directive, context) {
    var obj = context.object;
    if (obj) {
        this.sceneObjects[directive.id] = obj;
        this.sceneObjects[directive.id].rate = context.rate;
        this.restoreAnimation(directive, context.anims);
        $(obj.element).show();
    }
}

SceneView.prototype.addText = function (directive, context) {
    var id = directive.id;
    context.id = id;
    this.lastTextId = id;

    var box = this.textObjects[id];
    if (box) {
        //reuse the DOM element if one of the same ID already exists
        context.oldDirective = box.data("directive");
    }
    else {
        box = $('<div>', { 'class': 'bordered dialogue-bubble' });
        //attach new div element to the content div
        this.$textContainer.append(box[0]);
        box.data("id", id);
        this.textObjects[id] = box;
    }
    this.applyTextDirective(directive, box);
}

SceneView.prototype.removeText = function (directive, context) {
    this.lastTextId = context.id;
    var box = this.textObjects[directive.id];
    if (context.oldDirective) {
        this.applyTextDirective(context.oldDirective, box);
    }
    else {
        this.$textContainer.get(0).removeChild(box[0]);
        delete this.textObjects[directive.id];
    }
}

SceneView.prototype.applyTextDirective = function (directive, box) {
    var content = expandDialogue(directive.text, null, humanPlayer);

    box.empty().append($('<span>', { html: content }));
    box.removeClass('arrow-down arrow-left arrow-right arrow-up').addClass(directive.arrow);
    box.attr('style', directive.css);

    //use css to position the box
    box.css('left', directive.x);
    box.css('top', directive.y);
    box.css('width', directive.width);

    var arrowHeight = (directive.arrow === "arrow-up" || directive.arrow === "arrow-down" ? 15 : 0);
    var arrowWidth = (directive.arrow === "arrow-left" || directive.arrow === "arrow-right" ? 15 : 0);
    switch (directive.alignmenty) {
    case "center":
        var height = box.height() + arrowHeight;
        var top = box.position().top;
        box.css("top", (top - height / 2) + "px");
        break;
    case "bottom":
        var height = box.height() + arrowHeight;
        var top = box.position().top;
        box.css("top", (top - height) + "px");
        break;
    }
    switch (directive.alignmentx) {
    case "center":
        var width = box.width() + arrowWidth;
        var left = box.position().left;
        box.css("left", (left - width / 2) + "px");
        break;
    case "right":
        var width = box.width() + arrowWidth;
        var left = box.position().left;
        box.css("left", (left - width) + "px");
        break;
    }

    box.data("directive", directive);
}

SceneView.prototype.clearAllText = function (directive, context) {
    var $this = this;
    context = context || {};
    context.boxes = context.boxes || [];
    
    for (var box in this.textObjects) {
        this.clearText({ id: this.textObjects[box].data("id") }, context, true);
    }
    this.textObjects = {};
}

SceneView.prototype.clearText = function (directive, context, keepObject) {
    context.boxes = context.boxes || [];
    var boxContext = {};

    var id = directive.id || this.lastTextId;
    boxContext.id = lastTextId = id;
    var box = this.textObjects[id];

    if (!box) {
        return;
    }

    boxContext.directive = box.data("directive");
    context.boxes.push(boxContext);
    this.$textContainer.get(0).removeChild(box[0]);
    if (!keepObject) {
        delete this.textObjects[id];
    }
}

SceneView.prototype.restoreText = function (directive, context) {
    for (var i = 0; i < context.boxes.length; i++) {
        var boxContext = context.boxes[i];
        var id = this.lastTextId = boxContext.id;
        var directive = boxContext.directive;
        directive.id = id;
        this.addText(directive, {});
    }
}

SceneView.prototype.interpolate = function (obj, prop, last, next, t, mode) {
    var current = obj[prop];
    var start = last[prop];
    var end = next[prop];
    if (mode !== "none" && (typeof start === "undefined" || isNaN(start) || typeof end === "undefined" || isNaN(end))) {
        return;
    }
    mode = mode || next.interpolation || "linear";
    obj[prop] = interpolationModes[mode](prop, start, end, t, last.keyframes, last.index);
}

SceneView.prototype.updateObject = function (id, last, next, t, properties) {
    var obj = this.sceneObjects[id];
    obj.interpolateProperties(last, next, t, properties);
}

SceneView.prototype.addAnimation = function (anim) {
    this.anims.push(anim);
    return anim;
}

SceneView.prototype.moveSprite = function (directive, context) {
<<<<<<< HEAD
    var sprite = this.sceneObjects[directive.id];
    if (sprite) {
        var frames = directive.keyframes.slice();
        context.x = sprite.x;
        context.y = sprite.y;
        context.rotation = sprite.rotation;
        context.scalex = sprite.scalex;
        context.scaley = sprite.scaley;
        context.skewx = sprite.skewx;
        context.skewy = sprite.skewy;
        context.alpha = sprite.alpha;
        context.src = sprite.src;
        frames.unshift(context);
        context.anim = this.addAnimation(new Animation(directive.id, frames, this.updateObject.bind(this), directive.loop, directive.ease, directive.clamp, directive.iterations));
    }
=======
  var sprite = this.sceneObjects[directive.id];
  if (sprite) {
    var frames = directive.keyframes.slice();
    context.x = sprite.x;
    context.y = sprite.y;
    context.rotation = sprite.rotation;
    context.scalex = sprite.scalex;
    context.scaley = sprite.scaley;
    context.skewx = sprite.skewx;
    context.skewy = sprite.skewy;
    context.alpha = sprite.alpha;
    context.src = sprite.src;
    context.rate = sprite.rate;
    frames.unshift(context);
    context.anim = this.addAnimation(new Animation(directive.id, frames, this.updateObject.bind(this), directive.loop, directive.ease, directive.clamp, directive.iterations));
  }
>>>>>>> 0dd05b76
}

SceneView.prototype.returnSprite = function (directive, context) {
    var sprite = this.sceneObjects[directive.id];
    if (sprite) {
        if (typeof context.x !== "undefined") {
            sprite.x = context.x;
        }
        if (typeof context.y !== "undefined") {
            sprite.y = context.y;
        }
        if (typeof context.rotation !== "undefined") {
            sprite.rotation = context.rotation;
        }
        if (typeof context.scalex !== "undefined") {
            sprite.scalex = context.scalex;
        }
        if (typeof context.scaley !== "undefined") {
            sprite.scaley = context.scaley;
        }
        if (typeof context.skewx !== "undefined") {
            sprite.skewx = context.skewx;
        }
        if (typeof context.skewy !== "undefined") {
            sprite.skewy = context.skewy;
        }
        if (typeof context.alpha !== "undefined") {
            sprite.alpha = context.alpha;
        }
        if (typeof context.src !== "undefined") {
            sprite.setImage(context.src);
        }
        this.removeAnimation(context.anim);
        this.draw();
    }
}

SceneView.prototype.removeAnimation = function (anim) {
    if (anim) {
        var index = this.anims.indexOf(anim);
        if (index >= 0) {
            this.anims.splice(index, 1);
        }
    }
}

SceneView.prototype.updateCamera = function (id, last, next, t, properties) {
    if (!properties || properties.has("x")) {
        this.interpolate(this.camera, "x", last, next, t);
    }
    if (!properties || properties.has("y")) {
        this.interpolate(this.camera, "y", last, next, t);
    }
    if (!properties || properties.has("zoom")) {
        if (last.zoom && next.zoom) {
            this.camera.zoom = lerp(last.zoom, next.zoom, t);
        }
    }
}

SceneView.prototype.moveCamera = function (directive, context) {
    var frames = directive.keyframes.slice();
    context.x = this.camera.x;
    context.y = this.camera.y;
    context.zoom = this.camera.zoom;
    frames.unshift(context);
    context.anim = this.addAnimation(new Animation("camera", frames, this.updateCamera.bind(this), directive.loop, directive.ease, directive.clamp, directive.iterations));
}

SceneView.prototype.returnCamera = function (directive, context) {
    if (typeof context.x !== "undefined") {
        this.camera.x = context.x;
    }
    if (typeof context.y !== "undefined") {
        this.camera.y = context.y;
    }
    if (context.zoom) {
        this.camera.zoom = context.zoom;
    }
    this.removeAnimation(context.anim);
    this.draw();
}

SceneView.prototype.fade = function (directive, context) {
    var color = toHex(this.scene.view.overlay.rgb);
    var frames = directive.keyframes.slice();
    context.color = color;
    context.alpha = this.scene.view.overlay.a;
    frames.unshift(context);
    context.anim = this.addAnimation(new Animation("fade", frames, this.updateOverlay.bind(this), directive.loop, directive.ease, directive.clamp, directive.iterations));
}

SceneView.prototype.restoreOverlay = function (directive, context) {
    this.setOverlay(context.color, context.alpha);
    this.removeAnimation(context.anim);
}

SceneView.prototype.isAnimRunning = function () {
    if (this.pendingDirectives.length > 0) {
        return true;
    }
    for (var i = 0; i < this.anims.length; i++) {
        if (!this.anims[i].looped) {
            return true;
        }
    }
    return false;
}

SceneView.prototype.stopAnimation = function (directive, context) {
    var anim;
    var id = directive.id;
    var properties = directive.properties ? directive.properties.split(',') : [];
    var propertySet = null;
    if (properties.length > 0) {
        propertySet = new Set();
        properties.forEach(function (prop) { propertySet.add(prop); });
    }

    context.haltedAnims = [];
    context.oldFrames = new Map();
    for (var i = this.anims.length - 1; i >= 0; i--) {
        anim = this.anims[i];
        if (anim.id === id) {
            if (propertySet) {
                context.oldFrames.set(anim, anim.keyframes);
                anim.halt(propertySet);
                anim.keyframes = Animation.prototype.cloneFrames(anim.keyframes);
                var stillHasProperties = false;
                anim.keyframes.forEach(function(frame) {
                    //remove the halted properties
                    propertySet.forEach(function (prop) { delete frame[prop]; });
                    //see if there are any other animatable properties remaining
                    for (var prop in frame) {
                        if (frame.hasOwnProperty(prop) && animatedProperties.indexOf(prop) >= 0) {
                            stillHasProperties = true;
                            break;
                        }
                    }
                });

                if (!stillHasProperties) {
                    //just halt the whole thing instead
                    anim.keyframes = context.oldFrames.get(anim);
                    context.oldFrames.delete(anim);
                    anim.halt();
                    this.anims.splice(i, 1);
                }
            }
            else {
                anim.halt();
                this.anims.splice(i, 1);
            }
            context.haltedAnims.push(anim);
            this.draw();
        }
    }
}

SceneView.prototype.restoreAnimation = function (directive, context) {
    var haltedAnims = context.haltedAnims;
    for (var i = 0; i < haltedAnims.length; i++) {
        var anim = haltedAnims[i];
        var oldFrames = context.oldFrames.get(anim);
        if (oldFrames) {
            anim.keyframes = oldFrames;
        }
        else {
            anim.elapsed = 0;
            this.addAnimation(anim);
        }
    }
}

SceneView.prototype.addEmitter = function (directive, context) {
    var element;

    if (directive.src) {
        var srcImg = this.assetMap[directive.src];
        directive.width = directive.width || srcImg.naturalWidth;
        directive.height = directive.height || srcImg.naturalHeight;
    }

    this.addSceneObject(new Emitter(directive.id, element, this, directive, this.particlePool));
}

SceneView.prototype.burstParticles = function (directive, context) {
    var emitter = this.sceneObjects[directive.id];
    if (emitter && emitter.emit) {
        context.emitter = emitter;
        for (var i = 0; i < directive.count; i++) {
            emitter.emit();
        }
    }
}

SceneView.prototype.clearParticles = function (directive, context) {
    var emitter = context.emitter;
    if (emitter) {
        context.emitter = emitter;
        for (var i = 0; i < directive.count; i++) {
            emitter.killParticles();
        }
    }
}

function RandomParameter(startValue, endValue) {
    this.start = startValue;
    this.end = endValue;
}

RandomParameter.prototype = {
    get: function () {
        return lerp(this.start, this.end, Math.random());
    }
};

function RandomColor(startValue, endValue) {
    this.start = startValue;
    this.end = endValue;
}

RandomColor.prototype = {
    get: function () {
        var t = Math.random();
        return [lerp(this.start[0], this.end[0], t),
                lerp(this.start[1], this.end[1], t),
                lerp(this.start[2], this.end[2], t)];
    }
};

function TweenableParameter(startValue, endValue, ease) {
    this.start = startValue;
    this.end = endValue;
    this.value = this.start;
}

TweenableParameter.prototype = {
    tween: function (t) {
        this.value = lerp(this.start, this.end, t);
        return this.value;
    }
};

function TweenableColor(startValue, endValue) {
    this.start = startValue;
    this.end = endValue;
    this.value = this.start;
}

TweenableColor.prototype = {
    tween: function (t) {
        var value = [];
        value[0] = lerp(this.start[0], this.end[0], t);
        value[1] = lerp(this.start[1], this.end[1], t);
        value[2] = lerp(this.start[2], this.end[2], t);
        this.value = value;
        return value;
    }
};

function SceneObject(id, element, view, args) {
    var alpha = args.alpha;
    if (typeof alpha === "undefined") {
        alpha = 100;
    }

    this.tweenableProperties = ["x", "y", "rotation", "scalex", "scaley", "alpha", "skewx", "skewy"];
    this.id = id;
    this.x = args.x || 0;
    this.y = args.y || 0;
    this.scalex = args.scalex || 1;
    this.scaley = args.scaley || 1;
    this.skewx = args.skewx || 0;
    this.skewy = args.skewy || 0;
    this.rotation = args.rotation || 0;
    this.alpha = alpha;
    this.view = view;
    this.layer = args.layer;
    this.parentid = args.parent;

    var scene = this.view.scene;

    if (element) {
        var vehicle = document.createElement("div");
        vehicle.id = id;
        var pivot = document.createElement("div");
        vehicle.appendChild(pivot);
        pivot.appendChild(element);

        var pivotX = args.pivotx;
        var pivotY = args.pivoty;
        if (pivotX || pivotY) {
            pivotX = pivotX || "center";
            pivotY = pivotY || "center";
            $(pivot).css("transform-origin", pivotX + " " + pivotY);
        }
        if (this.layer) {
            $(vehicle).css("z-index", args.layer);
        }

        this.element = vehicle;
        this.rotElement = pivot;
        this.objElement = element;

        var width = args.width;
        var height = args.height;
        var naturalWidth = args.naturalWidth || element.naturalWidth || 100;
        var naturalHeight = args.naturalHeight || element.naturalHeight || 100;

        if (width) {
            if (width.endsWith("%")) {
                this.widthPct = parseInt(width, 10) / 100;
            }
            else {
                this.widthPct = parseInt(width, 10) / scene.width;
            }
            if (!height) {
                this.heightPct = naturalHeight / naturalWidth * this.widthPct * scene.aspectRatio;
            }
        }
        else {
            this.widthPct = naturalWidth / scene.width;
        }
        if (height) {
            if (height.endsWith("%")) {
                this.heightPct = parseInt(height, 10) / 100;
            }
            else {
                this.heightPct = parseInt(height, 10) / scene.height;
            }
            if (!width) {
                this.widthPct = naturalWidth / naturalHeight * this.heightPct / scene.aspectRatio;
            }
        }
        else if (!this.heightPct) {
            this.heightPct = naturalHeight / scene.height;
        }

        this.width = this.widthPct * scene.width;
        this.height = this.heightPct * scene.height;
        $(vehicle).css({
            position: "absolute",
            left: 0,
            top: 0,
            width: this.width,
            height: this.height,
        });
        $(element).css({
            width: this.width,
            height: this.height,
        });
    }
    else {
        this.width = parseInt(args.width, 10) || 10;
        this.height = parseInt(args.height, 10) || 10;
    }
}

SceneObject.prototype = {
    destroy: function () {
        if (this.element) {
            $(this.element).remove();
        }
    },

    update: function (elapsedMs) {
    },

    draw: function () {
        this.view.drawObject(this);
    },

    interpolateProperties: function (last, next, t, properties) {
        for (var i = 0; i < this.tweenableProperties.length; i++) {
            var prop = this.tweenableProperties[i];
            if (!properties || properties.has(prop)) {
                this.view.interpolate(this, this.tweenableProperties[i], last, next, t);
            }
        }

        if (!properties || properties.has("src")) {
            if (next.src) {
                var oldSrc = this.src;
                this.view.interpolate(this, "src", last, next, t, "none");
                if (oldSrc !== this.src) {
                    this.setImage(this.src);
                }
            }
        }
    },

    setImage: function (src) {
        if (!src) return;

        this.objElement.src = this.view.assetMap[src].src;
        this.src = src;
    },
};

function Emitter(id, element, view, args, pool) {
    SceneObject.call(this, id, element, view, args);
    this.tweenableProperties.push("rate");

    this.pool = pool;
    this.rate = args.rate;
    this.emissionTimer = 0;
    if (this.rate > 0) {
        this.emissionTimer = 1000 / this.rate;
    }
    this.activeParticles = [];
    this.src = args.src;
    this.startScaleX = this.createRandomParameter(args.startscalex, 1, 1);
  if (args.endscalex) {
    this.endScaleX = this.createRandomParameter(args.endscalex, this.startScaleX);
  }
  if (args.startscaley) {
    this.startScaleY = this.createRandomParameter(args.startscaley, 1, 1);
    if (args.endscaley) {
    this.endScaleY = this.createRandomParameter(args.endscaley, this.startScaleY);
    }
  }
    this.startSkewX = this.createRandomParameter(args.startskewx, 1, 1);
    this.endSkewX = this.createRandomParameter(args.endskewx, this.startSkewX);
    this.startSkewY = this.createRandomParameter(args.startskewy, 1, 1);
    this.endSkewY = this.createRandomParameter(args.endskewy, this.startSkewY);
    this.speed = this.createRandomParameter(args.speed, 0, 0);
    this.accel = this.createRandomParameter(args.accel, 0, 0);
    this.forceX = this.createRandomParameter(args.forcex, 0, 0);
    this.forceY = this.createRandomParameter(args.forcey, 0, 0);
    this.startColor = this.createRandomColor(args.startcolor, [255, 255, 255], [255, 255, 255]);
    this.endColor = this.createRandomColor(args.endcolor, this.startColor);
    this.startAlpha = this.createRandomParameter(args.startalpha, 100, 100);
    this.endAlpha = this.createRandomParameter(args.endalpha, this.startAlpha);
    this.startRotation = this.createRandomParameter(args.startrotation, 0, 0);
    this.endRotation = this.createRandomParameter(args.endrotation, this.startRotation);
    this.lifetime = this.createRandomParameter(args.lifetime, 1, 1);
    this.angle = args.angle;
    this.ignoreRotation = args.ignorerotation === "1" || args.ignorerotation === "true";
}
Emitter.prototype = Object.create(SceneObject.prototype);
Emitter.prototype.constructor = Emitter;

Emitter.prototype.destroy = function () {
    SceneObject.prototype.destroy.call(this);
    this.killParticles();
}

Emitter.prototype.killParticles = function () {
    for (var i = 0; i < this.activeParticles.length; i++) {
        var particle = this.activeParticles[i];
        particle.destroy();
    }
}

Emitter.prototype.createRandomParameter = function (value, defaultMin, defaultMax) {
    if (typeof value !== "undefined") {
        var range = value.split(":");
        var min = parseFloat(range[0], 10);
        var max = (range.length > 1 ? parseFloat(range[1], 10) : min);
        if (!isNaN(min) && !isNaN(max)) {
            return new RandomParameter(min, max);
        }
    }
    if (defaultMin instanceof RandomParameter) {
        return defaultMin;
    }
    return new RandomParameter(defaultMin, defaultMax);
};

Emitter.prototype.createRandomColor = function (value, defaultMin, defaultMax) {
    if (typeof value !== "undefined") {
        var range = value.split(":");
        var min = fromHex(range[0]);
        var max = (range.length > 1 ? fromHex(range[1]) : min);
        if (min && max) {
            return new RandomColor(min, max);
        }
    }
    if (defaultMin instanceof RandomColor) {
        return defaultMin;
    }
    return new RandomColor(defaultMin, defaultMax);
};


Emitter.prototype.update = function (elapsedMs) {
    if (this.rate > 0) {
        var cooldown = 1000 / this.rate;
        this.emissionTimer += elapsedMs;
        while (this.emissionTimer >= cooldown) {
            this.emit();
            this.emissionTimer -= cooldown;
        }
    }

    for (var i = this.activeParticles.length - 1; i >= 0; i--) {
        var particle = this.activeParticles[i];
        particle.update(elapsedMs);
        if (particle.isDead()) {
            this.activeParticles.splice(i, 1);
            this.pool.push(particle); //return to the global inactive pool
        }
    }
};

Emitter.prototype.emit = function () {
    var particle = this.getFreeParticle();

    //randomize the rotation by the emission angle range
    var rotation = this.rotation;
    var angle = Math.floor(Math.random() * (this.angle * 2 + 1)) - this.angle;
    rotation += angle;

  //preserve aspect ratios if X and Y aren't specified individually
  var scaleStartX = this.startScaleX.get();
  var scaleEndX = (this.endScaleX ? this.endScaleX.get() : scaleStartX);
  var scaleStartY = (this.startScaleY ? this.startScaleY.get() : scaleStartX);
  var scaleEndY = (this.endScaleY ? this.endScaleY.get() : 
                   this.endScaleX ? scaleEndX : scaleStartY);

    particle.spawn(this.x - this.width / 2, this.y - this.height / 2, rotation, {
        src: this.src,
        width: this.width,
        height: this.height,
        duration: this.lifetime.get() * 1000,
    startScaleX: scaleStartX,
    endScaleX: scaleEndX,
    startScaleY: scaleStartY,
    endScaleY: scaleEndY,
        startSkewX: this.startSkewX.get(),
        endSkewX: this.endSkewX.get(),
        startSkewY: this.startSkewY.get(),
        endSkewY: this.endSkewY.get(),
        speed: this.speed.get(),
        accel: this.accel.get(),
        forceX: this.forceX.get(),
        forceY: this.forceY.get(),
        startColor: this.startColor.get(),
        endColor: this.endColor.get(),
        startAlpha: this.startAlpha.get(),
        endAlpha: this.endAlpha.get(),
        startRotation: this.startRotation.get(),
        endRotation: this.endRotation.get(),
        layer: this.layer,
        ignoreRotation: this.ignoreRotation,
    });
    this.activeParticles.push(particle);
};

Emitter.prototype.getFreeParticle = function () {
    var particle;
    if (this.pool.length === 0) {
        particle = new Particle("particle" + this.pool.length, this.view, {});
        this.pool.push(particle);
        this.view.$canvas.append(particle.element);
    }
    particle = this.pool[0];
    this.pool.splice(0, 1);
    return particle;
};

Emitter.prototype.draw = function () {
    if (this.element) {
        SceneObject.prototype.draw.call(this);
    }

    for (var i = this.activeParticles.length - 1; i >= 0; i--) {
        this.activeParticles[i].draw();
    }
};

function Particle(id, view, args) {
    var element = document.createElement("img");
    SceneObject.call(this, id, element, view, args);
    this.$element = $(this.element);
    this.tweens = {};
}

Particle.prototype = Object.create(SceneObject.prototype);
Particle.prototype.constructor = Particle;

Particle.prototype.spawn = function (x, y, rotation, args) {
    var tweens = this.tweens;

    var particleElem = this.objElement;
    if (args.src) {
        particleElem.src = args.src;
        particleElem.className = "";
    }
    else {
        particleElem.removeAttribute("src");
        particleElem.className = "particle";
    }

    $(particleElem).css({
        "width": args.width + "px",
        "height": args.height + "px",
        "background-color": "",
    });
    $(this.element).css({
        "z-index": args.layer || "",
        "width": args.width + "px",
        "height": args.height + "px",
    });
    this.width = args.width;
    this.height = args.height;
    this.x = x;
    this.y = y;
    this.elapsed = 0;
    this.duration = args.duration;
    this.ease = args.ease || "smooth";
    this.ignoreRotation = args.ignoreRotation;
    tweens["scalex"] = new TweenableParameter(args.startScaleX, args.endScaleX);
    tweens["scaley"] = new TweenableParameter(args.startScaleY, args.endScaleY);
    tweens["skewx"] = new TweenableParameter(args.startSkewX, args.endSkewX);
    tweens["skewy"] = new TweenableParameter(args.startSkewY, args.endSkewY);
    tweens["alpha"] = new TweenableParameter(args.startAlpha, args.endAlpha);
    tweens["color"] = new TweenableColor(args.startColor, args.endColor);
    tweens["spin"] = new TweenableParameter(args.startRotation, args.endRotation);
    this.scalex = args.startScaleX;
    this.scaley = args.startScaleY;
    this.skewx = args.startSkewX;
    this.skewy = args.startSkewY;
    this.alpha = args.startAlpha;
    this.color = args.startColor;
    this.spin = args.startRotation;

    //initial speed is in the direction of the starting rotation
    this.rotation = this.ignoreRotation ? 0 : rotation;
    var degrees = rotation;
    var radians = degrees * (Math.PI / 180);
    var speed = args.speed;
    this.initialAngle = radians;

    //convert rotation angle to direction vector where 0 deg = [0,-1], 90 deg = [1,0]
    var u = Math.sin(radians);
    var v = -Math.cos(radians);

    this.speedX = speed * u;
    this.speedY = speed * v;

    this.accel = args.accel;
    this.forceX = args.forceX;
    this.forceY = args.forceY;

    this.$element.show();
},

Particle.prototype.isDead = function () {
    return this.elapsed >= this.duration;
};

Particle.prototype.die = function () {
    this.$element.hide();
};

Particle.prototype.update = function (elapsedMs) {
    this.elapsed += elapsedMs;
    var dt = elapsedMs / 1000;

    if (this.isDead()) {
        this.die();
    }

    var t = this.elapsed / this.duration;
    t = Animation.prototype.easingFunctions[this.ease](t);
    for (var prop in this.tweens) {
        this[prop] = this.tweens[prop].tween(t);
    }

    this.rotation += this.spin * dt;

    //accelerate in the forward direction
    var forward = this.initialAngle;
    //forward = this.rotation * (Math.PI / 180);
    var u = Math.sin(forward);
    var v = -Math.cos(forward);

    var accelX = this.accel * u;
    var accelY = this.accel * v;

    this.speedX += (accelX + this.forceX) * dt;
    this.speedY += (accelY + this.forceY) * dt;

    this.x += dt * this.speedX;
    this.y += dt * this.speedY;
};

Particle.prototype.draw = function (view) {
    if (!this.objElement.src) {
        var color = toHex(this.color);
        $(this.objElement).css({
            "background-color": color,
        });
    }
    SceneObject.prototype.draw.call(this);
};

function SceneTransition(fromView, toView, transitionDirective, overlay) {
    this.view1 = fromView;
    this.view2 = toView;
    this.duration = transitionDirective.time;
    this.elapsed = 0;
    this.overlay = overlay;
    this.overlay.css("background-color", transitionDirective.color);
    this.ease = transitionDirective.ease || "ease-out";
    switch (transitionDirective.effect) {
    case "dissolve":
        this.effect = this.dissolve;
        break;
    case "fade":
        this.effect = this.fade;
        break;
    case "wipe-right":
        this.effect = this.wipeRight;
        break;
    case "wipe-left":
        this.effect = this.wipeLeft;
        break;
    case "wipe-up":
        this.effect = this.wipeUp;
        break;
    case "wipe-down":
        this.effect = this.wipeDown;
        break;
    case "slide-right":
        this.effect = this.slideRight;
        break;
    case "slide-left":
        this.effect = this.slideLeft;
        break;
    case "slide-up":
        this.effect = this.slideUp;
        break;
    case "slide-down":
        this.effect = this.slideDown;
        break;
    case "push-left":
        this.effect = this.pushLeft;
        break;
    case "push-right":
        this.effect = this.pushRight;
        break;
    case "push-up":
        this.effect = this.pushUp;
        break;
    case "push-down":
        this.effect = this.pushDown;
        break;
    case "uncover-left":
        this.effect = this.uncoverLeft;
        break;
    case "uncover-right":
        this.effect = this.uncoverRight;
        break;
    case "uncover-up":
        this.effect = this.uncoverUp;
        break;
    case "uncover-down":
        this.effect = this.uncoverDown;
        break;
    case "barn-open-horizontal":
        this.effect = this.barnOpenHorizontal;
        break;
    case "barn-close-horizontal":
        this.effect = this.barnCloseHorizontal;
        break;
    case "barn-open-vertical":
        this.effect = this.barnOpenVertical;
        break;
    case "barn-close-vertical":
        this.effect = this.barnCloseVertical;
        break;
    case "fly-through":
        this.effect = this.flyThrough;
        break;
    case "spin":
        this.effect = this.spin;
        break;
    default:
        this.effect = this.cut;
        break;
    }
    this.effect(0);
}

SceneTransition.prototype.isComplete = function () {
    return this.elapsed >= this.duration;
}

SceneTransition.prototype.finish = function () {
    var styleReset = {
        "transform": "",
        "clip": "",
        "opacity": "",
    };
    this.view1.$viewport.css(styleReset);
    this.view2.$viewport.css(styleReset);
    this.view1.cleanup();
    this.overlay.css("opacity", "");
}

SceneTransition.prototype.update = function (elapsed) {
    this.elapsed += elapsed;

    if (this.isComplete()) {
        this.finish();
        return;
    }

    var t = Math.min(1, this.elapsed / this.duration);
    if (this.duration === 0) {
        t = 1;
    }
    else {
        var easingFunction = Animation.prototype.easingFunctions[this.ease];
        t = easingFunction(t);
    }
    this.effect(t);
}

SceneTransition.prototype.cut = function (t) {
    this.elapsed = this.duration;
    this.view1.$viewport.hide();
}

SceneTransition.prototype.dissolve = function (t) {
    var viewport1 = this.view1.$viewport;
    var viewport2 = this.view2.$viewport;

    viewport1.css("opacity", 1 - t);
    viewport2.css("opacity", t);
}

SceneTransition.prototype.fade = function (t) {
    var viewport1 = this.view1.$viewport;
    var viewport2 = this.view2.$viewport;

    var alpha = (t <= 0.5 ? t * 2 : (1 - (t - 0.5) * 2));

    this.overlay.css("opacity", alpha);
    viewport1.css("opacity", t < 0.5 ? 1 : 0);
    viewport2.css("opacity", t < 0.5 ? 0 : 1);
}

SceneTransition.prototype.slideRight = function (t) {
    var left = Math.ceil(this.view2.viewportWidth * (1 - t));
    this.view2.$viewport.css({
        "transform": "translate(calc(-50% - " + left + "px), -50%)",
        "clip": "rect(0, " + this.view2.viewportWidth + "px, " + this.view2.viewportHeight + "px, " + left + "px)",
    });
}

SceneTransition.prototype.slideLeft = function (t) {
    var left = Math.ceil(this.view2.viewportWidth * (1 - t));
    this.view2.$viewport.css({
        "transform": "translate(calc(-50% + " + left + "px), -50%)",
        "clip": "rect(0, " + (this.view2.viewportWidth - left) + "px, " + this.view2.viewportHeight + "px, 0)",
    });
}

SceneTransition.prototype.slideUp = function (t) {
    var top = Math.ceil(this.view2.viewportHeight * (1 - t));
    this.view2.$viewport.css({
        "transform": "translate(-50%, calc(-50% + " + top + "px)",
        "clip": "rect(0, " + this.view2.viewportWidth + "px, " + (this.view2.viewportHeight - top) + "px, 0)",
    });
}

SceneTransition.prototype.slideDown = function (t) {
    var top = Math.ceil(this.view2.viewportHeight * (1 - t));
    this.view2.$viewport.css({
        "transform": "translate(-50%, calc(-50% - " + top + "px)",
        "clip": "rect(" + top + "px, " + this.view2.viewportWidth + "px, " + this.view2.viewportHeight + "px, 0)",
    });
}

SceneTransition.prototype.wipeLeft = function (t) {
    var left = Math.ceil(this.view2.viewportWidth * (1 - t));
    this.view2.$viewport.css({
        "clip": "rect(0, " + this.view2.viewportWidth + "px, " + this.view2.viewportHeight + "px, " + left + "px)",
    });
}

SceneTransition.prototype.wipeRight = function (t) {
    var left = Math.ceil(this.view2.viewportWidth * (1 - t));
    this.view2.$viewport.css({
        "clip": "rect(0, " + (this.view2.viewportWidth - left) + "px, " + this.view2.viewportHeight + "px, 0)",
    });
}

SceneTransition.prototype.wipeUp = function (t) {
    var top = Math.ceil(this.view2.viewportHeight * (1 - t));
    this.view2.$viewport.css({
        "clip": "rect(" + top + "px, " + this.view2.viewportWidth + "px, " + this.view2.viewportHeight + "px, 0)",
    });
}

SceneTransition.prototype.wipeDown = function (t) {
    var top = Math.ceil(this.view2.viewportHeight * (1 - t));
    this.view2.$viewport.css({
        "clip": "rect(0, " + this.view2.viewportWidth + "px, " + (this.view2.viewportHeight - top) + "px, 0)",
    });
}

SceneTransition.prototype.pushRight = function (t) {
    var left = Math.ceil(this.view1.viewportWidth * t);
    this.view1.$viewport.css({
        "transform": "translate(calc(-50% + " + left + "px), -50%)",
        "clip": "rect(0, " + (this.view1.viewportWidth * (1 - t)) + "px, " + this.view1.viewportHeight + "px, 0)",
    });

    left = Math.ceil(this.view2.viewportWidth * (1 - t));
    this.view2.$viewport.css({
        "transform": "translate(calc(-50% - " + left + "px), -50%)",
        "clip": "rect(0, " + this.view2.viewportWidth + "px, " + this.view2.viewportHeight + "px, " + left + "px)",
    });
}

SceneTransition.prototype.pushLeft = function (t) {
    var left = -Math.ceil(this.view1.viewportWidth * t);
    this.view1.$viewport.css({
        "transform": "translate(calc(-50% + " + left + "px), -50%)",
        "clip": "rect(0, " + this.view1.viewportWidth + "px, " + this.view1.viewportHeight + "px, " + (-left) + "px)",
    });

    left = Math.ceil(this.view2.viewportWidth * (1 - t));
    this.view2.$viewport.css({
        "transform": "translate(calc(-50% + " + left + "px), -50%)",
        "clip": "rect(0, " + (this.view2.viewportWidth - left) + "px, " + this.view2.viewportHeight + "px, 0)",
    });
}

SceneTransition.prototype.pushUp = function (t) {
    var top = -Math.ceil(this.view1.viewportHeight * t);
    this.view1.$viewport.css({
        "transform": "translate(-50%, calc(-50% + " + top + "px)",
        "clip": "rect(" + (-top) + "px, " + this.view2.viewportWidth + "px, " + this.view2.viewportHeight + "px, 0)",
    });

    var top = Math.ceil(this.view2.viewportHeight * (1 - t));
    this.view2.$viewport.css({
        "transform": "translate(-50%, calc(-50% + " + top + "px)",
        "clip": "rect(0, " + this.view2.viewportWidth + "px, " + (this.view2.viewportHeight - top) + "px, 0)",
    });
}

SceneTransition.prototype.pushDown = function (t) {
    var top = Math.ceil(this.view1.viewportHeight * t);
    this.view1.$viewport.css({
        "transform": "translate(-50%, calc(-50% + " + top + "px)",
        "clip": "rect(0, " + this.view2.viewportWidth + "px, " + (this.view2.viewportHeight * (1 - t)) + "px, 0)",
    });

    top = Math.ceil(this.view2.viewportHeight * (1 - t));
    this.view2.$viewport.css({
        "transform": "translate(-50%, calc(-50% - " + top + "px)",
        "clip": "rect(" + top + "px, " + this.view2.viewportWidth + "px, " + this.view2.viewportHeight + "px, 0)",
    });
}

SceneTransition.prototype.uncoverRight = function (t) {
    var left = Math.ceil(this.view1.viewportWidth * t);
    this.view1.$viewport.css({
        "z-index": EpiloguePlayer.prototype.layer + 1,
        "transform": "translate(calc(-50% + " + left + "px), -50%)",
        "clip": "rect(0, " + (this.view1.viewportWidth * (1 - t)) + "px, " + this.view1.viewportHeight + "px, 0)",
    });
}

SceneTransition.prototype.uncoverLeft = function (t) {
    var left = -Math.ceil(this.view1.viewportWidth * t);
    this.view1.$viewport.css({
        "z-index": EpiloguePlayer.prototype.layer + 1,
        "transform": "translate(calc(-50% + " + left + "px), -50%)",
        "clip": "rect(0, " + this.view1.viewportWidth + "px, " + this.view1.viewportHeight + "px, " + (-left) + "px)",
    });
}

SceneTransition.prototype.uncoverUp = function (t) {
    var top = -Math.ceil(this.view1.viewportHeight * t);
    this.view1.$viewport.css({
        "z-index": EpiloguePlayer.prototype.layer + 1,
        "transform": "translate(-50%, calc(-50% + " + top + "px)",
        "clip": "rect(" + (-top) + "px, " + this.view2.viewportWidth + "px, " + this.view2.viewportHeight + "px, 0)",
    });
}

SceneTransition.prototype.uncoverDown = function (t) {
    var top = Math.ceil(this.view1.viewportHeight * t);
    this.view1.$viewport.css({
        "z-index": EpiloguePlayer.prototype.layer + 1,
        "transform": "translate(-50%, calc(-50% + " + top + "px)",
        "clip": "rect(0, " + this.view2.viewportWidth + "px, " + (this.view2.viewportHeight * (1 - t)) + "px, 0)",
    });
}

SceneTransition.prototype.barnOpenHorizontal = function (t) {
    this.view2.$viewport.css({
        "clip": "rect(0, " + (this.view2.viewportWidth / 2 + t * this.view2.viewportWidth / 2) + "px, " + this.view2.viewportHeight + "px, " + (this.view2.viewportWidth / 2 - t * this.view2.viewportWidth / 2) + "px)",
    });
}

SceneTransition.prototype.barnCloseHorizontal = function (t) {
    this.view1.$viewport.css({
        "z-index": EpiloguePlayer.prototype.layer + 1,
        "clip": "rect(0, " + (this.view2.viewportWidth / 2 + (1 - t) * this.view2.viewportWidth / 2) + "px, " + this.view2.viewportHeight + "px, " + (this.view2.viewportWidth / 2 - (1 - t) * this.view2.viewportWidth / 2) + "px)",
    });
}

SceneTransition.prototype.barnOpenVertical = function (t) {
    this.view2.$viewport.css({
        "clip": "rect(" + (this.view2.viewportHeight / 2 - t * this.view2.viewportHeight / 2) + "px, " + this.view2.viewportWidth + "px, " + (this.view2.viewportHeight / 2 + t * this.view2.viewportHeight / 2) + "px, 0)",
    });
}

SceneTransition.prototype.barnCloseVertical = function (t) {
    this.view1.$viewport.css({
        "z-index": EpiloguePlayer.prototype.layer + 1,
        "clip": "rect(" + (this.view2.viewportHeight / 2 - (1 - t) * this.view2.viewportHeight / 2) + "px, " + this.view2.viewportWidth + "px, " + (this.view2.viewportHeight / 2 + (1 - t) * this.view2.viewportHeight / 2) + "px, 0)",
    });
}

SceneTransition.prototype.spin = function (t) {
    var viewport1 = this.view1.$viewport;
    var viewport2 = this.view2.$viewport;

    if (t < 0.5) {
        t *= 2;
        viewport1.css("opacity", 1);
        viewport2.css("opacity", 0);
        this.view1.$viewport.css({
            "transform": "translate(-50%, -50%) rotate(" + t * 1080 + "deg) scale(" + (5 * t + 1) + ")",
        });
    }
    else {
        t = (1 - (t - 0.5) * 2);
        viewport1.css("opacity", 0);
        viewport2.css("opacity", 1);
        this.view2.$viewport.css({
            "transform": "translate(-50%, -50%) rotate(" + t * 1080 + "deg) scale(" + (5 * t + 1) + ")",
        });
    }
}

SceneTransition.prototype.flyThrough = function (t) {
    var zoom = lerp(1, 2, t);
    this.view1.$viewport.css({
        "z-index": EpiloguePlayer.prototype.layer + 1,
        "transform": "translate(-50%, -50%) scale(" + zoom + ")",
        "opacity": (1 - t),
    });
    zoom = lerp(0.5, 1, t);
    this.view2.$viewport.css({
        "z-index": EpiloguePlayer.prototype.layer + 1,
        "transform": "translate(-50%, -50%) scale(" + zoom + ")",
        "opacity": t,
    });
}

// Event handlers
$epilogueButtons.on('click', ':input', function(ev) {
    ev.stopImmediatePropagation();

    var action = $(ev.target).attr("data-action");
    switch (action) {
    case "next":
        moveEpilogueForward();
        break;
    case "prev":
        moveEpilogueBack();
        break;
    case "exit":
        showRestartModal();
        break;
    case "bug":
        showBugReportModal();
        break;
    case "reload":
        hotReloadEpilogue();
        break;
    case "skip":
        skipToEpilogueScene();
        break;
    case "fullscreen":
        toggleFullscreen();
        break;
    default:
        break;
    }
});

$('#epilogue-container').click(function(ev) {
    if (ev.pageX < window.innerWidth * 0.2) {
        moveEpilogueBack();
    } else {
        moveEpilogueForward(true);
    }
});

function epilogue_keyUp(ev) {
    if (epiloguePlayer && epiloguePlayer.loaded && $('.modal:visible').length == 0) {
        switch (ev.keyCode) {
        case 81:
            if (DEBUG) {
                $epilogueButtons.toggleClass('debug-active');
            }
            break;
        case 37:
            moveEpilogueBack(); break;
        case 32:
            moveEpilogueForward(true); break;
        case 39:
            moveEpilogueForward(); break;
        }
        ev.preventDefault();
    }
}

$epilogueScreen.on('mouseleave', function() {
    $epilogueButtons.removeClass('show');
});

$epilogueScreen.on('mousemove', function(ev) {
    $epilogueButtons.toggleClass('show', ev.pageY >= 0.75 * window.innerHeight);
});
$epilogueScreen.on('touchstart touchmove', function(ev) {
    var show = false;
    for (var i = 0; i < ev.originalEvent.changedTouches.length; i++) {
        if (ev.originalEvent.touches[0].pageY
            >= 0.75 * window.innerHeight) show = true;
    }
    $epilogueButtons.toggleClass('show', show);
});

$epilogueScreen.data('keyhandler', epilogue_keyUp);<|MERGE_RESOLUTION|>--- conflicted
+++ resolved
@@ -429,42 +429,7 @@
                     propertyMap[property].push(i);
                 }
             }
-<<<<<<< HEAD
-        }
-=======
-            propertyMap[property].push(i);
-          }
-        }
-      }
-
-      //next create directives for each combination of frames
-      var directives = {};
-      for (var prop in propertyMap) {
-        var key = propertyMap[prop].join(',');
-        var workingDirective = directives[key];
-        if (!workingDirective) {
-          //shallow copy the directive
-          workingDirective = {};
-          for (var srcProp in directive) {
-            if (directive.hasOwnProperty(srcProp)) {
-              workingDirective[srcProp] = directive[srcProp];
-            }
-          }
-          workingDirective.keyframes = [];
-          directives[key] = workingDirective;
-          scene.directives.push(workingDirective);
-        }
-        var lastStart = 0;
-        for (var i = 0; i < propertyMap[prop].length; i++) {
-          var srcFrame = directive.keyframes[propertyMap[prop][i]];
-          var targetFrame;
-          if (workingDirective.keyframes.length <= i) {
-            targetFrame = {
-              start: lastStart,
-              end: srcFrame.end,
-              interpolation: srcFrame.interpolation,              
-            };
->>>>>>> 0dd05b76
+        }
 
         //next create directives for each combination of frames
         var directives = {};
@@ -490,7 +455,8 @@
                 if (workingDirective.keyframes.length <= i) {
                     targetFrame = {
                         start: lastStart,
-                        end: srcFrame.end
+              end: srcFrame.end,
+              interpolation: srcFrame.interpolation,              
                     };
 
                     workingDirective.keyframes.push(targetFrame);
@@ -2108,7 +2074,6 @@
 }
 
 SceneView.prototype.moveSprite = function (directive, context) {
-<<<<<<< HEAD
     var sprite = this.sceneObjects[directive.id];
     if (sprite) {
         var frames = directive.keyframes.slice();
@@ -2121,27 +2086,10 @@
         context.skewy = sprite.skewy;
         context.alpha = sprite.alpha;
         context.src = sprite.src;
+    context.rate = sprite.rate;
         frames.unshift(context);
         context.anim = this.addAnimation(new Animation(directive.id, frames, this.updateObject.bind(this), directive.loop, directive.ease, directive.clamp, directive.iterations));
     }
-=======
-  var sprite = this.sceneObjects[directive.id];
-  if (sprite) {
-    var frames = directive.keyframes.slice();
-    context.x = sprite.x;
-    context.y = sprite.y;
-    context.rotation = sprite.rotation;
-    context.scalex = sprite.scalex;
-    context.scaley = sprite.scaley;
-    context.skewx = sprite.skewx;
-    context.skewy = sprite.skewy;
-    context.alpha = sprite.alpha;
-    context.src = sprite.src;
-    context.rate = sprite.rate;
-    frames.unshift(context);
-    context.anim = this.addAnimation(new Animation(directive.id, frames, this.updateObject.bind(this), directive.loop, directive.ease, directive.clamp, directive.iterations));
-  }
->>>>>>> 0dd05b76
 }
 
 SceneView.prototype.returnSprite = function (directive, context) {
