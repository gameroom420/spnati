/* Epilogue UI elements */
$epilogueScreen = $('#epilogue-screen');

$epiloguePrevButton = $('#epilogue-prev-button');
$epilogueNextButton = $('#epilogue-next-button');
$epilogueResetButton = $('#epilogue-restart-button');
$epiloguePrevOnImage = $('#epilogue-prev-on-image');
$epilogueNextOnImage = $('#epilogue-next-on-image');

/* Epilogue selection modal elements */
$epilogueSelectionModal = $('#epilogue-modal'); //the modal box
$epilogueHeader = $('#epilogue-header-text'); //the header text for the epilogue selection box
$epilogueList = $('#epilogue-list'); //the list of epilogues
$epilogueAcceptButton = $('#epilogue-modal-accept-button'); //click this button to go with the chosen ending

var textBoxDivName = "#epilogueDivBox";

var epilogueSelections = []; //references to the epilogue selection UI elements

var winStr = "You've won the game, and possibly made some friends. Who among these players did you become close with?"; //Winning the game, with endings available
var winStrNone = "You've won the game, and possibly made some friends? Unfortunately, none of your competitors are ready for a friend like you.<br>(None of the characters you played with have an ending written.)"; //Player won the game, but none of the characters have an ending written
var lossStr = "Well you lost. And you didn't manage to make any new friends. But you saw some people strip down and show off, and isn't that what life is all about?<br>(You may only view an ending when you win.)"; //Player lost the game. Currently no support for ending scenes when other players win

/* NPC chosen for epilogue */
var epilogueCharacter = -1; //the character whose epilogue is playing
var epilogueScreen = 0; //screen in the epilogue
var epilogueTextCount = 0; //current latest text box in the current screen of the epilogue

var epilogues = []; //list of epilogue data objects
var chosenEpilogue = null;

var openEpilogueTextBoxes = []; //currently open text boxes on the Epilogue screen

/************************************************************
 * Return the numerical part of a string s. E.g. "20%" -> 20
 ************************************************************/

function getNumericalPart(s){
	return parseFloat(s); //apparently I don't actually need to remove the % (or anything else) from the string before I do the conversion
}

/************************************************************
 * Return the approriate left: setting so that a text box of the specified width is centred
 * Assumes a % width
 ************************************************************/
function getCenteredPosition(width){
	var w = getNumericalPart(width); //numerical value of the width
	var left = 50 - (w/2); //centre of the text box is at the 50% position
	return left + "%";
}

/************************************************************
 * Load the Epilogue data for a character
 ************************************************************/
function loadEpilogueData(player){
    if (!players[player]) {
        return [];
    }

	var xml = players[player].xml;
	if (!xml) {return [];} //return an empty list if a character doesn't have an XML variable. (Most likely because they're the player.)

	var playerGender = players[HUMAN_PLAYER].gender;

	//get the XML tree that relates to the epilogue, for the specific player gender
	//var epXML = $($.parseXML(xml)).find('epilogue[gender="'+playerGender+'"]'); //use parseXML() so that <image> tags come through properly //IE doesn't like this

	var epilogues = [];

    var all_epilogues = xml.find('epilogue').filter(function (index) {
        /* Returning true from this function adds the current epilogue to the list of selectable epilogues.
         * Conversely, returning false from this function will make the current epilogue not selectable.
         */

        /* 'gender' attribute: the epilogue will only be selectable if the player character has the given gender, or if the epilogue is marked for 'any' gender. */
        var epilogue_gender = $(this).attr('gender');
        if(epilogue_gender) {
            if(epilogue_gender !== playerGender && epilogue_gender !== 'any') {
                // if the gender doesn't match, don't make this epilogue selectable
                return false;
            }
        }

        /* 'markers' attribute: the epilogue will only be selectable if the character has ALL markers listed within the attribute set. */
        var all_marker_attr = $(this).attr('markers');
        if(all_marker_attr) {
            var must_match_markers = all_marker_attr.split(' ');
            for(var i=0;i<must_match_markers.length;i++) {
                if(!(must_match_markers[i] in players[player].markers)) {
                    // if the given marker is not present, don't make this epilogue selectable
                    return false;
                }
            }
        }

        /* 'not-markers' attribute: the epilogue will only be selectable if the character has NO markers listed within the attribute set. */
        var no_marker_attr = $(this).attr('not-markers');
        if(no_marker_attr) {
            var must_not_match_markers = no_marker_attr.split(' ');
            for(var i=0;i<must_not_match_markers.length;i++) {
                if(must_not_match_markers[i] in players[player].markers) {
                    // if the given marker is present, don't make this epilogue selectable
                    return false;
                }
            }
        }

        /* 'any-markers' attribute: the epilogue will only be selectable if the character has at least ONE of the markers listed within the attribute set. */
        var any_marker_attr = $(this).attr('any-markers');
        if(any_marker_attr) {
            var one_must_match_markers = any_marker_attr.split(' ');
            var match_found = false;
            for(var i=0;i<one_must_match_markers.length;i++) {
                if(one_must_match_markers[i] in players[player].markers) {
                    match_found = true;
                    break;
                }
            }

            if(!match_found) {
                /* if no markers in the list matched, don't make this epilogue selectable. */
                return false;
            }

            /* if any marker within the attribute is set, then this condition passes-- fall through and check the other conditions though */
        }

        /* 'alsoplaying-markers' attribute: this epilogue will only be selectable if ALL markers within the attribute are set for any OTHER characters in the game. */
        var alsoplaying_marker_attr = $(this).attr('alsoplaying-markers');
        if(alsoplaying_marker_attr) {
            var markers = alsoplaying_marker_attr.split(' ');
            for(var i=0;i<markers.length;i++) {
                var marker_set = false;

                for(var pl_idx=0;pl_idx<players.length;pl_idx++) {
                    if(pl_idx !== player) {
                        if(markers[i] in players[pl_idx].markers) {
                            marker_set = true;
                            break;
                        }
                    }
                }

                /* if any marker within the attribute is not set, don't make this epilogue selectable */
                if(!marker_set) {
                    return false;
                }
            }
        }

        /* 'alsoplaying-not-markers' attribute: this epilogue will only be selectable if NO markers within the attribute are set for other characters in the game. */
        var alsoplaying_not_marker_attr = $(this).attr('alsoplaying-not-markers');
        if(alsoplaying_not_marker_attr) {
            var markers = alsoplaying_not_marker_attr.split(' ');
            for(var i=0;i<markers.length;i++) {
                var marker_set = false;

                for(var pl_idx=0;pl_idx<players.length;pl_idx++) {
                    if(pl_idx !== player) {
                        if(markers[i] in players[pl_idx].markers) {
                            marker_set = true;
                            break;
                        }
                    }
                }

                /* If any marker within the attribute is set, then don't make the epilogue selectable */
                if(marker_set) {
                    return false;
                }
            }
        }

        /* 'alsoplaying-any-markers' attribute: this epilogue will only be selectable if at least one marker within the attribute are set for any OTHER character in the game. */
        var alsoplaying_any_marker_attr = $(this).attr('alsoplaying-any-markers');
        if(alsoplaying_any_marker_attr) {
            var markers = alsoplaying_any_marker_attr.split(' ');
            var match_found = false;

            for(var i=0;i<markers.length;i++) {
                for(var pl_idx=0;pl_idx<players.length;pl_idx++) {
                    if(pl_idx !== player) {
                        if(markers[i] in players[pl_idx].markers) {
                            match_found = true;
                            break;
                        }
                    }
                }

                if(match_found) {
                    /* break out of all loops */
                    break;
                }
            }

            /* if any marker within the attribute is set, then this condition passes-- fall through and check other conditions (if there are any).
             * Otherwise, don't make this epilogue selectable.
             */
            if(!match_found) {
                return false;
            }
        }

        // if we made it this far the epilogue must be selectable
        return true;
    }).each(function() {
		//use parseXML() so that <image> tags come through properly
		//not using parseXML() because internet explorer doesn't like it

		var epilogueTitle = $(this).find("title").html().trim();

		var screens = []; //the list of screens for the epilogue

		$(this).find("screen").each(function() {
			var image = players[player].folder + $(this).attr("img").trim(); //get the full path for the screen's image
			//use an attribute rather than a tag because IE doesn't like parsing XML

			//get the information for all the text boxes
			var textBoxes = [];
			$(this).find("text").each(function() {

				//the text box's position and width
				var x = $(this).find("x").html().trim();
				var y = $(this).find("y").html().trim();
				var w = $(this).find("width").html();
				var a = $(this).find("arrow").html();

				//the width component is optional. Use a default of 20%.
				if (w) {
					w = w.trim();
				}
				if (!w || (w.length <= 0)) {
					w = "20%"; //default to text boxes having a width of 20%
				}

				//dialogue bubble arrow
				if (a) {
					a = a.trim().toLowerCase();
					if (a.length >= 1) {
						a = "arrow-" + a; //class name for the different arrows. Only use if the writer specified something.
					}
				} else {
					a = "";
				}

				//automatically centre the text box, if the writer wants that.
				if (x.toLowerCase() == "centered") {
					x = getCenteredPosition(w);
				}

				var text = $(this).find("content").html().trim(); //the actual content of the text box

				textBoxes.push({x:x, y:y, width:w, arrow:a, text:text}); //add a textBox object to the list of textBoxes
			});

			screens.push({image:image, textBoxes:textBoxes}); //add a screen object to the list of screens
		});

		if (screens.length > 0) { //if there isn't any epilogue data, don't do anything
			var epilogue = {player:player,title:epilogueTitle,screens:screens}; //epilogue object
			epilogues.push(epilogue);
		}
	});

	return epilogues;
}

/************************************************************
 * Draw Epilogue Text Box num for the current screen
 ************************************************************/
function drawEpilogueBox(num){
	if (num <= openEpilogueTextBoxes.length - 1) return; //have already drawn this box, so don't do anything
	var boxDivName = textBoxDivName+num;
	var screenData = chosenEpilogue.screens[epilogueScreen];
	var boxData = screenData.textBoxes[num];

	//make new div element
	var newEpilogueDiv = $(document.createElement('div')).attr('id', boxDivName);

	//allow the writer to use ~name~ or ~player~ to refer to the player
	var content = boxData.text.split(NAME).join(players[HUMAN_PLAYER].label)
		.split(PLAYER_NAME).join(players[HUMAN_PLAYER].label);

	//add the contents of the text box
	var dialogueID = 'epilogue-dialogue-'+num;
	newEpilogueDiv.after().html(
					'<div id="epilogue-bubble-'+num+'" class="bordered dialogue-bubble-area modal-dialogue">' +
						'<div class="dialogue-area">' +
							'<span id="'+dialogueID+'" class="dialogue-bubble">'+content+'</span>'+
						'</div>' +
					'</div>');

	//use css to position the text box
	newEpilogueDiv.css('position', "absolute");
	newEpilogueDiv.css('left', boxData.x);
	newEpilogueDiv.css('top', boxData.y);
	newEpilogueDiv.css('width', boxData.width);
	//newEpilogueDiv


	//attach new div element to screen
	newEpilogueDiv.appendTo("#epilogue-screen");

	$('#'+dialogueID).addClass(boxData.arrow);

	//keep track of the open Epilogue Text Boxes, so they can be removed later
	openEpilogueTextBoxes.push(newEpilogueDiv);
}

/************************************************************
 * Draw all Epilogue Text Boxes from 0 to num for the current screen
 ************************************************************/
function drawEpilogueBoxesTo(num){
	//the existing text boxes are [0, openEpilogueTextBoxes.length - 1], inclusive

	//if there's too many, close the extra ones
	while (openEpilogueTextBoxes.length - 1 > num){
		var textBox = openEpilogueTextBoxes.pop();
		textBox.remove();
	}

	//if there's not enough boxes open, make the required ones
	for (var i = openEpilogueTextBoxes.length; i <= num; i++){
		drawEpilogueBox(i);
	}
}

/************************************************************
 * Clear any Epilogue Text Boxes
 ************************************************************/
function clearEpilogueBoxes(){
	while (openEpilogueTextBoxes.length > 0){
		var textBox = openEpilogueTextBoxes.pop();
		textBox.remove();
	}
}

/************************************************************
 * Add the epilogue to the Epilogue modal
 ************************************************************/

function addEpilogueEntry(epilogue){
	var num = epilogues.length; //index number of the new epilogue
	var player = players[epilogue.player]

	var nameStr = player.first+" "+player.last;
	if (player.first.length <= 0 || player.last.length <= 0){
		nameStr = player.first+player.last; //only use a space if they have both first and last names
	}

	var epilogueTitle = nameStr+": "+epilogue.title;
	var idName = 'epilogue-option-'+num;
	var clickAction = "selectEpilogue("+num+")";
	var unlocked = save.hasEnding(player.id, epilogue.title) ? " unlocked" : "";

	var htmlStr = '<li id="'+idName+'" class="epilogue-entry'+unlocked+'"><button onclick="'+clickAction+'">'+epilogueTitle+'</button></li>';

	$epilogueList.append(htmlStr);
	epilogueSelections.push($('#'+idName));
}

/************************************************************
 * Clear the Epilogue modal
 ************************************************************/

function clearEpilogueList(){
	$epilogueHeader.html('');
	$epilogueList.html('');
	epilogues = [];
	epilogueSelections = [];
}

/************************************************************
 * The user has clicked on a button to choose a particular Epilogue
 ************************************************************/

function selectEpilogue(epNumber){
	chosenEpilogue = epilogues[epNumber]; //select the chosen epilogues
	epilogueCharacter = chosenEpilogue.player;

	for (var i = 0; i < epilogues.length; i++){
		epilogueSelections[i].removeClass("active"); //make sure no other epilogue is selected
	}
	epilogueSelections[epNumber].addClass("active"); //mark the selected epilogue as selected
	$epilogueAcceptButton.prop("disabled", false); //allow the player to accept the epilogue
}

/************************************************************
 * Show the modal for the player to choose an Epilogue, or restart the game.
 ************************************************************/
function doEpilogueModal(){

	clearEpilogueList(); //remove any already loaded epilogues
	chosenEpilogue = null; //reset any currently-chosen epilogue
	$epilogueAcceptButton.prop("disabled", true); //don't let the player accept an epilogue until they've chosen one

	//identify the winning player
	var winner = -1;
	for (var i = 0; i < players.length; i++){
		if (players[i] && !players[i].out){
			winner = i;
			break;
		}
	}

	//whether or not the human player won
	var playerWon = (winner == HUMAN_PLAYER);

	if (playerWon) { //all the epilogues are for when the player wins, so don't allow them to choose one if they lost
		//load the epilogue data for each player
		for (var i = 0; i < players.length; i++){
			var playerIEpilogues = loadEpilogueData(i);
			for (var j = 0; j < playerIEpilogues.length; j++){
				addEpilogueEntry(playerIEpilogues[j]);
				epilogues.push(playerIEpilogues[j]);
			}
		}
	}

	//are there any epilogues available for the player to see?
	var haveEpilogues = (epilogues.length >= 1); //whether or not there are any epilogues available
	$epilogueAcceptButton.css("visibility", haveEpilogues ? "visible" : "hidden");

	//decide which header string to show the player. This describes the situation.
	var headerStr = '';
	if (playerWon){
		headerStr = winStr; //player won, and there are epilogues available
		if (!haveEpilogues){
			headerStr = winStrNone; //player won, but none of the NPCs have epilogues
		}
	} else {
		headerStr = lossStr; //player lost
	}

	$epilogueHeader.html(headerStr); //set the header string
	$epilogueSelectionModal.modal("show");//show the epilogue selection modal
}

/************************************************************
 * Start the Epilogue
 ************************************************************/
function doEpilogue(){
<<<<<<< HEAD
	save.addEnding(getFolderName(players[chosenEpilogue.player].folder), chosenEpilogue.title);

    if(sw_is_available()) {
        /* Preload all epilogue screens. */
        var epilogue_images = chosenEpilogue.screens.map(function (s) {
            return s.image;
        });

        console.log("Preloading "+epilogue_images.length.toString()+" epilogue images...");

        request_url_caching(epilogue_images);
    }

=======
	save.addEnding(players[chosenEpilogue.player].id, chosenEpilogue.title);
>>>>>>> c492b1ab
	//just in case, clear any open text boxes
	clearEpilogueBoxes();

	epilogueScreen = 0; //reset epilogue position in case a previous epilogue played before this one
	epilogueText = 0;

	progressEpilogue(0); //initialise buttons and text boxes
	screenTransition($titleScreen, $epilogueScreen); //currently transitioning from title screen, because this is for testing
	$epilogueSelectionModal.modal("hide");
}

/************************************************************
 * Move the Epilogue forwards and backwards.
 ************************************************************/

function progressEpilogue(direction){
	//direction should be +1 to move to the next line, -1 to go to the previous line
	var screens = chosenEpilogue.screens; //the epilogue being shown
	var fullOpacity = 1;
	var disabledOpacity = 0.4;

	epilogueTextCount += direction;

	if (epilogueTextCount < 0){ //moving back, possibly to the previous screen
		epilogueScreen--;
		if (epilogueScreen < 0){ //not actually changing screen
			epilogueScreen = 0;
			epilogueTextCount = 0; //if already on the first screen, stay at the first position
		} else {
			epilogueTextCount = screens[epilogueScreen].textBoxes.length - 1; //set text box count to the final box in the new current screen
			clearEpilogueBoxes();
		}

	} else if (epilogueTextCount >= screens[epilogueScreen].textBoxes.length){ //moving forwards, possibly to the next screen
		epilogueScreen++;
		if (epilogueScreen >= screens.length){ //not actually changing screen
			epilogueScreen = screens.length - 1;
			epilogueTextCount = screens[epilogueScreen].textBoxes.length - 1;
		} else {
			epilogueTextCount = 0;
			clearEpilogueBoxes();
		}
	}

	drawEpilogueBoxesTo(epilogueTextCount); //actually draw the text boxes

	var screen = screens[epilogueScreen]; //the current screen, after the next/prev button is pressed

	var atFirst = (epilogueScreen <= 0) && (epilogueTextCount <= 0); //at the first position. disable the "previous" button
	var atLast  = (epilogueScreen >= screens.length - 1) && (epilogueTextCount >= screen.textBoxes.length - 1); //at the last position. disable the "next" button and enable the "restart" button

	//set previous/next/restart buttons properly
	$epiloguePrevButton.prop("disabled", atFirst);
	$epilogueNextButton.prop("disabled",  atLast);
	$epilogueResetButton.prop("disabled", !atLast);
    $epiloguePrevOnImage.prop("disabled", atFirst);
    $epilogueNextOnImage.prop("disabled", atLast);
	$epiloguePrevButton.css("opacity", atFirst ? disabledOpacity : fullOpacity);
	$epilogueNextButton.css("opacity", atLast  ? disabledOpacity : fullOpacity);
	$epilogueResetButton.css("visibility", atLast ? "visible" : "hidden");

	//set the background image
	var imageString = "url("+ screen.image + ")";
	//console.log("setting image string to: "+imageString);
	$epilogueScreen.css('background-image', imageString);
}<|MERGE_RESOLUTION|>--- conflicted
+++ resolved
@@ -440,9 +440,8 @@
  * Start the Epilogue
  ************************************************************/
 function doEpilogue(){
-<<<<<<< HEAD
-	save.addEnding(getFolderName(players[chosenEpilogue.player].folder), chosenEpilogue.title);
-
+	save.addEnding(players[chosenEpilogue.player].id, chosenEpilogue.title);
+    
     if(sw_is_available()) {
         /* Preload all epilogue screens. */
         var epilogue_images = chosenEpilogue.screens.map(function (s) {
@@ -453,10 +452,7 @@
 
         request_url_caching(epilogue_images);
     }
-
-=======
-	save.addEnding(players[chosenEpilogue.player].id, chosenEpilogue.title);
->>>>>>> c492b1ab
+    
 	//just in case, clear any open text boxes
 	clearEpilogueBoxes();
 
