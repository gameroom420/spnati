/* Epilogue UI elements */
$epilogueScreen = $('#epilogue-screen');

$epiloguePrevButton = $('#epilogue-prev-button');
$epilogueNextButton = $('#epilogue-next-button');
$epilogueResetButton = $('#epilogue-restart-button');
$epiloguePrevOnImage = $('#epilogue-prev-on-image');
$epilogueNextOnImage = $('#epilogue-next-on-image');

/* Epilogue selection modal elements */
$epilogueSelectionModal = $('#epilogue-modal'); //the modal box
$epilogueHeader = $('#epilogue-header-text'); //the header text for the epilogue selection box
$epilogueList = $('#epilogue-list'); //the list of epilogues
$epilogueAcceptButton = $('#epilogue-modal-accept-button'); //click this button to go with the chosen ending

var textBoxDivName = "#epilogueDivBox";

var epilogueSelections = []; //references to the epilogue selection UI elements

var winStr = "You've won the game, and possibly made some friends. Who among these players did you become close with?"; //Winning the game, with endings available
var winStrNone = "You've won the game, and possibly made some friends? Unfortunately, none of your competitors are ready for a friend like you.<br>(None of the characters you played with have an ending written.)"; //Player won the game, but none of the characters have an ending written
var lossStr = "Well you lost. And you didn't manage to make any new friends. But you saw some people strip down and show off, and isn't that what life is all about?<br>(You may only view an ending when you win.)"; //Player lost the game. Currently no support for ending scenes when other players win

// Player won the game, but epilogues are disabled.
var winEpiloguesDisabledStr = "You won... but epilogues have been disabled.";

// Player lost the game with epilogues disabled.
var lossEpiloguesDisabledStr = "You lost... but epilogues have been disabled.";

/* NPC chosen for epilogue */
var epilogueCharacter; //the character whose epilogue is playing
var epilogueScreen = 0; //screen in the epilogue
var epilogueTextCount = 0; //current latest text box in the current screen of the epilogue

var epilogues = []; //list of epilogue data objects
var chosenEpilogue = null;

var openEpilogueTextBoxes = []; //currently open text boxes on the Epilogue screen

/************************************************************
 * Return the numerical part of a string s. E.g. "20%" -> 20
 ************************************************************/

function getNumericalPart(s){
	return parseFloat(s); //apparently I don't actually need to remove the % (or anything else) from the string before I do the conversion
}

/************************************************************
 * Return the approriate left: setting so that a text box of the specified width is centred
 * Assumes a % width
 ************************************************************/
function getCenteredPosition(width){
	var w = getNumericalPart(width); //numerical value of the width
	var left = 50 - (w/2); //centre of the text box is at the 50% position
	return left + "%";
}

/************************************************************
 * Load the Epilogue data for a character
 ************************************************************/
function loadEpilogueData(player) {
    if (!player || !player.xml) { //return an empty list if a character doesn't have an XML variable. (Most likely because they're the player.)
        return [];
    }

	var playerGender = players[HUMAN_PLAYER].gender;

	//get the XML tree that relates to the epilogue, for the specific player gender
	//var epXML = $($.parseXML(xml)).find('epilogue[gender="'+playerGender+'"]'); //use parseXML() so that <image> tags come through properly //IE doesn't like this

	var epilogues = [];

    var all_epilogues = player.xml.find('epilogue').filter(function (index) {
        /* Returning true from this function adds the current epilogue to the list of selectable epilogues.
         * Conversely, returning false from this function will make the current epilogue not selectable.
         */

        /* 'gender' attribute: the epilogue will only be selectable if the player character has the given gender, or if the epilogue is marked for 'any' gender. */
        var epilogue_gender = $(this).attr('gender');
        if (epilogue_gender && epilogue_gender !== playerGender && epilogue_gender !== 'any') {
            // if the gender doesn't match, don't make this epilogue selectable
            return false;
        }

        var alsoPlaying = $(this).attr('alsoPlaying');
        if (alsoPlaying !== undefined && !(players.some(function(p) { return p.id == alsoPlaying; }))) {
            return false;
        }

        var playerStartingLayers = parseInterval($(this).attr('playerStartingLayers'));
        if (playerStartingLayers !== undefined && !inInterval(players[HUMAN_PLAYER].startingLayers, playerStartingLayers)) {
            return false;
        }

        /* 'markers' attribute: the epilogue will only be selectable if the character has ALL markers listed within the attribute set. */
        var all_marker_attr = $(this).attr('markers');
        if (all_marker_attr
            && !all_marker_attr.trim().split(/\s+/).every(function(marker) {
                return checkMarker(marker, player);
            })) {
            // not every marker set
            return false;
        }

        /* 'not-markers' attribute: the epilogue will only be selectable if the character has NO markers listed within the attribute set. */
        var no_marker_attr = $(this).attr('not-markers');
        if (no_marker_attr
            && no_marker_attr.trim().split(/\s+/).some(function(marker) {
                return checkMarker(marker, player);
            })) {
            // some disallowed marker set
            return false;
        }

        /* 'any-markers' attribute: the epilogue will only be selectable if the character has at least ONE of the markers listed within the attribute set. */
        var any_marker_attr = $(this).attr('any-markers');
        if (any_marker_attr
            && !any_marker_attr.trim().split(/\s+/).some(function(marker) {
                return checkMarker(marker, player);
            })) {
            // none of the markers set
            return false;
        }

        /* 'alsoplaying-markers' attribute: this epilogue will only be selectable if ALL markers within the attribute are set for any OTHER characters in the game. */
        var alsoplaying_marker_attr = $(this).attr('alsoplaying-markers');
        if (alsoplaying_marker_attr
            && !alsoplaying_marker_attr.trim().split(/\s+/).every(function(marker) {
                return players.some(function(p) {
                    return p !== player && checkMarker(marker, p);
                });
            })) {
            // not every marker set by some other character
            return false;
        }

        /* 'alsoplaying-not-markers' attribute: this epilogue will only be selectable if NO markers within the attribute are set for other characters in the game. */
        var alsoplaying_not_marker_attr = $(this).attr('alsoplaying-not-markers');
        if (alsoplaying_not_marker_attr
            && alsoplaying_not_marker_attr.trim().split(/\s+/).some(function(marker) {
                return players.some(function(p) {
                    return p !== player && checkMarker(marker, p);
                });
            })) {
            // some disallowed marker set by some other character
            return false;
        }

        /* 'alsoplaying-any-markers' attribute: this epilogue will only be selectable if at least one marker within the attribute are set for any OTHER character in the game. */
        var alsoplaying_any_marker_attr = $(this).attr('alsoplaying-any-markers');
        if (alsoplaying_any_marker_attr
            && !alsoplaying_any_marker_attr.trim().split(/\s+/).some(function(marker) {
                return players.some(function(p) {
                    return p !== player && checkMarker(marker, p);
                });
            })) {
            // none of the markers set by any other player
            return false;
        }

        // if we made it this far the epilogue must be selectable
        return true;
    }).each(function() {
		//use parseXML() so that <image> tags come through properly
		//not using parseXML() because internet explorer doesn't like it

		var epilogueTitle = $(this).find("title").html().trim();

		var screens = []; //the list of screens for the epilogue

		$(this).find("screen").each(function() {
			var image = player.base_folder + $(this).attr("img").trim(); //get the full path for the screen's image
			//use an attribute rather than a tag because IE doesn't like parsing XML

			//get the information for all the text boxes
			var textBoxes = [];
			$(this).find("text").each(function() {

				//the text box's position and width
				var x = $(this).find("x").html().trim();
				var y = $(this).find("y").html().trim();
				var w = $(this).find("width").html();
				var a = $(this).find("arrow").html();

				//the width component is optional. Use a default of 20%.
				if (w) {
					w = w.trim();
				}
				if (!w || (w.length <= 0)) {
					w = "20%"; //default to text boxes having a width of 20%
				}

				//dialogue bubble arrow
				if (a) {
					a = a.trim().toLowerCase();
					if (a.length >= 1) {
						a = "arrow-" + a; //class name for the different arrows. Only use if the writer specified something.
					}
				} else {
					a = "";
				}

				//automatically centre the text box, if the writer wants that.
				if (x.toLowerCase() == "centered") {
					x = getCenteredPosition(w);
				}

<<<<<<< HEAD
				var text = $(this).find("content").html().trim().replace(/&lt;(\/?)i&gt;/gi, '<$1i>'); //the actual content of the text box
=======
				var text = fixupDialogue($(this).find("content").html().trim()); //the actual content of the text box
>>>>>>> e97799a2

				textBoxes.push({x:x, y:y, width:w, arrow:a, text:text}); //add a textBox object to the list of textBoxes
			});

			screens.push({image:image, textBoxes:textBoxes}); //add a screen object to the list of screens
		});

		if (screens.length > 0) { //if there isn't any epilogue data, don't do anything
			var epilogue = {player:player,title:epilogueTitle,screens:screens}; //epilogue object
			epilogues.push(epilogue);
		}
	});

	return epilogues;
}

/************************************************************
 * Draw Epilogue Text Box num for the current screen
 ************************************************************/
function drawEpilogueBox(num){
	if (num <= openEpilogueTextBoxes.length - 1) return; //have already drawn this box, so don't do anything
	var boxDivName = textBoxDivName+num;
	var screenData = chosenEpilogue.screens[epilogueScreen];
	var boxData = screenData.textBoxes[num];
	
	if (!boxData) {
		/* Don't draw nonexistent boxes (in case the current epilogue screen is empty, for example) */
		return;
	}

	//make new div element
	var newEpilogueDiv = $(document.createElement('div')).attr('id', boxDivName);

	var content = expandDialogue(boxData.text, epilogueCharacter, players[HUMAN_PLAYER]);

	//add the contents of the text box
	var dialogueID = 'epilogue-dialogue-'+num;
	newEpilogueDiv.after().html(
					'<div id="epilogue-bubble-'+num+'" class="bordered dialogue-bubble-area modal-dialogue">' +
						'<div class="dialogue-area">' +
							'<span id="'+dialogueID+'" class="dialogue-bubble">'+content+'</span>'+
						'</div>' +
					'</div>');

	//use css to position the text box
	newEpilogueDiv.css('position', "absolute");
	newEpilogueDiv.css('left', boxData.x);
	newEpilogueDiv.css('top', boxData.y);
	newEpilogueDiv.css('width', boxData.width);
	//newEpilogueDiv


	//attach new div element to screen
	newEpilogueDiv.appendTo("#epilogue-screen");

	$('#'+dialogueID).addClass(boxData.arrow);

	//keep track of the open Epilogue Text Boxes, so they can be removed later
	openEpilogueTextBoxes.push(newEpilogueDiv);
}

/************************************************************
 * Draw all Epilogue Text Boxes from 0 to num for the current screen
 ************************************************************/
function drawEpilogueBoxesTo(num){
	//the existing text boxes are [0, openEpilogueTextBoxes.length - 1], inclusive

	//if there's too many, close the extra ones
	while (openEpilogueTextBoxes.length - 1 > num){
		var textBox = openEpilogueTextBoxes.pop();
		textBox.remove();
	}

	//if there's not enough boxes open, make the required ones
	for (var i = openEpilogueTextBoxes.length; i <= num; i++){
		drawEpilogueBox(i);
	}
}

/************************************************************
 * Clear any Epilogue Text Boxes
 ************************************************************/
function clearEpilogueBoxes(){
	while (openEpilogueTextBoxes.length > 0){
		var textBox = openEpilogueTextBoxes.pop();
		textBox.remove();
	}
}

/************************************************************
 * Add the epilogue to the Epilogue modal
 ************************************************************/

function addEpilogueEntry(epilogue){
	var num = epilogues.length; //index number of the new epilogue
	epilogues.push(epilogue);
	var player = epilogue.player

	var nameStr = player.first+" "+player.last;
	if (player.first.length <= 0 || player.last.length <= 0){
		nameStr = player.first+player.last; //only use a space if they have both first and last names
	}

	var epilogueTitle = nameStr+": "+epilogue.title;
	var idName = 'epilogue-option-'+num;
	var clickAction = "selectEpilogue("+num+")";
	var unlocked = save.hasEnding(player.id, epilogue.title) ? " unlocked" : "";

	var htmlStr = '<li id="'+idName+'" class="epilogue-entry'+unlocked+'"><button onclick="'+clickAction+'">'+epilogueTitle+'</button></li>';

	$epilogueList.append(htmlStr);
	epilogueSelections.push($('#'+idName));
}

/************************************************************
 * Clear the Epilogue modal
 ************************************************************/

function clearEpilogueList(){
	$epilogueHeader.html('');
	$epilogueList.html('');
	epilogues = [];
	epilogueSelections = [];
}

/************************************************************
 * The user has clicked on a button to choose a particular Epilogue
 ************************************************************/

function selectEpilogue(epNumber){
	chosenEpilogue = epilogues[epNumber]; //select the chosen epilogues
	epilogueCharacter = chosenEpilogue.player;

	for (var i = 0; i < epilogues.length; i++){
		epilogueSelections[i].removeClass("active"); //make sure no other epilogue is selected
	}
	epilogueSelections[epNumber].addClass("active"); //mark the selected epilogue as selected
	$epilogueAcceptButton.prop("disabled", false); //allow the player to accept the epilogue
}

/************************************************************
 * Show the modal for the player to choose an Epilogue, or restart the game.
 ************************************************************/
function doEpilogueModal(){

	clearEpilogueList(); //remove any already loaded epilogues
	chosenEpilogue = null; //reset any currently-chosen epilogue
	$epilogueAcceptButton.prop("disabled", true); //don't let the player accept an epilogue until they've chosen one

	//whether or not the human player won
	var playerWon = !players[HUMAN_PLAYER].out;

	if (EPILOGUES_ENABLED && playerWon) { //all the epilogues are for when the player wins, so don't allow them to choose one if they lost
		//load the epilogue data for each player
		players.forEach(function(p) {
			loadEpilogueData(p).forEach(addEpilogueEntry);
		});
	}

	//are there any epilogues available for the player to see?
	var haveEpilogues = (epilogues.length >= 1); //whether or not there are any epilogues available
	$epilogueAcceptButton.css("visibility", haveEpilogues ? "visible" : "hidden");

    if (EPILOGUES_ENABLED) {
        //decide which header string to show the player. This describes the situation.
    	var headerStr = '';
    	if (playerWon){
    		headerStr = winStr; //player won, and there are epilogues available
    		if (!haveEpilogues){
    			headerStr = winStrNone; //player won, but none of the NPCs have epilogues
    		}
    	} else {
    		headerStr = lossStr; //player lost
    	}
    } else {
        if (playerWon) {
            headerStr = winEpiloguesDisabledStr;
        } else {
            headerStr = lossEpiloguesDisabledStr;
        }
    }

	$epilogueHeader.html(headerStr); //set the header string
	$epilogueSelectionModal.modal("show");//show the epilogue selection modal
}

/************************************************************
 * Start the Epilogue
 ************************************************************/
function doEpilogue(){
	save.addEnding(chosenEpilogue.player.id, chosenEpilogue.title);
	
	if (USAGE_TRACKING) {
		var usage_tracking_report = {
			'date': (new Date()).toISOString(),
			'type': 'epilogue',
			'session': sessionID,
			'game': gameID,
			'userAgent': navigator.userAgent,
			'origin': getReportedOrigin(),
			'table': {},
			'chosen': {
				'id': chosenEpilogue.player.id,
				'title': chosenEpilogue.title
			}
		};
		
		for (let i=1;i<5;i++) {
			if (players[i]) {
				usage_tracking_report.table[i] = players[i].id;
			}
		}
		
		$.ajax({
			url: USAGE_TRACKING_ENDPOINT,
			method: 'POST',
			data: JSON.stringify(usage_tracking_report),
			contentType: 'application/json',
			error: function (jqXHR, status, err) {
				console.error("Could not send usage tracking report - error "+status+": "+err);
			},
		});
	}
    
	//just in case, clear any open text boxes
	clearEpilogueBoxes();

	epilogueScreen = 0; //reset epilogue position in case a previous epilogue played before this one
	epilogueText = 0;

	progressEpilogue(0); //initialise buttons and text boxes
	screenTransition($titleScreen, $epilogueScreen); //currently transitioning from title screen, because this is for testing
	$epilogueSelectionModal.modal("hide");
}

/************************************************************
 * Move the Epilogue forwards and backwards.
 ************************************************************/

function progressEpilogue(direction){
	//direction should be +1 to move to the next line, -1 to go to the previous line
	var screens = chosenEpilogue.screens; //the epilogue being shown
	var fullOpacity = 1;
	var disabledOpacity = 0.4;

	epilogueTextCount += direction;

	if (epilogueTextCount < 0){ //moving back, possibly to the previous screen
		epilogueScreen--;
		if (epilogueScreen < 0){ //not actually changing screen
			epilogueScreen = 0;
			epilogueTextCount = 0; //if already on the first screen, stay at the first position
		} else {
			epilogueTextCount = screens[epilogueScreen].textBoxes.length - 1; //set text box count to the final box in the new current screen
			clearEpilogueBoxes();
		}

	} else if (epilogueTextCount >= screens[epilogueScreen].textBoxes.length){ //moving forwards, possibly to the next screen
		epilogueScreen++;
		if (epilogueScreen >= screens.length){ //not actually changing screen
			epilogueScreen = screens.length - 1;
			epilogueTextCount = screens[epilogueScreen].textBoxes.length - 1;
		} else {
			epilogueTextCount = 0;
			clearEpilogueBoxes();
		}
	}

	drawEpilogueBoxesTo(epilogueTextCount); //actually draw the text boxes

	var screen = screens[epilogueScreen]; //the current screen, after the next/prev button is pressed

	var atFirst = (epilogueScreen <= 0) && (epilogueTextCount <= 0); //at the first position. disable the "previous" button
	var atLast  = (epilogueScreen >= screens.length - 1) && (epilogueTextCount >= screen.textBoxes.length - 1); //at the last position. disable the "next" button and enable the "restart" button

	//set previous/next/restart buttons properly
	$epiloguePrevButton.prop("disabled", atFirst);
	$epilogueNextButton.prop("disabled",  atLast);
	$epilogueResetButton.prop("disabled", !atLast);
    $epiloguePrevOnImage.prop("disabled", atFirst);
    $epilogueNextOnImage.prop("disabled", atLast);
	$epiloguePrevButton.css("opacity", atFirst ? disabledOpacity : fullOpacity);
	$epilogueNextButton.css("opacity", atLast  ? disabledOpacity : fullOpacity);
	$epilogueResetButton.css("visibility", atLast ? "visible" : "hidden");

	//set the background image
	var imageString = "url("+ screen.image + ")";
	//console.log("setting image string to: "+imageString);
	$epilogueScreen.css('background-image', imageString);
}<|MERGE_RESOLUTION|>--- conflicted
+++ resolved
@@ -205,11 +205,7 @@
 					x = getCenteredPosition(w);
 				}
 
-<<<<<<< HEAD
-				var text = $(this).find("content").html().trim().replace(/&lt;(\/?)i&gt;/gi, '<$1i>'); //the actual content of the text box
-=======
 				var text = fixupDialogue($(this).find("content").html().trim()); //the actual content of the text box
->>>>>>> e97799a2
 
 				textBoxes.push({x:x, y:y, width:w, arrow:a, text:text}); //add a textBox object to the list of textBoxes
 			});
