--- conflicted
+++ resolved
@@ -283,15 +283,11 @@
     this.tags = [id];
     this.xml = null;
     this.metaXml = null;
-<<<<<<< HEAD
-
-=======
-    
+
     this.selected_costume = null;
     this.alt_costume = null;
     this.default_costume = null;
-    
->>>>>>> f99b6fad
+
     this.resetState();
 }
 
@@ -314,15 +310,7 @@
          */
 		this.allStates = parseDialogue(this.xml.find('start'), this);
 		this.chosenState = this.allStates[0];
-<<<<<<< HEAD
-
-		/* Load the player's wardrobe. */
-
-    	/* Find and grab the wardrobe tag */
-    	$wardrobe = this.xml.find('wardrobe');
-
-=======
-        
+
         if (!this.chosenState) {
             /* If the opponent does not have legacy start lines then select
              * a new-style selected line immediately.
@@ -331,15 +319,15 @@
              */
             this.updateBehaviour(SELECTED);
         }
-        
+
         var appearance = this.default_costume;
         if (ALT_COSTUMES_ENABLED && this.alt_costume) {
             appearance = this.alt_costume;
         }
-        
+
         this.labels = appearance.labels;
         this.folders = appearance.folders;
-        
+
         if (appearance.tags) {
             var alt_tags = appearance.tags.find('tag').each(function (idx, elem) {
                 var $elem = $(elem);
@@ -354,17 +342,16 @@
                 }
             }.bind(this));
         }
-        
+
         if (appearance.id) {
             this.tags.push(appearance.id);
         }
-        
+
 		/* Load the player's wardrobe. */
 
     	/* Find and grab the wardrobe tag */
     	$wardrobe = appearance.wardrobe;
-    	
->>>>>>> f99b6fad
+
     	/* find and create all of their clothing */
         var clothingArr = [];
     	$wardrobe.find('clothing').each(function () {
@@ -424,12 +411,12 @@
     this.scale = Number($metaXml.find('scale').text()) || 100.0;
     this.tags = $metaXml.find('tags').children().map(function() { return $(this).text(); }).get();
     this.release = parseInt(releaseNumber, 10) || Number.POSITIVE_INFINITY;
-    
+
     this.alternate_costumes = $metaXml.find('alternates').find('costume').map(function () {
         return {
             'folder': $(this).attr('folder'),
             'label': $(this).text(),
-            'image': $(this).attr('img') 
+            'image': $(this).attr('img')
         };
     }).get();
 }
@@ -512,7 +499,7 @@
         dataType: "text",
         success: function (xml) {
             var $xml = $(xml);
-            
+
             this.alt_costume = {
                 id: $xml.find('id').text(),
                 labels: $xml.find('label'),
@@ -520,7 +507,7 @@
                 folders: $xml.find('folder'),
                 wardrobe: $xml.find('wardrobe')
             };
-            
+
             this.onSelected();
         }.bind(this),
         error: function () {
@@ -533,7 +520,7 @@
     if (!this.alt_costume) {
         return;
     }
-    
+
     if (this.alt_costume.tags) {
         this.alt_costume.tags.find('tag').each(function (idx, elem) {
             var $elem = $(elem);
@@ -549,9 +536,9 @@
             }
         }.bind(this));
     }
-    
+
     this.tags.splice(this.tags.indexOf(this.alt_costume.id), 1);
-    
+
     this.alt_costume = null;
     this.selectAlternateCostume(null);
     this.resetState();
@@ -574,7 +561,7 @@
         }
         return;
     }
-    
+
     fetchCompressedURL(
 		'opponents/' + this.id + "/behaviour.xml",
 		/* Success callback.
@@ -587,10 +574,7 @@
             this.size = $xml.find('size').text();
             this.timer = Number($xml.find('timer').text());
             this.intelligence = $xml.find('intelligence');
-<<<<<<< HEAD
-
-=======
-            
+
             this.default_costume = {
                 id: null,
                 labels: $xml.find('label'),
@@ -598,8 +582,7 @@
                 folders: this.folder,
                 wardrobe: $xml.find('wardrobe')
             };
-            
->>>>>>> f99b6fad
+
             var tags = $xml.find('tags');
             var tagsArray = [this.id];
             if (typeof tags !== typeof undefined && tags !== false) {
@@ -628,7 +611,7 @@
 
             //var newPlayer = createNewPlayer(opponent.id, first, last, labels, gender, size, intelligence, Number(timer), opponent.scale, tagsArray, $xml);
             this.targetedLines = targetedLines;
-            
+
             if (ALT_COSTUMES_ENABLED && this.selected_costume) {
                 this.loadAlternateCostume();
             } else {
@@ -712,7 +695,6 @@
                 EPILOGUES_ENABLED = true;
             }
 
-<<<<<<< HEAD
             var _epilogues_unlocked = $(xml).find('epilogues-unlocked').text().trim();
             if (_epilogues_unlocked.toLowerCase() === 'false') {
                 EPILOGUES_UNLOCKED = false;
@@ -721,8 +703,6 @@
                 console.error('All epilogues unlocked in config file. You better be using this for development only and not cheating!');
             }
 
-=======
->>>>>>> f99b6fad
             var _epilogue_badges = $(xml).find('epilogue_badges').text();
             if(_epilogue_badges.toLowerCase() === 'false') {
                 EPILOGUE_BADGES_ENABLED = false;
@@ -742,9 +722,9 @@
                 DEBUG = false;
                 console.log("Debugging is disabled");
             }
-            
+
             var _alts = $(xml).find('alternate-costumes').text();
-            
+
             if(_alts === "true") {
                 ALT_COSTUMES_ENABLED = true;
                 console.log("Alternate costumes enabled");
@@ -752,7 +732,7 @@
                 ALT_COSTUMES_ENABLED = false;
                 console.log("Alternate costumes disabled");
             }
-            
+
 			$(xml).find('include-status').each(function() {
 				includedOpponentStatuses[$(this).text()] = true;
 				console.log("Including", $(this).text(), "opponents");
