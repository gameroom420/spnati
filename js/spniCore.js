--- conflicted
+++ resolved
@@ -240,14 +240,7 @@
          * So assume behaviour.xml holds the 'definitive' starting gender
          * for the character.
          */
-<<<<<<< HEAD
-        var startGender = this.xml.children('gender').text();
-        if (startGender) {
-            this.gender = startGender;
-        }
-=======
         this.gender = appearance.gender;
->>>>>>> a650ed0b
 
 		/* Load the player's wardrobe. */
 
@@ -479,64 +472,34 @@
 
     this.status = status;
     this.highlightStatus = highlightStatus || status || '';
-<<<<<<< HEAD
     this.first = $metaXml.children('first').text();
     this.last = $metaXml.children('last').text();
-    
-    /* selectLabel shouldn't change due to e.g. alt costumes selected on
-     * the main select screen.
-     */
-    this.selectLabel = $metaXml.children('label').text();
-    this.label = this.selectLabel;
+
+    // For label and gender, track the original, default value from
+    // meta.xml, the value for the currently selected costume to be
+    // shown on the selection card, and the current in-game value.
+    this.label = this.selectLabel = this.metaLabel = $metaXml.children('label').text();
+    this.gender = this.selectGender = this.metaGender = $metaXml.children('gender').text();
 
     this.image = $metaXml.children('pic').text();
-    this.gender = $metaXml.children('gender').text();
     this.height = $metaXml.children('height').text();
     this.source = $metaXml.children('from').text();
     this.artist = $metaXml.children('artist').text();
     this.writer = $metaXml.children('writer').text();
     this.description = fixupDialogue($metaXml.children('description').html());
     this.has_collectibles = $metaXml.children('has_collectibles').text() === "true";
-=======
-    this.first = $metaXml.find('first').text();
-    this.last = $metaXml.find('last').text();
-
-    // For label and gender, track the original, default value from
-    // meta.xml, the value for the currently selected costume to be
-    // shown on the selection card, and the current in-game value.
-    this.label = this.selectLabel = this.metaLabel = $metaXml.find('label').text();
-    this.gender = this.selectGender = this.metaGender = $metaXml.find('gender').text();
-
-    this.image = $metaXml.find('pic').text();
-    this.height = $metaXml.find('height').text();
-    this.source = $metaXml.find('from').text();
-    this.artist = $metaXml.find('artist').text();
-    this.writer = $metaXml.find('writer').text();
-    this.description = fixupDialogue($metaXml.find('description').html());
-    this.has_collectibles = $metaXml.find('has_collectibles').text() === "true";
->>>>>>> a650ed0b
     this.collectibles = null;
     this.layers = parseInt($metaXml.children('layers').text(), 10);
     this.scale = Number($metaXml.children('scale').text()) || 100.0;
     this.release = parseInt(releaseNumber, 10) || Number.POSITIVE_INFINITY;
-<<<<<<< HEAD
     this.uniqueLineCount = parseInt($metaXml.children('lines').text(), 10) || undefined;
     this.posesImageCount = parseInt($metaXml.children('poses').text(), 10) || undefined;
     this.z_index = parseInt($metaXml.children('z-index').text(), 10) || 0;
     this.dialogue_layering = $metaXml.children('dialogue-layer').text();
-    
-    this.endings = $metaXml.children('epilogue');
-    this.ending = $metaXml.children('has_ending').text() === "true";
-=======
-    this.uniqueLineCount = parseInt($metaXml.find('lines').text(), 10) || undefined;
-    this.posesImageCount = parseInt($metaXml.find('poses').text(), 10) || undefined;
-    this.z_index = parseInt($metaXml.find('z-index').text(), 10) || 0;
-    this.dialogue_layering = $metaXml.find('dialogue-layer').text();
->>>>>>> a650ed0b
 
     this.endings = null;
     if (EPILOGUES_ENABLED) {
-        var $endings = $metaXml.find('epilogue').filter(function (idx, elem) {
+        var $endings = $metaXml.children('epilogue').filter(function (idx, elem) {
             var status = $(elem).attr('status');
             return (!status || includedOpponentStatuses[status]);
         }.bind(this));
@@ -577,14 +540,9 @@
 
     this.alternate_costumes = [];
     this.selection_image = this.folder + this.image;
-<<<<<<< HEAD
-    
+
+    if (!ALT_COSTUMES_ENABLED) return;
     $metaXml.find('>alternates>costume').each(function (i, elem) {
-=======
-
-    if (!ALT_COSTUMES_ENABLED) return;
-    $metaXml.find('alternates').find('costume').each(function (i, elem) {
->>>>>>> a650ed0b
         var set = $(elem).attr('set') || 'offline';
         var status = $(elem).attr('status') || 'offline';
         
@@ -782,14 +740,9 @@
                 labels: $xml.children('label'),
                 tags: [],
                 folder: this.selected_costume,
-<<<<<<< HEAD
                 folders: $xml.children('folder'),
-                wardrobe: $xml.children('wardrobe')
-=======
-                folders: $xml.find('folder'),
-                wardrobe: $xml.find('wardrobe'),
-                gender: $xml.find('gender').text() || this.selectGender,
->>>>>>> a650ed0b
+                wardrobe: $xml.children('wardrobe'),
+                gender: $xml.children('gender').text() || this.selectGender,
             };
             
             var poses = $xml.children('poses');
@@ -1095,12 +1048,8 @@
                 labels: $xml.children('label'),
                 tags: null,
                 folders: this.folder,
-<<<<<<< HEAD
-                wardrobe: $xml.children('wardrobe')
-=======
-                wardrobe: $xml.find('wardrobe'),
+                wardrobe: $xml.children('wardrobe'),
                 gender: $xml.children('gender').text(),
->>>>>>> a650ed0b
             };
             
             var poses = $xml.children('poses');
@@ -1602,21 +1551,7 @@
                 EPILOGUES_UNLOCKED = false;
             }
 
-<<<<<<< HEAD
-            var _epilogue_badges = $(xml).children('epilogue_badges').text();
-            if(_epilogue_badges.toLowerCase() === 'false') {
-                EPILOGUE_BADGES_ENABLED = false;
-                console.log("Epilogue badges are disabled.");
-            } else {
-                console.log("Epilogue badges are enabled.");
-                EPILOGUE_BADGES_ENABLED = true;
-            }
-
-            var _debug = $(xml).children('debug').text();
-=======
-			var _debug = $(xml).find('debug').text();
->>>>>>> a650ed0b
-
+			var _debug = $(xml).children('debug').text();
             if (_debug === "true") {
                 DEBUG = true;
                 console.log("Debugging is enabled");
@@ -1668,20 +1603,7 @@
             } else {
                 console.log("Alternate costumes enabled");
 
-<<<<<<< HEAD
-                var _costume_badges = $(xml).children('costume_badges').text();
-                if (_costume_badges.toLowerCase() === 'false') {
-                    COSTUME_BADGES_ENABLED = false;
-                    console.log("Alternate costume badges are disabled.");
-                } else {
-                    console.log("Alternate costume badges are enabled.");
-                    COSTUME_BADGES_ENABLED = true;
-                }
-                
                 DEFAULT_COSTUME_SET = $(xml).children('default-costume-set').text();
-=======
-                DEFAULT_COSTUME_SET = $(xml).find('default-costume-set').text();
->>>>>>> a650ed0b
                 if (DEFAULT_COSTUME_SET) {
                     console.log("Defaulting to alternate costume set: "+DEFAULT_COSTUME_SET);
                     alternateCostumeSets[DEFAULT_COSTUME_SET] = true;
