--- conflicted
+++ resolved
@@ -885,18 +885,11 @@
 
             var targetedLines = {};
 
-<<<<<<< HEAD
-            $xml.find('>behaviour').find('case[target], case[alsoPlaying], case:has(condition[character])').each(function() {
-                var $case = $(this);
-                $case.children('condition[character]').map(function() { return $(this).attr('character'); }).get()
-                    .concat([$case.attr('target'), $case.attr('alsoPlaying')]).forEach(function(id) {
-=======
             $xml.find('>behaviour').find('case[target], case[alsoPlaying], case[filter], case:has(condition[character]), case:has(condition[filter])').each(function() {
                 var $case = $(this);
                 $case.children('condition[character]').map(function() { return $(this).attr('character'); }).get()
                     .concat($case.children('condition[filter]').map(function() { return $(this).attr('filter'); }).get())
                     .concat([$case.attr('target'), $case.attr('alsoPlaying'), $case.attr('filter')]).forEach(function(id) {
->>>>>>> 2c43923c
                     if (id) {
                         if (!(id in targetedLines)) { targetedLines[id] = { count: 0, seen: new Set() }; }
                         $(this).children('state').each(function() {
