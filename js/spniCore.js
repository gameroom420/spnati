--- conflicted
+++ resolved
@@ -39,11 +39,7 @@
 var BLANK_PLAYER_IMAGE = "opponents/blank.png";
 
 /* player array */
-<<<<<<< HEAD
 var players = Array(5);
-=======
-var players = [null, null, null, null, null];
->>>>>>> e6beb8fa
 
 /* Current timeout ID, so we can cancel it when restarting the game in order to avoid trouble. */
 var timeoutID;
@@ -157,11 +153,7 @@
 	player.timeInStage = -1;
 	player.markers = {};
 	if (player.xml !== null) {
-<<<<<<< HEAD
-		player.state = parseDialogue($(player.xml).find('start'), player);
-=======
-		player.state = parseDialogue(player.xml.find('start'), [PLAYER_NAME], [players[HUMAN_PLAYER].label]);
->>>>>>> e6beb8fa
+		player.state = parseDialogue(player.xml.find('start'), player);
 		loadOpponentWardrobe(player);
 	}
 	player.updateLabel();
@@ -273,11 +265,7 @@
 		}
 		timers[i] = 0;
 	}
-<<<<<<< HEAD
 	updateAllBehaviours(null, SELECTED);
-=======
-	updateAllBehaviours(null, SELECTED, [PLAYER_NAME], [players[HUMAN_PLAYER].label], null);
->>>>>>> e6beb8fa
 }
 
 /************************************************************
