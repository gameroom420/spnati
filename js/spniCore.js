--- conflicted
+++ resolved
@@ -410,10 +410,8 @@
     this.scale = Number($metaXml.find('scale').text()) || 100.0;
     this.tags = $metaXml.find('tags').children().map(function() { return $(this).text(); }).get();
     this.release = parseInt(releaseNumber, 10) || Number.POSITIVE_INFINITY;
-<<<<<<< HEAD
     /* Attempt to preload this opponent's picture for selection. */
     new Image().src = 'opponents/'+id+'/'+this.image;
-=======
     
     this.alternate_costumes = $metaXml.find('alternates').find('costume').map(function () {
         return {
@@ -422,7 +420,6 @@
             'image': $(this).attr('img') 
         };
     }).get();
->>>>>>> c5e79f3e
 }
 
 Opponent.prototype = Object.create(Player.prototype);
@@ -457,24 +454,10 @@
     if (this.labels) this.label = this.getByStage(this.labels);
 }
 
-<<<<<<< HEAD
-=======
 Opponent.prototype.updateFolder = function () {
     if (this.folders) this.folder = this.getByStage(this.folders);
 }
 
-Opponent.prototype.getImagesForStage = function (stage) {
-    if(!this.xml) return [];
-
-    var imageSet = {};
-    var folder = this.folder;
-    this.xml.find('stage[id="'+stage+'"] state').each(function () {
-        imageSet[folder+$(this).attr('img')] = true;
-    });
-    return Object.keys(imageSet);
-};
-
->>>>>>> c5e79f3e
 Opponent.prototype.getByStage = function (arr) {
     if (typeof(arr) === "string") {
         return arr;
