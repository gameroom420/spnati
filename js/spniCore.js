--- conflicted
+++ resolved
@@ -143,7 +143,6 @@
      * Also ensure that the config file is loaded before initializing Sentry,
      * which requires the commit SHA.
      */
-<<<<<<< HEAD
     loadConfigFile().then(loadBackgrounds).then(function () {
         loadVersionInfo();
         loadGeneralCollectibles();
@@ -151,30 +150,6 @@
 
         if (!EPILOGUES_ENABLED && !COLLECTIBLES_ENABLED) {
             $('.title-gallery-edge').css('visibility', 'hidden');
-=======
-    loadConfigFile().then(loadBackgrounds, loadBackgrounds).always(
-        loadVersionInfo,
-        loadGeneralCollectibles,
-        loadSelectScreen,
-        function () {
-            if (!EPILOGUES_ENABLED && !COLLECTIBLES_ENABLED) {
-                $('.title-gallery-edge').css('visibility', 'hidden');
-            }
-            /* Make sure that save data is loaded before updateTitleGender(),
-             * since the latter uses selectedClothing.
-             */
-            save.load();
-            updateTitleGender();
-
-            if (RESORT_ACTIVE && save.getPlayedCharacterSet().length >= 65) {
-                $(".title-resort-button").show();
-            } else {
-                $(".title-resort-button").hide();
-            }
-        },
-        function () {
-            if (USAGE_TRACKING && !SENTRY_INITIALIZED) sentryInit();
->>>>>>> cf3b2908
         }
         /* Make sure that save data is loaded before updateTitleGender(),
          * since the latter uses selectedClothing.
@@ -183,6 +158,11 @@
         updateTitleGender();
 
         if (USAGE_TRACKING && !SENTRY_INITIALIZED) sentryInit();
+        if (RESORT_ACTIVE && save.getPlayedCharacterSet().length >= 65) {
+            $(".title-resort-button").show();
+        } else {
+            $(".title-resort-button").hide();
+        }
     });
 
     if (SENTRY_INITIALIZED) Sentry.setTag("screen", "warning");
