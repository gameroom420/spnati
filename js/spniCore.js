--- conflicted
+++ resolved
@@ -1308,7 +1308,6 @@
     save.saveUsageTracking();
 }
 
-<<<<<<< HEAD
 var SEMVER_RE = /[vV]?(\d+)\.(\d+)(?:\.(\d+))?(?:\-([a-zA-Z0-9\-]+(?:\.[a-zA-Z0-9\-])*))?(?:\+([a-zA-Z0-9\-]+(?:\.[a-zA-Z0-9\-]+)*))?/;
 function parseSemVer (versionString) {
     var m = versionString.match(SEMVER_RE);
@@ -1367,8 +1366,6 @@
     return 0;
 }
 
-=======
->>>>>>> a582fe6b
 /************************************************************
  * The player clicked the version button. Shows the version modal.
  ************************************************************/
@@ -1387,8 +1384,8 @@
     
     /* Construct the version modal DOM: */
     $changelog.empty().append(entries.sort(function (e1, e2) {
-        // Sort in reverse lexographical order
-        return (e1.version < e2.version) ? 1 : -1;
+        // Sort in reverse-precedence order
+        return compareVersions(e1.version, e2.version) * -1;
     }).map(function (ent) {
         var row = document.createElement('tr');
         var versionCell = document.createElement('td');
