--- conflicted
+++ resolved
@@ -404,14 +404,9 @@
     this.source = $metaXml.find('from').text();
     this.artist = $metaXml.find('artist').text();
     this.writer = $metaXml.find('writer').text();
-<<<<<<< HEAD
     this.description = fixupDialogue($metaXml.find('description').html());
-    this.ending = $metaXml.find('has_ending').text() === "true";
-=======
-    this.description = $metaXml.find('description').text();
     this.endings = $metaXml.find('epilogue');
     this.ending = this.endings.length > 0 || $metaXml.find('has_ending').text() === "true";
->>>>>>> cf53b93c
     this.layers = parseInt($metaXml.find('layers').text(), 10);
     this.scale = Number($metaXml.find('scale').text()) || 100.0;
     this.tags = $metaXml.find('tags').children().map(function() { return $(this).text(); }).get();
