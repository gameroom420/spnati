/********************************************************************************
 This file contains the variables and functions that store information on player
 clothing and player stripping.
 ********************************************************************************/

/**********************************************************************
 *****                Clothing Object Specification               *****
 **********************************************************************/

/* clothing types */
var IMPORTANT_ARTICLE = "important";
var MAJOR_ARTICLE = "major";
var MINOR_ARTICLE = "minor";
var EXTRA_ARTICLE = "extra";

/* clothing positions */
var UPPER_ARTICLE = "upper";
var LOWER_ARTICLE = "lower";
var OTHER_ARTICLE = "other";

var STAGE_EXPOSED = 1;
var STAGE_ALIVE = 0;
var STAGE_NAKED = -3;
var STAGE_MASTURBATING = -2;
var STAGE_FINISHED = -1;

/************************************************************
 * Stores information on an article of clothing.
 ************************************************************/
function createNewClothing (formal, generic, type, position, image, plural, id) {
	var newClothingObject = {formal:formal,
						     generic:generic,
						     type:type,
						     position:position,
                             image:image,
							 plural:plural||false,
							 id:id};

	return newClothingObject;
}

/**********************************************************************
 *****                    Stripping Variables                     *****
 **********************************************************************/

/* stripping modal */
$stripModal = $("#stripping-modal");
$stripClothing = $("#stripping-clothing-area");
$stripButton = $("#stripping-modal-button");

/**********************************************************************
 *****                      Strip Functions                       *****
 **********************************************************************/

 /************************************************************
 * Fetches the appropriate dialogue trigger for the provided
 * article of clothing, based on whether the article is going
 * to be removed or has been removed. Written to prevent duplication.
 ************************************************************/
function getClothingTrigger (player, clothing, removed) {
	var type = clothing.type;
	var pos = clothing.position;
	var gender = players[player].gender;
	var size = players[player].size;

	/* starting with important articles */
	if (type == IMPORTANT_ARTICLE) {
		if (pos == UPPER_ARTICLE) {
			if (gender == eGender.MALE) {
				if (removed) {
					return MALE_CHEST_IS_VISIBLE;
				} else {
					return MALE_CHEST_WILL_BE_VISIBLE;
				}
			} else if (gender == eGender.FEMALE) {
				if (removed) {
					if (size == eSize.LARGE) {
						return FEMALE_LARGE_CHEST_IS_VISIBLE;
					} else if (size == eSize.SMALL) {
						return FEMALE_SMALL_CHEST_IS_VISIBLE;
					} else {
						return FEMALE_MEDIUM_CHEST_IS_VISIBLE;
					}
				} else {
					return FEMALE_CHEST_WILL_BE_VISIBLE;
				}
			}
		} else if (pos == LOWER_ARTICLE) {
			if (gender == eGender.MALE) {
				if (removed) {
					if (size == eSize.LARGE) {
						return MALE_LARGE_CROTCH_IS_VISIBLE;
					} else if (size == eSize.SMALL) {
						return MALE_SMALL_CROTCH_IS_VISIBLE;
					} else {
						return MALE_MEDIUM_CROTCH_IS_VISIBLE;
					}
				} else {
					return MALE_CROTCH_WILL_BE_VISIBLE;
				}
			} else if (gender == eGender.FEMALE) {
				if (removed) {
					return FEMALE_CROTCH_IS_VISIBLE;
				} else {
					return FEMALE_CROTCH_WILL_BE_VISIBLE;
				}
			}
		} else {
			/* this shouldn't happen, but if it does then just pretend it's a major article */
			if (gender == eGender.MALE) {
				if (removed) {
					return MALE_REMOVED_MAJOR;
				} else {
					return MALE_REMOVING_MAJOR;
				}
			} else if (gender == eGender.FEMALE) {
				if (removed) {
					return FEMALE_REMOVED_MAJOR;
				} else {
					return FEMALE_REMOVING_MAJOR;
				}
			}
		}
	}
	/* next major articles */
	else if (type == MAJOR_ARTICLE) {
		if (gender == eGender.MALE) {
			if (removed) {
				return MALE_REMOVED_MAJOR;
			} else {
				return MALE_REMOVING_MAJOR;
			}
		} else if (gender == eGender.FEMALE) {
			if (removed) {
				return FEMALE_REMOVED_MAJOR;
			} else {
				return FEMALE_REMOVING_MAJOR;
			}
		}
	}
	/* next minor articles */
	else if (type == MINOR_ARTICLE) {
		if (gender == eGender.MALE) {
			if (removed) {
				return MALE_REMOVED_MINOR;
			} else {
				return MALE_REMOVING_MINOR;
			}
		} else if (gender == eGender.FEMALE) {
			if (removed) {
				return FEMALE_REMOVED_MINOR;
			} else {
				return FEMALE_REMOVING_MINOR;
			}
		}
	}
	/* next accessories */
	else if (type == EXTRA_ARTICLE) {
		if (gender == eGender.MALE) {
			if (removed) {
				return MALE_REMOVED_ACCESSORY;
			} else {
				return MALE_REMOVING_ACCESSORY;
			}
		} else if (gender == eGender.FEMALE) {
			if (removed) {
				return FEMALE_REMOVED_ACCESSORY;
			} else {
				return FEMALE_REMOVING_ACCESSORY;
			}
		}
	}
}

/************************************************************
 * Determines whether or not the provided player is winning
 * or losing and returns the appropriate dialogue trigger.
 ************************************************************/
function determineStrippingSituation (player) {
	/* determine if this player's clothing count is the highest or lowest */
	var isMax = true;
	var isMin = true;

	players.forEach(function(p) {
		if (p !== player) {
			if (p.clothing.length <= player.clothing.length - 1) {
				isMin = false;
			}
			if (p.clothing.length >= player.clothing.length - 1) {
				isMax = false;
			}
		}
	});

	/* return appropriate trigger */
	if (isMax) {
		return PLAYER_MUST_STRIP_WINNING;
	} else if (isMin) {
		return PLAYER_MUST_STRIP_LOSING;
	} else {
		return PLAYER_MUST_STRIP_NORMAL;
	}
}

/************************************************************
 * Manages the dialogue triggers before a player strips or forfeits.
 ************************************************************/
function playerMustStrip (player) {
    /* count the clothing the player has remaining */
    /* assume the player only has IMPORTANT_ARTICLES */
    var clothing = players[player].clothing;

	if (clothing.length) {
		/* the player has clothes and will strip */
		if (player == HUMAN_PLAYER) {
			var trigger;
			if (clothing.length == 1 && clothing[0].type == IMPORTANT_ARTICLE) {
				if (players[HUMAN_PLAYER].gender == eGender.MALE) {
					if (clothing[0].position == LOWER_ARTICLE) {
						trigger = MALE_CROTCH_WILL_BE_VISIBLE;
					} else {
						trigger = MALE_CHEST_WILL_BE_VISIBLE;
					}
				} else {
					if (clothing[0].position == LOWER_ARTICLE) {
						trigger = FEMALE_CROTCH_WILL_BE_VISIBLE;
					} else {
						trigger = FEMALE_CHEST_WILL_BE_VISIBLE;
					}
				}
				players[HUMAN_PLAYER].removedClothing = clothing[0];
			} else {
				if (players[HUMAN_PLAYER].gender == eGender.MALE) {
					trigger = [MALE_HUMAN_MUST_STRIP, MALE_MUST_STRIP];
				} else {
					trigger = [FEMALE_HUMAN_MUST_STRIP, FEMALE_MUST_STRIP];
				}
			}
<<<<<<< HEAD
			updateAllBehaviours(player, trigger, players[player]);
		} else {
=======
			updateAllBehaviours(player, trigger);
		} else { 
>>>>>>> ebb7b782
			if (players[player].gender == eGender.MALE) {
				updateAllBehaviours(player, MALE_MUST_STRIP);
			} else {
				updateAllBehaviours(player, FEMALE_MUST_STRIP);
			}

			var trigger = determineStrippingSituation(players[player]);
			players[player].updateBehaviour(trigger);
		}
	} else {
		/* the player has no clothes and will have to accept a forfeit */
		if (players[player].gender == eGender.MALE) {
			updateAllBehaviours(player, MALE_MUST_MASTURBATE);
		} else if (players[player].gender == eGender.FEMALE) {
			updateAllBehaviours(player, FEMALE_MUST_MASTURBATE);
		}
		if (player != HUMAN_PLAYER) {
			var trigger = determineForfeitSituation(player);
			players[player].updateBehaviour(trigger);
		}
	}

	return clothing.length;
}

/************************************************************
 * Manages the dialogue triggers as player begins to strip
 ************************************************************/
function prepareToStripPlayer (player) {
    if (player == HUMAN_PLAYER) { // Never happens (currently)
        if (players[HUMAN_PLAYER].gender == eGender.MALE) {
            updateAllBehaviours(player, MALE_HUMAN_MUST_STRIP);
        } else {
            updateAllBehaviours(player, FEMALE_HUMAN_MUST_STRIP);
        }
    } else {
        var toBeRemovedClothing = players[player].clothing[players[player].clothing.length - 1];
        players[player].removedClothing = toBeRemovedClothing;
        var dialogueTrigger = getClothingTrigger(player, toBeRemovedClothing, false);

        updateAllBehaviours(player, dialogueTrigger);
        players[player].updateBehaviour(PLAYER_STRIPPING);
    }
}

/************************************************************
 * Sets up and displays the stripping modal, so that the human
 * player can select an article of clothing to remove.
 ************************************************************/
function showStrippingModal () {
  console.log("The stripping modal is being set up.");

  /* clear the area */
  $stripClothing.html("");

  /* load the player's clothing into the modal */
  for (var i = 0; i < players[HUMAN_PLAYER].clothing.length; i++) {
    var clothingCard =
      "<div class='clothing-modal-container'><input type='image' class='bordered modal-clothing-image' src="+
      players[HUMAN_PLAYER].clothing[i].image+" onclick='selectClothingToStrip.bind(this)("+i+")'/></div>";

    $stripClothing.append(clothingCard);
  }

  /* disable the strip button */
  $stripButton.attr('disabled', true);

  /* display the stripping modal */
  $stripModal.modal('show');

  /* hijack keybindings */
  KEYBINDINGS_ENABLED = true;
  document.removeEventListener('keyup', game_keyUp, false);
  document.addEventListener('keyup', clothing_keyUp, false);
}

/************************************************************
 * The human player clicked on an article of clothing in
 * the stripping modal.
 ************************************************************/
function selectClothingToStrip (id) {
  console.log(id);
  if (players[HUMAN_PLAYER].clothing.length <= id) {
    console.log('Error: Attempted to select clothing out of bounds', id, players[HUMAN_PLAYER].clothing);
    return showStrippingModal();
  }

  /* designate the selected article */
  $(".modal-selected-clothing-image").removeClass("modal-selected-clothing-image");
  $(this).addClass("modal-selected-clothing-image");

  /* enable the strip button */
  $stripButton.attr('disabled', false).attr('onclick', 'closeStrippingModal(' + id + ');');
}

/************************************************************
 * A keybound handler.
 ************************************************************/
function clothing_keyUp(e) {
  if (KEYBINDINGS_ENABLED) {
    if (e.keyCode == 32 && !$stripButton.prop('disabled')) { // Space
      $stripButton.click();
    }
    else if (e.keyCode >= 49 && e.keyCode < 49 + players[HUMAN_PLAYER].clothing.length) { // A number key
      $('.clothing-modal-container:nth-child('+(e.keyCode - 48)+') > .modal-clothing-image').click();
    }
  }
}

/************************************************************
 * The human player closed the stripping modal. Removes an
 * article of clothing from the human player.
 ************************************************************/

function closeStrippingModal (id) {
  if (id >= 0) {
    /* return keybindings */
    KEYBINDINGS_ENABLED = true;
    document.removeEventListener('keyup', clothing_keyUp, false);
    document.addEventListener('keyup', game_keyUp, false);

    /* grab the removed article of clothing */
    var removedClothing = players[HUMAN_PLAYER].clothing[id];

    players[HUMAN_PLAYER].clothing.splice(id, 1);
    players[HUMAN_PLAYER].timeInStage = -1;
    players[HUMAN_PLAYER].removedClothing = removedClothing;

    /* figure out if it should be important */
    if (removedClothing.position != OTHER_ARTICLE) {
			var otherClothing;
      for (var i = 0; i < players[HUMAN_PLAYER].clothing.length; i++) {
        if (players[HUMAN_PLAYER].clothing[i].position === removedClothing.position
					&& players[HUMAN_PLAYER].clothing[i].type != MINOR_ARTICLE) {
          console.log(players[HUMAN_PLAYER].clothing[i]);
					otherClothing = players[HUMAN_PLAYER].clothing[i];
          break;
        }
      }
      console.log(otherClothing);
      if (!otherClothing) {
        removedClothing.type = IMPORTANT_ARTICLE;
        players[HUMAN_PLAYER].exposed = true;
      } else if (removedClothing.type == IMPORTANT_ARTICLE) {
        removedClothing.type = MAJOR_ARTICLE;
				/* Just make any other remaining article important instead,
				   so that, if it is the last one, it's considered as such by
				   playerMustStrip() */
				otherClothing.type = IMPORTANT_ARTICLE;
<<<<<<< HEAD
      }
    }

    /* determine its dialogue trigger */
    var dialogueTrigger = getClothingTrigger(HUMAN_PLAYER, removedClothing, true);
    console.log(removedClothing);
    /* display the remaining clothing */
    displayHumanPlayerClothing();

    /* count the clothing the player has remaining */
    players[HUMAN_PLAYER].stage++

    /* update label */
    if (players[HUMAN_PLAYER].clothing.length > 0) {
      $gameClothingLabel.html("Your Remaining Clothing");
=======
            }
        }
        
        /* determine its dialogue trigger */
        var dialogueTrigger = getClothingTrigger(HUMAN_PLAYER, removedClothing, true);
        console.log(removedClothing);
        /* display the remaining clothing */
        displayHumanPlayerClothing();
        
        /* count the clothing the player has remaining */
        players[HUMAN_PLAYER].stage++
        
        /* update label */
        if (players[HUMAN_PLAYER].clothing.length > 0) {
            $gameClothingLabel.html("Your Remaining Clothing");
        } else {
            $gameClothingLabel.html("You're Naked");
        }
            
        /* update behaviour */
        updateAllBehaviours(HUMAN_PLAYER, dialogueTrigger);
        updateAllGameVisuals();
		
		/* allow progression */
        $('#stripping-modal').modal('hide');
		endRound();
>>>>>>> ebb7b782
    } else {
      $gameClothingLabel.html("You're Naked");
    }

    /* update behaviour */
    updateAllBehaviours(HUMAN_PLAYER, dialogueTrigger, players[HUMAN_PLAYER]);
    updateAllGameVisuals();

		/* allow progression */
    $('#stripping-modal').modal('hide');
		endRound();
  } else {
    /* how the hell did this happen? */
    console.log("Error: there was no selected article.");
    showStrippingModal();
  }
}

/************************************************************
 * Removes an article of clothing from an AI player. Also
 * handles all of the dialogue triggers involved in the process.
 ************************************************************/
function stripAIPlayer (player) {
	console.log("Opponent "+player+" is being stripped.");

	/* grab the removed article of clothing and determine its dialogue trigger */
	var removedClothing = players[player].clothing.pop();
	players[player].removedClothing = removedClothing;
	if (removedClothing.type === IMPORTANT_ARTICLE) {
		players[player].exposed = true;
	}
	var dialogueTrigger = getClothingTrigger(player, removedClothing, true);

	players[player].stage++;
	players[player].timeInStage = -1;
	players[player].updateLabel();

	/* update behaviour */
<<<<<<< HEAD
	updateAllBehaviours(player, dialogueTrigger, players[player]);
	updateBehaviour(player, PLAYER_STRIPPED);
  updateAllGameVisuals();
=======
	updateAllBehaviours(player, dialogueTrigger);
	players[player].updateBehaviour(PLAYER_STRIPPED);
    updateAllGameVisuals();
	
>>>>>>> ebb7b782
}

/************************************************************
 * Determines whether or not the provided player is winning
 * or losing at the end and returns the appropriate dialogue trigger.
 ************************************************************/
function determineForfeitSituation (player) {
	/* check to see how many players are out */
	for (var i = 0; i < players.length; i++) {
            if (players[i] && players[i].out) {
                if (players[i].out) {
		    return PLAYER_MUST_MASTURBATE;
                }
            }
	}
    return PLAYER_MUST_MASTURBATE_FIRST;
}

/************************************************************
 * Removes an article of clothing from the selected player.
 * Also handles all of the dialogue triggers involved in the
 * process.
 ************************************************************/
function stripPlayer (player) {
	if (player == HUMAN_PLAYER) {
		showStrippingModal();
	} else {
		stripAIPlayer(player);
		/* allow progression */
		endRound();
	}
}

/************************************************************
 * Counts the number of players in a certain stage
 ************************************************************/
function getNumPlayersInStage(stage) {
	var count = 0;
	for (var i = 0; i < players.length; i++) {
		if (!players[i]) { continue; }
		switch (stage) {
			case STAGE_EXPOSED:
				if (players[i].exposed) { count++; }
				break;
			case STAGE_ALIVE:
				if (!players[i].out) { count++; }
				break;
			case STAGE_NAKED:
				if (players[i].clothing.length == 0) { count++; }
				break;
			case STAGE_MASTURBATING:
				if (players[i].out && !players[i].finished) { count++; }
				break;
			case STAGE_FINISHED:
				if (players[i].finished) { count++; }
				break;
		}
	}
	return count;
}<|MERGE_RESOLUTION|>--- conflicted
+++ resolved
@@ -236,13 +236,8 @@
 					trigger = [FEMALE_HUMAN_MUST_STRIP, FEMALE_MUST_STRIP];
 				}
 			}
-<<<<<<< HEAD
-			updateAllBehaviours(player, trigger, players[player]);
+			updateAllBehaviours(player, trigger);
 		} else {
-=======
-			updateAllBehaviours(player, trigger);
-		} else { 
->>>>>>> ebb7b782
 			if (players[player].gender == eGender.MALE) {
 				updateAllBehaviours(player, MALE_MUST_STRIP);
 			} else {
@@ -392,7 +387,6 @@
 				   so that, if it is the last one, it's considered as such by
 				   playerMustStrip() */
 				otherClothing.type = IMPORTANT_ARTICLE;
-<<<<<<< HEAD
       }
     }
 
@@ -408,40 +402,12 @@
     /* update label */
     if (players[HUMAN_PLAYER].clothing.length > 0) {
       $gameClothingLabel.html("Your Remaining Clothing");
-=======
-            }
-        }
-        
-        /* determine its dialogue trigger */
-        var dialogueTrigger = getClothingTrigger(HUMAN_PLAYER, removedClothing, true);
-        console.log(removedClothing);
-        /* display the remaining clothing */
-        displayHumanPlayerClothing();
-        
-        /* count the clothing the player has remaining */
-        players[HUMAN_PLAYER].stage++
-        
-        /* update label */
-        if (players[HUMAN_PLAYER].clothing.length > 0) {
-            $gameClothingLabel.html("Your Remaining Clothing");
-        } else {
-            $gameClothingLabel.html("You're Naked");
-        }
-            
-        /* update behaviour */
-        updateAllBehaviours(HUMAN_PLAYER, dialogueTrigger);
-        updateAllGameVisuals();
-		
-		/* allow progression */
-        $('#stripping-modal').modal('hide');
-		endRound();
->>>>>>> ebb7b782
     } else {
       $gameClothingLabel.html("You're Naked");
     }
 
     /* update behaviour */
-    updateAllBehaviours(HUMAN_PLAYER, dialogueTrigger, players[HUMAN_PLAYER]);
+    updateAllBehaviours(HUMAN_PLAYER, dialogueTrigger);
     updateAllGameVisuals();
 
 		/* allow progression */
@@ -474,16 +440,9 @@
 	players[player].updateLabel();
 
 	/* update behaviour */
-<<<<<<< HEAD
-	updateAllBehaviours(player, dialogueTrigger, players[player]);
-	updateBehaviour(player, PLAYER_STRIPPED);
-  updateAllGameVisuals();
-=======
 	updateAllBehaviours(player, dialogueTrigger);
 	players[player].updateBehaviour(PLAYER_STRIPPED);
-    updateAllGameVisuals();
-	
->>>>>>> ebb7b782
+  updateAllGameVisuals();
 }
 
 /************************************************************
