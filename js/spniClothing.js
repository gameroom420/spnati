/********************************************************************************
 This file contains the variables and functions that store information on player
 clothing and player stripping.
 ********************************************************************************/

/**********************************************************************
 *****                Clothing Object Specification               *****
 **********************************************************************/

/* clothing types */
var IMPORTANT_ARTICLE = "important";
var MAJOR_ARTICLE = "major";
var MINOR_ARTICLE = "minor";
var EXTRA_ARTICLE = "extra";

/* clothing positions */
var UPPER_ARTICLE = "upper";
var LOWER_ARTICLE = "lower";
var FULL_ARTICLE = "both";
var OTHER_ARTICLE = "other";

var STATUS_LOST_SOME = "lost_some"
var STATUS_MOSTLY_CLOTHED = "mostly_clothed"
var STATUS_DECENT = "decent";
var STATUS_EXPOSED = "exposed";
var STATUS_EXPOSED_TOP = "chest_visible";
var STATUS_EXPOSED_BOTTOM = "crotch_visible";
var STATUS_EXPOSED_TOP_ONLY = "topless";
var STATUS_EXPOSED_BOTTOM_ONLY = "bottomless";
var STATUS_NAKED = "naked";
var STATUS_LOST_ALL = "lost_all";
var STATUS_ALIVE = "alive";
var STATUS_MASTURBATING = "masturbating";
var STATUS_FINISHED = "finished";

/************************************************************
 * Stores information on an article of clothing.
 ************************************************************/
function createNewClothing (formal, generic, type, position, image, plural, id) {
	var newClothingObject = {formal:formal,
						     generic:generic,
						     type:type,
						     position:position,
                             image:image,
							 plural:plural||false,
							 id:id};

	return newClothingObject;
}

/**********************************************************************
 *****                    Stripping Variables                     *****
 **********************************************************************/

/* stripping modal */
$stripModal = $("#stripping-modal");
$stripClothing = $("#stripping-clothing-area");
$stripButton = $("#stripping-modal-button");

/**********************************************************************
 *****                      Strip Functions                       *****
 **********************************************************************/

 /************************************************************
 * Fetches the appropriate dialogue trigger for the provided
 * article of clothing, based on whether the article is going
 * to be removed or has been removed. Written to prevent duplication.
 ************************************************************/
function getClothingTrigger (player, clothing, removed) {
	var type = clothing.type;
	var pos = clothing.position;
	var gender = player.gender;
	var size = player.size;

	/* starting with important articles */
	if (type == IMPORTANT_ARTICLE || type == MAJOR_ARTICLE) {
		if (pos == FULL_ARTICLE && type == MAJOR_ARTICLE) {
			if (!player.clothing.some(function(c) {
				return c.position == UPPER_ARTICLE && c !== clothing;
			})) {
				// If removing this article exposes the chest, pretend that it's an upper body article
				pos = UPPER_ARTICLE;
			} else {
				// Otherwise treat it as a lower body article, whether
				// it exposes the crotch or not (it doesn't matter)
				pos = LOWER_ARTICLE;
			}
		}
		if (type == MAJOR_ARTICLE && player.clothing.some(function(c) {
			return (c.position == pos || c.position == FULL_ARTICLE)
				&& c !== clothing && (c.type == IMPORTANT_ARTICLE || c.type == MAJOR_ARTICLE);
		})) { // There is another article left covering this part of the body
			if (gender == eGender.MALE) {
				if (removed) {
					return MALE_REMOVED_MAJOR;
				} else {
					return MALE_REMOVING_MAJOR;
				}
			} else if (gender == eGender.FEMALE) {
				if (removed) {
					return FEMALE_REMOVED_MAJOR;
				} else {
					return FEMALE_REMOVING_MAJOR;
				}
			}
		} else if (pos == UPPER_ARTICLE) {
			if (gender == eGender.MALE) {
				if (removed) {
					return MALE_CHEST_IS_VISIBLE;
				} else {
					return MALE_CHEST_WILL_BE_VISIBLE;
				}
			} else if (gender == eGender.FEMALE) {
				if (removed) {
					if (size == eSize.LARGE) {
						return FEMALE_LARGE_CHEST_IS_VISIBLE;
					} else if (size == eSize.SMALL) {
						return FEMALE_SMALL_CHEST_IS_VISIBLE;
					} else {
						return FEMALE_MEDIUM_CHEST_IS_VISIBLE;
					}
				} else {
					return FEMALE_CHEST_WILL_BE_VISIBLE;
				}
			}
		} else if (pos == LOWER_ARTICLE) {
			if (gender == eGender.MALE) {
				if (removed) {
					if (size == eSize.LARGE) {
						return MALE_LARGE_CROTCH_IS_VISIBLE;
					} else if (size == eSize.SMALL) {
						return MALE_SMALL_CROTCH_IS_VISIBLE;
					} else {
						return MALE_MEDIUM_CROTCH_IS_VISIBLE;
					}
				} else {
					return MALE_CROTCH_WILL_BE_VISIBLE;
				}
			} else if (gender == eGender.FEMALE) {
				if (removed) {
					return FEMALE_CROTCH_IS_VISIBLE;
				} else {
					return FEMALE_CROTCH_WILL_BE_VISIBLE;
				}
			}
		}
	}
	/* next minor articles */
	else if (type == MINOR_ARTICLE) {
		if (gender == eGender.MALE) {
			if (removed) {
				return MALE_REMOVED_MINOR;
			} else {
				return MALE_REMOVING_MINOR;
			}
		} else if (gender == eGender.FEMALE) {
			if (removed) {
				return FEMALE_REMOVED_MINOR;
			} else {
				return FEMALE_REMOVING_MINOR;
			}
		}
	}
	/* next accessories */
	else if (type == EXTRA_ARTICLE) {
		if (gender == eGender.MALE) {
			if (removed) {
				return MALE_REMOVED_ACCESSORY;
			} else {
				return MALE_REMOVING_ACCESSORY;
			}
		} else if (gender == eGender.FEMALE) {
			if (removed) {
				return FEMALE_REMOVED_ACCESSORY;
			} else {
				return FEMALE_REMOVING_ACCESSORY;
			}
		}
	}
}

/************************************************************
 * Determines whether or not the provided player is winning
 * or losing and returns the appropriate dialogue trigger.
 ************************************************************/
function determineStrippingSituation (player) {
	/* determine if this player's clothing count is the highest or lowest */
	var isMax = true;
	var isMin = true;

	players.forEach(function(p) {
		if (p !== player) {
			if (p.clothing.length <= player.clothing.length - 1) {
				isMin = false;
			}
			if (p.clothing.length >= player.clothing.length - 1) {
				isMax = false;
			}
		}
	});

	/* return appropriate trigger */
	if (isMax) {
		return PLAYER_MUST_STRIP_WINNING;
	} else if (isMin) {
		return PLAYER_MUST_STRIP_LOSING;
	} else {
		return PLAYER_MUST_STRIP_NORMAL;
	}
}

/************************************************************
 * Manages the dialogue triggers before a player strips or forfeits.
 ************************************************************/
function playerMustStrip (player) {
    /* count the clothing the player has remaining */
    /* assume the player only has IMPORTANT_ARTICLES */
    var clothing = players[player].clothing;

	if (clothing.length) {
		/* the player has clothes and will strip */
		if (player == HUMAN_PLAYER) {
			var trigger;
			if (clothing.length == 1 && clothing[0].type == IMPORTANT_ARTICLE) {
				if (players[HUMAN_PLAYER].gender == eGender.MALE) {
					if (clothing[0].position == LOWER_ARTICLE) {
						trigger = MALE_CROTCH_WILL_BE_VISIBLE;
					} else {
						trigger = MALE_CHEST_WILL_BE_VISIBLE;
					}
				} else {
					if (clothing[0].position == LOWER_ARTICLE) {
						trigger = FEMALE_CROTCH_WILL_BE_VISIBLE;
					} else {
						trigger = FEMALE_CHEST_WILL_BE_VISIBLE;
					}
				}
				players[HUMAN_PLAYER].removedClothing = clothing[0];
			} else {
				if (players[HUMAN_PLAYER].gender == eGender.MALE) {
					trigger = [MALE_HUMAN_MUST_STRIP, MALE_MUST_STRIP];
				} else {
					trigger = [FEMALE_HUMAN_MUST_STRIP, FEMALE_MUST_STRIP];
				}
			}
			updateAllBehaviours(player, trigger);
		} else {
			if (players[player].gender == eGender.MALE) {
				updateAllBehaviours(player, MALE_MUST_STRIP);
			} else {
				updateAllBehaviours(player, FEMALE_MUST_STRIP);
			}

			var trigger = determineStrippingSituation(players[player]);
			players[player].updateBehaviour(trigger);
		}
	} else {
		/* the player has no clothes and will have to accept a forfeit */
		if (players[player].gender == eGender.MALE) {
			updateAllBehaviours(player, MALE_MUST_MASTURBATE);
		} else if (players[player].gender == eGender.FEMALE) {
			updateAllBehaviours(player, FEMALE_MUST_MASTURBATE);
		}
		if (player != HUMAN_PLAYER) {
			var trigger = determineForfeitSituation(player);
			players[player].updateBehaviour(trigger);
		}
	}
<<<<<<< HEAD
	
	players[player].preloadStageImages(players[player].stage + 1);
=======

>>>>>>> c5e79f3e
	return clothing.length;
}

/************************************************************
 * Manages the dialogue triggers as player begins to strip
 ************************************************************/
function prepareToStripPlayer (player) {
    if (player == HUMAN_PLAYER) { // Never happens (currently)
        if (players[HUMAN_PLAYER].gender == eGender.MALE) {
            updateAllBehaviours(player, MALE_HUMAN_MUST_STRIP);
        } else {
            updateAllBehaviours(player, FEMALE_HUMAN_MUST_STRIP);
        }
    } else {
        var toBeRemovedClothing = players[player].clothing[players[player].clothing.length - 1];
        players[player].removedClothing = toBeRemovedClothing;
        var dialogueTrigger = getClothingTrigger(players[player], toBeRemovedClothing, false);

        updateAllBehaviours(player, dialogueTrigger);
        players[player].updateBehaviour(PLAYER_STRIPPING);
    }
}

/************************************************************
 * Sets up and displays the stripping modal, so that the human
 * player can select an article of clothing to remove.
 ************************************************************/
function showStrippingModal () {
  console.log("The stripping modal is being set up.");
  
  /* Prevent double-clicks from calling up the modal twice */
  $mainButton.attr('disabled', true);
  actualMainButtonState = true;

  /* clear the area */
  $stripClothing.html("");

  /* load the player's clothing into the modal */
  for (var i = 0; i < players[HUMAN_PLAYER].clothing.length; i++) {
    var clothingCard =
      "<div class='clothing-modal-container'><input type='image' class='bordered modal-clothing-image' src="+
      players[HUMAN_PLAYER].clothing[i].image+" onclick='selectClothingToStrip.bind(this)("+i+")'/></div>";

    $stripClothing.append(clothingCard);
  }

  /* disable the strip button */
  $stripButton.attr('disabled', true);

  /* display the stripping modal */
  $stripModal.modal('show');

  /* hijack keybindings */
  KEYBINDINGS_ENABLED = true;
  document.removeEventListener('keyup', game_keyUp, false);
  document.addEventListener('keyup', clothing_keyUp, false);
}

/************************************************************
 * The human player clicked on an article of clothing in
 * the stripping modal.
 ************************************************************/
function selectClothingToStrip (id) {
  console.log(id);
  if (players[HUMAN_PLAYER].clothing.length <= id) {
    console.error('Error: Attempted to select clothing out of bounds', id, players[HUMAN_PLAYER].clothing);
    return;
  }

  /* designate the selected article */
  $(".modal-selected-clothing-image").removeClass("modal-selected-clothing-image");
  $(this).addClass("modal-selected-clothing-image");

  /* enable the strip button */
  $stripButton.attr('disabled', false).attr('onclick', 'closeStrippingModal(' + id + ');');
}

/************************************************************
 * A keybound handler.
 ************************************************************/
function clothing_keyUp(e) {
  if (KEYBINDINGS_ENABLED) {
    if (e.keyCode == 32 && !$stripButton.prop('disabled')) { // Space
      $stripButton.click();
    }
    else if (e.keyCode >= 49 && e.keyCode < 49 + players[HUMAN_PLAYER].clothing.length) { // A number key
      $('.clothing-modal-container:nth-child('+(e.keyCode - 48)+') > .modal-clothing-image').click();
    }
  }
}

/************************************************************
 * The human player closed the stripping modal. Removes an
 * article of clothing from the human player.
 ************************************************************/

function closeStrippingModal (id) {
    if (id >= 0) {
		/* prevent double-clicking the stripping modal buttons. */
		$stripButton.attr('disabled', true).removeAttr('onclick');
		$stripClothing.html("");
				
        /* return keybindings */
        KEYBINDINGS_ENABLED = true;
        document.removeEventListener('keyup', clothing_keyUp, false);
        document.addEventListener('keyup', game_keyUp, false);

        /* grab the removed article of clothing */
        var removedClothing = players[HUMAN_PLAYER].clothing[id];

        players[HUMAN_PLAYER].clothing.splice(id, 1);
        players[HUMAN_PLAYER].timeInStage = -1;
        players[HUMAN_PLAYER].removedClothing = removedClothing;

        /* figure out if it should be important */
        if (removedClothing.position != OTHER_ARTICLE) {
            var otherClothing;
            for (var i = 0; i < players[HUMAN_PLAYER].clothing.length; i++) {
                if (players[HUMAN_PLAYER].clothing[i].position === removedClothing.position
                    && players[HUMAN_PLAYER].clothing[i].type != MINOR_ARTICLE) {
                    console.log(players[HUMAN_PLAYER].clothing[i]);
                    otherClothing = players[HUMAN_PLAYER].clothing[i];
                    break;
                }
            }
            console.log(otherClothing);
            if (!otherClothing) {
                removedClothing.type = IMPORTANT_ARTICLE;
            } else if (removedClothing.type == IMPORTANT_ARTICLE) {
                removedClothing.type = MAJOR_ARTICLE;
                /* Just make any other remaining article important instead,
                   so that, if it is the last one, it's considered as such by
                   playerMustStrip() */
                otherClothing.type = IMPORTANT_ARTICLE;
            }
        }
        if (removedClothing.type !== EXTRA_ARTICLE) {
            players[HUMAN_PLAYER].mostlyClothed = false;
        }
        if (removedClothing.type == IMPORTANT_ARTICLE) {
            players[HUMAN_PLAYER].exposed[removedClothing.position] = true;
        }
        
        /* determine its dialogue trigger */
        var dialogueTrigger = getClothingTrigger(players[HUMAN_PLAYER], removedClothing, true);
        console.log(removedClothing);
        /* display the remaining clothing */
        displayHumanPlayerClothing();
        
        /* count the clothing the player has remaining */
        players[HUMAN_PLAYER].stage++
        
        /* update label */
        if (players[HUMAN_PLAYER].clothing.length > 0) {
            $gameClothingLabel.html("Your Remaining Clothing");
        } else {
            $gameClothingLabel.html("You're Naked");
        }
            
        /* update behaviour */
        updateAllBehaviours(HUMAN_PLAYER, dialogueTrigger, players[HUMAN_PLAYER]);
        updateAllGameVisuals();
        
        /* allow progression */
        $('#stripping-modal').modal('hide');
        endRound();
    } else {
        /* how the hell did this happen? */
        console.log("Error: there was no selected article.");
        showStrippingModal();
    }
}

/************************************************************
 * Removes an article of clothing from an AI player. Also
 * handles all of the dialogue triggers involved in the process.
 ************************************************************/
function stripAIPlayer (player) {
	console.log("Opponent "+player+" is being stripped.");

	/* grab the removed article of clothing and determine its dialogue trigger */
	var removedClothing = players[player].clothing.pop();
	players[player].removedClothing = removedClothing;
	if (removedClothing.type !== EXTRA_ARTICLE) {
		players[player].mostlyClothed = false;
	}
	if (removedClothing.type === IMPORTANT_ARTICLE) {
		players[player].exposed[removedClothing.position] = true;
	} else if (removedClothing.type === MAJOR_ARTICLE) {
		for (position in players[player].exposed) {
			if (!players[player].clothing.some(function(c) {
				return (c.type == IMPORTANT_ARTICLE || c.type == MAJOR_ARTICLE) && (c.position == position || c.position == FULL_ARTICLE);
			})) {
				players[player].exposed[position] = true;
			}
		}
	}
	var dialogueTrigger = getClothingTrigger(players[player], removedClothing, true);

	players[player].stage++;
	players[player].timeInStage = -1;
	players[player].updateLabel();
	players[player].updateFolder();

	/* update behaviour */
	updateAllBehaviours(player, dialogueTrigger);
	players[player].updateBehaviour(PLAYER_STRIPPED);
  updateAllGameVisuals();
}

/************************************************************
 * Determines whether or not the provided player is winning
 * or losing at the end and returns the appropriate dialogue trigger.
 ************************************************************/
function determineForfeitSituation (player) {
	/* check to see how many players are out */
	for (var i = 0; i < players.length; i++) {
            if (players[i] && players[i].out) {
                if (players[i].out) {
		    return PLAYER_MUST_MASTURBATE;
                }
            }
	}
    return PLAYER_MUST_MASTURBATE_FIRST;
}

/************************************************************
 * Removes an article of clothing from the selected player.
 * Also handles all of the dialogue triggers involved in the
 * process.
 ************************************************************/
function stripPlayer (player) {
	if (player == HUMAN_PLAYER) {
		showStrippingModal();
	} else {
		stripAIPlayer(player);
		/* allow progression */
		endRound();
	}
}

/************************************************************
 * Counts the number of players in a certain stage
 ************************************************************/
function getNumPlayersInStage(stage) {
	return players.countTrue(function(player) {
		return checkPlayerStatus(player, stage)
	});
}

function checkPlayerStatus(player, status) {
	if (status.substr(0, 4) == "not_") {
		return !checkPlayerStatus(player, status.substr(4));
	}
	switch (status.trim()) {
	case STATUS_LOST_SOME:
		return player.stage > 0;
	case STATUS_MOSTLY_CLOTHED:
		return player.mostlyClothed;
	case STATUS_DECENT:
		return !(player.exposed.upper || player.exposed.lower)
		&& player.clothing.some(function(c) {
			return (c.position == UPPER_ARTICLE || c.position == FULL_ARTICLE) && c.type == MAJOR_ARTICLE;
		}) && player.clothing.some(function(c) {
			return (c.position == LOWER_ARTICLE || c.position == FULL_ARTICLE) && c.type == MAJOR_ARTICLE;
		});
	case STATUS_EXPOSED_TOP:
		return player.exposed.upper;
	case STATUS_EXPOSED_BOTTOM:
		return player.exposed.lower;
	case STATUS_EXPOSED:
		return player.exposed.upper || player.exposed.lower;
	case STATUS_EXPOSED_TOP_ONLY:
		return player.exposed.upper && !player.exposed.lower;
	case STATUS_EXPOSED_BOTTOM_ONLY:
		return !player.exposed.upper && player.exposed.lower;
	case STATUS_NAKED:
		return player.exposed.upper && player.exposed.lower;
	case STATUS_ALIVE:
		return !player.out;
	case STATUS_LOST_ALL:
		return player.clothing.length == 0;
	case STATUS_MASTURBATING:
		return player.out && !player.finished;
	case STATUS_FINISHED:
		return player.finished;
	}
}<|MERGE_RESOLUTION|>--- conflicted
+++ resolved
@@ -266,12 +266,8 @@
 			players[player].updateBehaviour(trigger);
 		}
 	}
-<<<<<<< HEAD
-	
+
 	players[player].preloadStageImages(players[player].stage + 1);
-=======
-
->>>>>>> c5e79f3e
 	return clothing.length;
 }
 
