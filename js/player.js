--- conflicted
+++ resolved
@@ -664,17 +664,6 @@
             });
         }
 
-<<<<<<< HEAD
-            var poses = $xml.children('poses');
-            var poseDefs = {};
-            for (var poseName in this.default_costume.poses) {
-                poseDefs[poseName] = this.default_costume.poses[poseName];
-            }
-            $(poses).children('pose').each(function (i, elem) {
-                var def = new PoseDefinition($(elem), this);
-                poseDefs[def.id] = def;
-            }.bind(this));
-=======
         this.alt_costume = {
             id: $xml.children('id').text(),
             labels: $xml.children('label'),
@@ -684,10 +673,10 @@
             wardrobe: $xml.children('wardrobe'),
             gender: $xml.children('gender').text() || this.selectGender,
         };
->>>>>>> 23655fa7
 
         var poses = $xml.children('poses');
         var poseDefs = {};
+        Object.assign(poseDefs, this.default_costume.poses);
         $(poses).children('pose').each(function (i, elem) {
             var def = new PoseDefinition($(elem), this);
             poseDefs[def.id] = def;
