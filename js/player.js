/********************************************************************************
 This file contains all of the variables and functions for the Player object, as
 well as definitions for opponent and group lisitings.
 ********************************************************************************/

/**********************************************************************
 * Enumerations
 **********************************************************************/

/************************************************************
 * An enumeration for gender.
 **/
var eGender = {
    MALE   : "male",
    FEMALE : "female"
};

/************************************************************
 * An enumeration for player size.
 **/
var eSize = {
    SMALL  : "small",
    MEDIUM : "medium",
    LARGE  : "large"
};

/************************************************************
 * An enumeration for player intelligence.
 **/
var eIntelligence = {
    NOSWAP  : "no-swap",
    THROW   : "throw",
    BAD     : "bad",
    AVERAGE : "average",
    GOOD    : "good",
    BEST    : "best"
};

/**********************************************************************
 *****                Player Object Specification                 *****
 **********************************************************************/

 /************************************************************
  * Creates and returns a new player object based on the
  * supplied information.
  *
  * folder (string), the path to their folder
  * first (string), their first name.
  * last (string), their last name.
  * labels (string or XML element), what's shown on screen and what other players refer to them as.
  *   Can vary by stage.
  * size (string): Their level of endowment
  * intelligence (string or XML element), the name of their AI algorithm.
  *   Can vary by stage.
  * gender (constant), their gender.
  * clothing (array of Clothing objects), their clothing.
  * stamina (integer), time until forfeit is finished (initial timer value).
  * state (array of PlayerState objects), their sequential states.
  * xml (jQuery object), the player's loaded behaviour.xml file.
  * metaXml (jQuery object), the player's loaded meta.xml file.
  ************************************************************/

function Player (id) {
    this.id = id;
    this.folder = 'opponents/'+id+'/';
    this.base_folder = 'opponents/'+id+'/';
    this.first = '';
    this.last = '';
    this.labels = undefined;
    this.folders = undefined;
    this.size = eSize.MEDIUM;
    this.intelligence = eIntelligence.AVERAGE;
    this.gender = eGender.MALE;
    this.stamina = 20;
    this.scale = undefined;
    this.tags = this.baseTags = [];
    this.xml = null;
    this.persistentMarkers = {};
    this.exposed = { upper: false, lower: false };
}

/*******************************************************************
 * Sets initial values of state variables used by targetStatus,
 * targetStartingLayers etc. adccording to wardrobe.
 *******************************************************************/
Player.prototype.initClothingStatus = function () {
    this.startingLayers = this.countLayers();
    this.exposed = { upper: true, lower: true };
    for (var position in this.exposed) {
        if (this.clothing.some(function(c) {
            return (c.type == IMPORTANT_ARTICLE || c.type == MAJOR_ARTICLE)
                && (c.position == position || c.position == FULL_ARTICLE);
        })) {
            this.exposed[position] = false;
        };
    }
    this.numStripped = { extra: 0, minor: 0, major: 0, important: 0 };
    this.mostlyClothed = this.decent = !(this.exposed.upper || this.exposed.lower)
        && this.clothing.some(function(c) {
            return c.type == MAJOR_ARTICLE
                && [UPPER_ARTICLE, LOWER_ARTICLE, FULL_ARTICLE].indexOf(c.position) >= 0;
        });
}

/*******************************************************************
 * (Re)Initialize the player properties that change during a game
 *******************************************************************/
Player.prototype.resetState = function () {
    this.out = this.finished = false;
    this.outOrder = undefined;
    this.biggestLead = 0;
    this.forfeit = "";
    this.forfeitLocked = false;
    this.finishingTarget = this;
    this.stage = this.consecutiveLosses = 0;
    this.timeInStage = 0;
    this.ticksInStage = 0;
    this.markers = {};
    this.saidDialogue = {};
    this.hand = null;

    if (this.xml !== null) {
        /* Initialize reaction handling state. */
        this.currentTarget = null;
        this.currentTriggers = [];
        this.stateCommitted = false;

        this.oneShotCases = {};
        this.oneShotStates = {};

        var appearance = this.default_costume;
        if (this.alt_costume) {
            appearance = this.alt_costume;
        }

        this.labels = appearance.labels;
        this.folders = appearance.folders;
        this.baseTags = appearance.tags.slice();
        this.labelOverridden = this.intelligenceOverridden = false;

        /* The gender listed in meta.xml and behaviour.xml might differ
         * (for example with gender-revealing characters)
         * So assume behaviour.xml holds the 'definitive' starting gender
         * for the character.
         */
        this.gender = appearance.gender;
        this.size = appearance.size;

        this.stamina = Number(this.xml.children('timer').text());

        /* Clear the repeat log between games. */
        this.repeatLog = {};

        /* Load the player's wardrobe. */

        /* Find and grab the wardrobe tag */
        $wardrobe = appearance.wardrobe;

        /* find and create all of their clothing */
        var clothingArr = [];
        $wardrobe.children('clothing').each(function () {
            var generic = $(this).attr('generic');
            var name = $(this).attr('name') || $(this).attr('lowercase');
            var type = $(this).attr('type');
            var position = $(this).attr('position');
            var plural = $(this).attr('plural');
            plural = (plural == 'null' ? null : plural == 'true');

            var newClothing = new Clothing(name, generic, type, position, plural);

            clothingArr.push(newClothing);
        });

        this.clothing = clothingArr;
        this.initClothingStatus();

        this.loadStylesheet();
        this.stageChangeUpdate();
    }
}

/* These shouldn't do anything for the human player, but exist as empty functions
   to make it easier to iterate over the entire players[] array. */
Player.prototype.updateLabel = function () { }
Player.prototype.updateIntelligence = function () { }
Player.prototype.updateFolder = function () { }
Player.prototype.updateBehaviour = function() { }
Player.prototype.singleBehaviourUpdate = function() { }

/**********************************************************************
 * Convert a tags list to canonical form:
 * - Canonicalize each input tag
 * - Resolve tag implications
 * This function also filters out duplicated tags.
 **********************************************************************/
Player.prototype.expandTagsList = function(input_tags) {
    let tmp = input_tags.map(canonicalizeTag);
    let output_tags = [];

    while (tmp.length > 0) {
        let tag = tmp.shift();

        // Ensure exactly one instance of each tag remains within the output array.
        if (output_tags.indexOf(tag) >= 0) continue;
        output_tags.push(tag);

        // If this tag implies other tags, queue those for processing as well.
        if (TAG_IMPLICATIONS.hasOwnProperty(tag)) {
            Array.prototype.push.apply(tmp, TAG_IMPLICATIONS[tag]);
        }
    }

    /* "chubby" implies "curvy" on female characters only,
       so this has to be done separately */
    if (output_tags.includes("chubby") && this.gender == eGender.FEMALE) {
        output_tags.push("curvy");
    }

    return output_tags;
}

/* Compute the Player's tags list from their baseTags list. */
Player.prototype.updateTags = function () {
    var tags = [this.id];
    var stage = this.stage || 0;

    if (this.alt_costume && this.alt_costume.id) {
        tags.push(this.alt_costume.id);
    }

    this.baseTags.forEach(function (tag_desc) {
        if (typeof(tag_desc) === 'string') {
            tags.push(tag_desc);
            return;
        }

        if (!tag_desc.tag) return;

        var tag = tag_desc.tag;
        var from = parseInt(tag_desc.from, 10);
        var to = parseInt(tag_desc.to, 10);

        if (isNaN(to))   to = Number.POSITIVE_INFINITY;
        if (isNaN(from)) from = 0;

        if (stage >= from && stage <= to) {
            tags.push(tag);
        }
    });

    this.tags = this.expandTagsList(tags);
}

Player.prototype.stageChangeUpdate = function () {
    this.updateLabel();
    this.updateIntelligence();
    this.updateFolder();
    this.updateTags();
}

Player.prototype.addTag = function(tag) {
    if (tag) this.baseTags.push(canonicalizeTag(tag));
}

Player.prototype.removeTag = function(tag) {
    tag = canonicalizeTag(tag);

    this.baseTags = this.baseTags.filter(function (t) {
        if (typeof(t) === 'string') { return t !== tag };
        if (!t.tag) return false;
        return t.tag !== tag;
    });
}

Player.prototype.hasTag = function(tag) {
    if (tag && tag[0] == "!") {
        return !this.hasTag(tag.substring(1));
    }

    return tag && this.tags && this.tags.indexOf(canonicalizeTag(tag)) >= 0;
};

Player.prototype.countLayers = function() {
    return this.clothing.countTrue(c => c.type != "skip");
};

Player.prototype.checkStatus = function(status) {
    if (status.substr(0, 4) == "not_") {
        return !this.checkStatus(status.substr(4));
    }
    switch (status.trim()) {
    case STATUS_LOST_SOME:
        return this.stage > 0;
    case STATUS_MOSTLY_CLOTHED:
        return this.mostlyClothed;
    case STATUS_DECENT:
        return this.decent;
    case STATUS_EXPOSED_TOP:
        return this.exposed.upper;
    case STATUS_EXPOSED_BOTTOM:
        return this.exposed.lower;
    case STATUS_EXPOSED:
        return this.exposed.upper || this.exposed.lower;
    case STATUS_EXPOSED_TOP_ONLY:
        return this.exposed.upper && !this.exposed.lower;
    case STATUS_EXPOSED_BOTTOM_ONLY:
        return !this.exposed.upper && this.exposed.lower;
    case STATUS_NAKED:
        return this.exposed.upper && this.exposed.lower;
    case STATUS_ALIVE:
        return !this.out;
    case STATUS_LOST_ALL:
        return this.countLayers() == 0;
    case STATUS_MASTURBATING:
        return this.out && !this.finished;
    case STATUS_FINISHED:
        return this.finished;
    }
}

/**
 * Get the value of a marker set on this Player.
 *
 * This method always attempts to parse stored marker values as integers,
 * but if this isn't possible then the raw string will be returned instead
 * (unless `numeric` is set to `true`).
 *
 * If a `target` is passed, the marker value will be read from a per-target
 * marker first, if possible. By default (if `targeted_only` is not `true`),
 * if the per-target marker is not found, the base marker's value will be
 * used as a default.
 *
 * @param {string} baseName The name of the marker to look up.
 * @param {Player} target If passed, the value will be loaded on a per-target
 * basis.
 * @param {boolean} numeric If `true`, then stored marker values that cannot
 * be converted to number values will be returned as 0 instead of as strings.
 * @param {boolean} targeted_only If `true`, then per-target markers will
 * _not_ default to using their base names if not found.
 * @returns {number | string}
 */
Player.prototype.getMarker = function (baseName, target, numeric, targeted_only) {
    var val = 0;

    var name = baseName;
    if (target && target.id) {
        name = getTargetMarker(baseName, target);
    }

    if (!this.markers) {
        console.error("Marker object not initialized for opponent " + this.id, this);
        console.trace();

        /* This might be a bad idea, since if we get here, then resetState()
         * must not have been called for some reason.
         * But better this than crashing... maybe?
         */
        this.markers = {};
    }

    if (!this.persistentMarkers[baseName]) {
        val = this.markers[name];

        if (!val && target && !targeted_only) {
            /* If the per-target marker wasn't found, attempt to default
             * to the nonspecific marker.
             */
            val = this.markers[baseName];
        }
    } else {
        val = save.getPersistentMarker(this, name);

        if (!val && target && !targeted_only) {
            val = save.getPersistentMarker(this, baseName);
        }
    }

    var cast = parseInt(val, 10);

    if (!isNaN(cast)) {
        return cast;
    } else if (numeric) {
        return 0;
    } else {
        return val;
    }
}

/**
 * Set the value of a marker on this Player.
 *
 * @param {string} baseName The name of the marker to set.
 * @param {Player} target If passed, the value will be set on a per-target
 * basis.
 * @param {string | number} value The value to set for the marker.
 */
Player.prototype.setMarker = function (baseName, target, value) {
    var name = baseName;
    if (target && target.id) {
        name = getTargetMarker(baseName, target);
    }

    if (!this.persistentMarkers[baseName]) {
        this.markers[name] = value;
    } else {
        save.setPersistentMarker(this, name, value);
    }
}

/**
 * Calculates how many lines from currently-selected characters target this
 * character.
 *
 * @param {string} [filterStatus] If passed, only lines from characters with the
 * given status will be considered.
 * 
 * @param {number} [cap] If passed, each currently selected character's contribution
 * to the total inbound line count will be capped to this number.
 *
 * @returns {number}
 */
Player.prototype.inboundLinesFromSelected = function (filterStatus, cap) {
    var id = this.id;

    return players.reduce(function(sum, p) {
        if (p && p.targetedLines && id in p.targetedLines
            && (!filterStatus || p.status === filterStatus)) {
            if (cap) {
                sum += Math.min(p.targetedLines[id].seen.size, cap);
            } else {
                sum += p.targetedLines[id].seen.size;
            }
        }

        return sum;
    }, 0);
}

/**
 * Subclass of Player for AI-controlled players.
 *
 * @constructor
 *
 * @param {string} id
 * @param {jQuery} $metaXml
 * @param {string} status
 * @param {number} [rosterScore]
 * @param {number} [releaseNumber]
 * @param {string} [highlightStatus]
 */
function Opponent (id, metaFiles, status, rosterScore, releaseNumber, highlightStatus) {
    Player.call(this, id);

    this.id = id;
    this.folder = 'opponents/'+id+'/';
    this.base_folder = 'opponents/'+id+'/';
    
    var $metaXml = metaFiles[0];
    var $tagsXml = metaFiles[1];

    this.status = status;
    this.highlightStatus = eventCharacterSettings.highlights[id] ||  highlightStatus || status || '';
    this.first = $metaXml.children('first').text();
    this.last = $metaXml.children('last').text();

    // For label and gender, track the original, default value from
    // meta.xml, the value for the currently selected costume to be
    // shown on the selection card, and the current in-game value.
    this.label = this.selectLabel = this.metaLabel = $metaXml.children('label').text();
    this.gender = this.selectGender = this.metaGender = $metaXml.children('gender').text();

    var picElem = $metaXml.children('pic');

    this.image = picElem.text();
    this.height = $metaXml.children('height').text();
    this.source = $metaXml.children('from').text();
    this.artist = $metaXml.children('artist').text();
    this.writer = $metaXml.children('writer').text();
    this.description = fixupDialogue($metaXml.children('description').html());
    this.has_collectibles = $metaXml.children('has_collectibles').text() === "true";
    this.collectibles = null;
<<<<<<< HEAD
    this.layers = parseInt($metaXml.children('layers').text(), 10);
    this.default_costume_name = $metaXml.children('default-costume-name').text();
=======
    this.layers = this.selectLayers = this.metaLayers = parseInt($metaXml.children('layers').text(), 10);
>>>>>>> 753f924b
    this.scale = Number($metaXml.children('scale').text()) || 100.0;
    this.release = releaseNumber;
    this.uniqueLineCount = parseInt($metaXml.children('lines').text(), 10) || undefined;
    this.posesImageCount = parseInt($metaXml.children('poses').text(), 10) || undefined;
    this.z_index = parseInt($metaXml.children('z-index').text(), 10) || 0;
    this.dialogue_layering = $metaXml.children('dialogue-layer').text();
    this.fontSize = $metaXml.children('font-size').text();
    if (!['small', 'smaller'].includes(this.fontSize)) this.fontSize = undefined;
    this.lastUpdated = parseInt($metaXml.children('lastupdate').text(), 10) || 0;

    /* For sorting purposes. 
     * Simplifies diacritics (to solve the Pokemon problem), removes punctuation,
     * removes some basic stop words (and, the, a, an), and also removes
     * parentheticals.
     */
    this.normalizedSource = (this.source || "")
        .simplifyDiacritics()
        .replace(/\([^\)]+\)|\[[^\]]+\]|and\s|the\s|an?\s|[^a-zA-Z0-9]/gm, '');

    this.rosterScore = rosterScore;
    this.effectiveScore = -Infinity;

    this.endings = null;
    if (EPILOGUES_ENABLED) {
        var $endings = $metaXml.children('epilogue').filter(function (idx, elem) {
            var status = $(elem).attr('status');
            return (!status || includedOpponentStatuses[status]);
        }.bind(this));
        if ($endings.length) {
            this.endings = $endings;
        }
    }

    if (['over', 'under'].indexOf(this.dialogue_layering) < 0) {
        this.dialogue_layering = 'under';
    }

    this.selected_costume = null;
    this.alt_costume = null;
    this.default_costume = null;
    this.poses = {};
    this.imageCache = {};
    this.labelOverridden = this.intelligenceOverridden = false;
    this.pendingCollectiblePopups = [];
    this.repeatLog = {};

    this.loaded = false;
    this.loadProgress = undefined;

    /* originalTags stores tags that will be later used in resetState to build the
     * opponent's true tags list. It does not store implied tags.
     *
     * The tags list stores the fully-expanded list of tags for the opponent,
     * including implied tags.
     */
    this.originalTags = $tagsXml.find('>tags>tag').map(function () {
        return {
            'tag': canonicalizeTag($(this).text()),
            'from': $(this).attr('from'),
            'to': $(this).attr('to'),
        }
    }).get();
    this.searchTags = this.expandTagsList(this.originalTags.map(obj => obj.tag));
	
    this.magnetismTag = undefined;
    this.searchTags.forEach((tag) => {
        if (MAGNET_TAGS.indexOf(tag) >= 0) this.magnetismTag = tag;
    });

    this.cases = new Map();

    /* Attempt to preload this opponent's picture for selection. */
    new Image().src = 'opponents/'+id+'/'+this.image;

    this.alternate_costumes = [];
    this.selection_image = this.folder + this.image;
    this.selection_image_adjustment = {
        x: (Number(picElem.attr("x")) || 0), /* negative values move to the left, positive to the right */
        y: (-Number(picElem.attr("y")) || 0), /* negative values move down, positive moves up */
        scale: Number(picElem.attr("scale")) || 100.0,
    };

    this.favorite = save.isCharacterFavorited(this);

    this.event_character = eventCharacterSettings.ids.has(id);
    this.event_sort_order = (
        (eventCharacterSettings.sorting[id] !== undefined) ? eventCharacterSettings.sorting[id]
        : (eventCharacterSettings.ids.has(id) ? 1 : 0)
    );
    this.event_partition = eventCharacterSettings.partitions[id] || 0;
    this.force_prefill = (eventCharacterSettings.prefills[id] !== undefined) ? eventCharacterSettings.prefills[id] : false;
    this.allow_testing_guest = (eventCharacterSettings.allowTestingGuests[id] !== undefined) ? eventCharacterSettings.allowTestingGuests[id] : false;

    this.matchesEventTag = false;
    eventTagList.some(function (tag) {
        if (this.searchTags.indexOf(tag) >= 0) {
            this.matchesEventTag = true;
            this.event_character = true;
            if (eventTagSettings.highlights[tag] && !eventCharacterSettings.highlights[id]) {
                this.highlightStatus = eventTagSettings.highlights[tag];
            }

            if (eventCharacterSettings.sorting[id] === undefined) {
                this.event_sort_order = (eventTagSettings.sorting[tag] !== undefined) ? eventTagSettings.sorting[tag] : 2;
            }

            if (eventCharacterSettings.partitions[id] === undefined && eventTagSettings.partitions[tag] !== undefined) {
                /* The default partition value in all cases is 0, so if eventTagSettings.partitions[tag] === undefined, we don't need to do anything. */
                this.event_partition = eventTagSettings.partitions[tag];
            }

            if (eventCharacterSettings.prefills[id] === undefined) {
                if (eventTagSettings.ids.has(tag) && eventTagSettings.prefills[tag] === undefined) {
                    this.force_prefill = true;
                } else {
                    this.force_prefill = eventTagSettings.prefills[tag];
                }
            }

            if (eventCharacterSettings.allowTestingGuests[id] === undefined && eventTagSettings.allowTestingGuests[tag] !== undefined) {
                this.allow_testing_guest = eventTagSettings.allowTestingGuests[tag];
                // The default value of allowTestingGuests for specific characters and for tagged characters is false, so if the tag
                // has no specified attribute value, we don't need to do anything.
            }

            return true;
        }
        return false;
    }.bind(this));

    if (this.event_sort_order !== 0 || this.event_partition !== 0) eventSortingActive = true;

    if (!ALT_COSTUMES_ENABLED) return;

    var defaultCostumes = [];
    $metaXml.find('>alternates>costume').each(function (i, elem) {
        var set = $(elem).attr('set');
        var status = $(elem).attr('status') || 'online';

        if ((set === undefined || alternateCostumeSets['all'] || alternateCostumeSets[set]) && includedOpponentStatuses[status]) {
            var costume_descriptor = {
                'folder': $(elem).attr('folder'),
                'name': $(elem).text(),
                'image': $(elem).attr('img'),
                'gender': $(elem).attr('gender') || this.selectGender,
                'label': $(elem).attr('label') || this.selectLabel,
                'set': set,
                'status': status,
                'layers': parseInt($(elem).attr('layers'), 10) || this.selectLayers,
            };

            if (set && DEFAULT_COSTUME_SETS.has(set)) {
                defaultCostumes.push(costume_descriptor);
            }

            this.alternate_costumes.push(costume_descriptor);
        }
    }.bind(this)).get();

    this.hasDefaultCostume = defaultCostumes.length > 0;
    if (this.hasDefaultCostume) {
        var selectedDefault = defaultCostumes[getRandomNumber(0, defaultCostumes.length)];
        var costumeSet = selectedDefault.set;

        this.selection_image = selectedDefault['folder'] + selectedDefault['image'];
        this.selectAlternateCostume(selectedDefault);

        if (eventCostumeSettings.ids.has(costumeSet)) {
            this.event_character = true;
            
            if (eventCostumeSettings.highlights[costumeSet] && !eventCharacterSettings.highlights[id]) {
                this.highlightStatus = eventCostumeSettings.highlights[costumeSet];
            }
    
            if (eventCharacterSettings.sorting[id] === undefined) {
                if (eventCostumeSettings.sorting[costumeSet] !== undefined) {
                    this.event_sort_order = eventCostumeSettings.sorting[costumeSet];
                } else if (!this.matchesEventTag) {
                    this.event_sort_order = 3;
                }

                if (this.event_sort_order != 0) eventSortingActive = true;
            }
    
            if (eventCharacterSettings.partitions[costumeSet] === undefined && eventCostumeSettings.partitions[costumeSet] !== undefined) {
                this.event_partition = eventCostumeSettings.partitions[costumeSet];
                if (this.event_partition != 0) eventSortingActive = true;
            }

            if (eventCharacterSettings.prefills[id] === undefined) {
                if (eventCostumeSettings.prefills[costumeSet] !== undefined) {
                    this.force_prefill = eventCostumeSettings.prefills[costumeSet];
                } else if (!this.matchesEventTag) {
                    this.force_prefill = true;
                }
                // If an event tag is matched, fall back to the value used there
            }

            if (eventCharacterSettings.allowTestingGuests[id] === undefined) {
                if (eventCostumeSettings.allowTestingGuests[costumeSet] !== undefined) {
                    this.allow_testing_guest = eventCostumeSettings.allowTestingGuests[costumeSet];
                } else if (!this.matchesEventTag) {
                    this.allow_testing_guest = false;
                }
            }
        }
    }

    // Not reached if alt costumes are disabled
}

Opponent.prototype = Object.create(Player.prototype);
Opponent.prototype.constructor = Opponent;

Opponent.prototype.clone = function() {
    var clone = Object.create(Opponent.prototype);
    /* This should be deep enough for our purposes. */
    for (var prop in this) {
        if (this[prop] instanceof Array) {
            clone[prop] = this[prop].slice();
        } else {
            clone[prop] = this[prop];
        }
    }
    return clone;
}

Opponent.prototype.isLoaded = function() {
    return this.loaded;
}

Opponent.prototype.onSelected = function(individual) {
    this.resetState();
    console.log(this.slot+": ");
    console.log(this);

    Sentry.addBreadcrumb({
        category: 'select',
        message: 'Load completed for ' + this.id,
        level: 'info'
    });

    this.loaded = true;

    this.preloadStageImages(-1);
    if (individual) {
        updateAllBehaviours(this.slot, SELECTED, [[OPPONENT_SELECTED]]);
    } else {
        this.singleBehaviourUpdate(SELECTED, null);
    }

    updateSelectionVisuals();
}

Opponent.prototype.loadStylesheet = function () {
    // check for duplicate <link> elements:
    if (this.stylesheet) {
        if ($('link[href=\"'+this.stylesheet+'\"]').length === 0) {
            console.log("Loading stylesheet: "+this.stylesheet);

            var link_elem = $('<link />', {
                'rel': 'stylesheet',
                'type': 'text/css',
                'href': this.stylesheet
            });

            $('head').append(link_elem);
        }
    }
}

Opponent.prototype.updateLabel = function () {
    if (!this.labelOverridden) {
        if (this.labels && this.labels.length) {
            this.label = this.getByStage(this.labels);
        } else {
            this.label = this.selectLabel;
        }
    }
}

Opponent.prototype.setLabel = function(label) {
    if (label) {
        this.label = label;
        this.labelOverridden = true;
    } else if (label !== undefined) {
        this.labelOverridden = false;
        this.updateLabel();
    }
}

Opponent.prototype.updateIntelligence = function () {
    if (!this.intelligenceOverridden) {
        if (this.intelligences && this.intelligences.length) {
            this.intelligence = this.getByStage(this.intelligences);
        }
        if (!this.intelligence) {
            this.intelligence = eIntelligence.AVERAGE;
        }
    }
}

Opponent.prototype.setIntelligence = function (intelligence) {
    if (intelligence) {
        this.intelligence = intelligence;
        this.intelligenceOverridden = true;
    } else if (intelligence !== undefined) {
        this.intelligenceOverridden = false;
        this.updateIntelligence();
    }
}

Opponent.prototype.updateFolder = function () {
    if (this.folders) this.folder = this.getByStage(this.folders);
    if (!this.folder) {
        /* Shouldn't happen, but... */
        captureError(new Error(
            "Could not find folder for " + this.id + " at stage " + this.stage +
            (this.selected_costume ? " with alt costume " + this.selected_costume : "")
        ));

        this.folder = this.selected_costume || this.base_folder;
    }

    if (this.folder == this.base_folder) {
        this.poses = this.default_costume.poses;
    } else if (this.alt_costume) {
        this.poses = this.alt_costume.poses;
    }
}

Opponent.prototype.getByStage = function (arr, stage) {
    if (typeof(arr) === "string") {
        return arr;
    }
    if (stage === undefined) stage = this.stage;
    var bestFitStage = -1;
    var bestFit = null;
    for (var i = 0; i < arr.length; i++) {
        var startStage = arr[i].getAttribute('stage');
        startStage = parseInt(startStage, 10) || 0;
        if (startStage > bestFitStage && startStage <= stage) {
            bestFit = $(arr[i]).text();
            bestFitStage = startStage;
        }
    }
    return bestFit;
};

/**
 * Get the repeat count for the currently displayed line, if any.
 * @returns {number}
 */
Opponent.prototype.getRepeatCount = function () {
    if (!this.chosenState || !this.chosenState.rawDialogue) {
        return 0;
    }

    return this.repeatLog[this.chosenState.rawDialogue] || 0;
}

/**
 * Mark this character as favorited or not.
 * @param {boolean} value 
 */
Opponent.prototype.setFavorited = function (value) {
    this.favorite = value;
    save.setCharacterFavorited(this, value);
    updateIndividualSelectSort();
}

Opponent.prototype.selectAlternateCostume = function (costumeDesc) {
    if (!costumeDesc) {
        this.selected_costume = null;
        this.selection_image = this.base_folder + this.image;
        this.selectLabel = this.metaLabel;
        this.selectGender = this.metaGender;
        this.selectLayers = this.metaLayers;
    } else {
        this.selected_costume = costumeDesc.folder;
        this.selection_image = costumeDesc.folder + costumeDesc.image;
        this.selectLabel = costumeDesc.label;
        this.selectGender = costumeDesc.gender;
        this.selectLayers = costumeDesc.layers;
    }

    if (this.selectionCard)
        this.selectionCard.update();
};

/**
 * Loads and parses the selected alternate costume for this opponent.
 * 
 * @returns {Promise<void>} A Promise that resolves after all loading for the
 * selected costume is complete.
 * 
 * @throws The returned Promise will reject if the costume data cannot be fetched
 * or if an error is encountered during loading.
 */
Opponent.prototype.loadAlternateCostume = function () {
    if (this.alt_costume) {
        if (this.alt_costume.folder != this.selected_costume) {
            this.unloadAlternateCostume();
        } else {
            return immediatePromise();
        }
    }

    console.log("Loading alternate costume: "+this.selected_costume);
    this.loaded = false;

    return metadataIndex.getFile(this.selected_costume+'costume.xml').then(function ($xml) {
        Sentry.addBreadcrumb({
            category: 'select',
            message: 'Initializing alternate costume for ' + this.id + ': ' + this.selected_costume,
            level: 'info'
        });

        this.alt_costume = {
            id: $xml.children('id').text(),
            labels: $xml.children('label'),
            tags: [],
            folder: this.selected_costume,
            folders: $xml.children('folder'),
            wardrobe: $xml.children('wardrobe'),
            gender: $xml.children('gender').text() || this.selectGender,
            size: $xml.children('size').text() || this.default_costume.size,
            layers: parseInt($xml.children('layers').text(), 10) || this.selectLayers,
        };

        var poses = $xml.children('poses');
        var poseDefs = {};
        Object.assign(poseDefs, this.default_costume.poses);
        $(poses).children('pose').each(function (i, elem) {
            var def = new PoseDefinition($(elem), this);
            poseDefs[def.id] = def;
        }.bind(this));

        this.alt_costume.poses = poseDefs;

        var costumeTags = this.default_costume.tags.slice();
        var tagMods = $xml.children('tags');
        if (tagMods) {
            var newTags = [];
            tagMods.children('tag').each(function (idx, elem) {
                var $elem = $(elem);
                var tag = canonicalizeTag($elem.text());
                var removed = $elem.attr('remove') || '';
                var fromStage = $elem.attr('from');
                var toStage = $elem.attr('to');

                // Remove previous declarations for this tag
                costumeTags = costumeTags.filter(function (t) { return t.tag !== tag; });

                if (removed.toLowerCase() !== 'true') {
                    newTags.push({'tag': tag, 'from': fromStage, 'to': toStage});
                }
            });

            Array.prototype.push.apply(costumeTags, newTags);
        }

        this.alt_costume.tags = costumeTags;
    }.bind(this)).catch(function (err) {
        console.error("Failed to load alternate costume: "+this.selected_costume);
        throw err;
    }.bind(this));
}

Opponent.prototype.unloadAlternateCostume = function () {
    if (!this.alt_costume) {
        return;
    }

    this.alt_costume = null;
    this.resetState();
}

/**
 * Load the collectibles for this opponent by fetching collectibles.xml if necessary.
 * 
 * @returns {Promise<void>} A Promise that resolves after all collectibles are
 * loaded.
 * 
 * @throws The returned Promise will reject if the collectibles for this character
 * cannot be fetched or if loading them causes an error.
 */
Opponent.prototype.fetchCollectibles = function () {
    if (!this.has_collectibles || this.collectibles !== null) {
        return immediatePromise();
    }

    console.log("Fetching collectibles for " + this.id);

    return metadataIndex.getFile(this.folder + "collectibles.xml").then(function ($xml) {
        var collectiblesArray = [];
        $xml.children('collectible').each(function (idx, elem) {
            collectiblesArray.push(new Collectible($(elem), this));
        }.bind(this));

        this.collectibles = collectiblesArray;
        this.has_collectibles = this.collectibles.some(function (c) {
            return !c.status || includedOpponentStatuses[c.status];
        });
    }.bind(this)).catch(function (err) {
        console.error("Error loading collectibles for "+this.id);
        throw err;
    }.bind(this));
}

/**
 * Get quick details on epilogue conditions and whether they're met, given
 * the current player gender and table composition.
 */
Opponent.prototype.getAllEpilogueStatus = function () {
    if (!this.endings) {
        return [];
    }

    var ret = [];
    this.endings.each(function (idx, elem) {
        var $elem = $(elem);

        var summary = {
            title: $elem.text(),
            extraConditions: false,
            wrongGender: false,
            requiredCharacters: null,
            characterIsMissing: false,
            hint: undefined,
        };

        summary.unlocked = save.hasEnding(this.id, $elem.text());

        /* Check what conditions we can for this epilogue: */
        summary.gender = $elem.attr('gender') || 'any';
        if (summary.gender !== humanPlayer.gender && summary.gender !== 'any') {
            summary.wrongGender = true;
        }

        var alsoPlaying = $elem.attr("alsoPlaying");
        if (alsoPlaying) {
            alsoPlaying = alsoPlaying.trim().split(/\s+/);
            if (!alsoPlaying.every(function(ap) {
                return players.some(function (p) { return p.id == ap; });
            })) {
                /* Player requirement not met */
                summary.characterIsMissing = true;
            }
            summary.requiredCharacters = alsoPlaying;
            summary.requiredCharactersLabels = alsoPlaying.map(function(id) {
                var opp = loadedOpponents.find(function (p) {
                    return p && p.id === id;
                });
                return opp ? opp.selectLabel : id.initCap();
            });
        }

        summary.hint = $elem.attr('hint');
        summary.extraConditions = $elem.attr('markers') == 'true';
        summary.score = (summary.wrongGender ? 4 : 0)
            + (summary.characterIsMissing ? 2 : 0)
            + (summary.requiredCharacters || summary.extraConditions ? 1 : 0);

        ret.push(summary);
    }.bind(this));

    return ret;
}

/**
 * Helper function that trims down opponent status into something that'll be
 * easy to display on a selection screen.
 *
 * To be specific, this attempts to identify the epilogue with the most matching
 * static requirements, taking the player's gender and current table setup into
 * account.
 */
Opponent.prototype.getEpilogueStatus = function(mainSelect) {
    /* Find the epilogue that matches the most requirements possible.
     * Prefer matching gender requirements first before character reqs.
     */
    if (!this.endings) {
        return;
    }

    var epilogueStatus = this.getAllEpilogueStatus();
    var epilogueTitles = new Set();
    var epiloguesUnlocked = new Set();
    var bestMatchEpilogue = null;
    for (var i = 0; i < epilogueStatus.length; i++) {
        var status = epilogueStatus[i];
        epilogueTitles.add(status.title);
        if (status.unlocked) {
            epiloguesUnlocked.add(status.title);
            continue;
        }

        if (!bestMatchEpilogue || status.score < bestMatchEpilogue.score) {
            bestMatchEpilogue = status;
        }
    }

    /* Prior to main selection screen, show gender icon for wrong
     * gender and conditional icon for other conditions, fulfilled or
     * not (on the group selection screen, we'd need to look at the
     * other characters in the group rather than the currently
     * selected ones to give an accurate statement; let's do that
     * later).  On the main selection screen, show the warning icon
     * for wrong gender or character missing and the conditional icon
     * for marker conditions.
     */
    var badge = '';
    if (epiloguesUnlocked.size == epilogueTitles.size) {
        badge = "-completed";
    } else if (mainSelect && bestMatchEpilogue.score > 1) {
        badge = "-unavailable";
    } else if (bestMatchEpilogue.wrongGender) {
        badge = '-' + bestMatchEpilogue.gender;
    } else if ((bestMatchEpilogue.requiredCharacters && !mainSelect) || bestMatchEpilogue.extraConditions) {
        badge = "-conditional";
    }
    var tooltip;
    if (bestMatchEpilogue) {
        if (bestMatchEpilogue.wrongGender) {
            tooltip = "Play as " + bestMatchEpilogue.gender + " for a chance to unlock another epilogue";
        } else if (bestMatchEpilogue.requiredCharacters && (!mainSelect || bestMatchEpilogue.characterIsMissing)) {
            bestMatchEpilogue.requiredCharactersAsText = englishJoin(bestMatchEpilogue.requiredCharacters.map(function(id) {
                var opp = loadedOpponents.find(function (p) {
                    return p && p.id === id;
                });
                return opp ? opp.selectLabel : id.initCap();
            }));

            tooltip = "Play with " + bestMatchEpilogue.requiredCharactersAsText
                + " for a chance to unlock another epilogue";
        } else if (bestMatchEpilogue.extraConditions) {
            if (bestMatchEpilogue.hint) {
                tooltip = "Hint: " + bestMatchEpilogue.hint;
            } else {
                tooltip = "Unknown conditions apply";
            }
        }
    }

    return {
        total: epilogueTitles.size,
        unlocked: epiloguesUnlocked.size,
        match: bestMatchEpilogue,
        badge: 'img/epilogue' + badge + '.svg',
        tooltip: tooltip,
    };
}

/* Called prior to removing a character from the table. */
Opponent.prototype.unloadOpponent = function () {
    Sentry.addBreadcrumb({
        category: 'select',
        message: 'Unloading opponent ' + this.id,
        level: 'info'
    });

    if (this.stylesheet) {
        /* Remove the <link> to this opponent's stylesheet. */
        $('link[href=\"'+this.stylesheet+'\"]').remove();
    }

    this.slot = undefined;
}

Opponent.prototype.fetchBehavior = function() {
    // Optionally, replace with fetchCompressedURL(this.folder + "behaviour.xml")
    return fetchXML(this.folder + "behaviour.xml").then(function($xml) {
        /* Always parse the stylesheet element, so we can use it both
         * when selecting a character (loading the entire behaviour)
         * and when playing an epilogue from the gallery */
        this.stylesheet = null;
        var stylesheet = $xml.children('stylesheet').text();
        if (stylesheet) {
            var m = stylesheet.match(/[a-zA-Z0-9()~!*:@,;\-.\/]+\.css/i);
            if (m) {
                this.stylesheet = 'opponents/'+this.id+'/'+m[0];
            }
        }
        return $xml;
    }.bind(this));
}

/**
 * Loads and parses the start of the behaviour XML file of the
 * given opponent.
 *
 * @returns {Promise<void>} A Promise that resolves after all loading is complete.
 * This includes calls to loadAlternateCostume() and onSelected().
 */
Opponent.prototype.loadBehaviour = function (slot, individual) {
    this.slot = slot;
    if (this.isLoaded()) {
        var p = null;
        
        if (this.selected_costume) {
            p = this.loadAlternateCostume();
        } else {
            this.unloadAlternateCostume();
            p = immediatePromise();
        }

        return p.then(function () {
            this.onSelected(individual);
        }.bind(this)).catch(function(err) {
            /* Handle any errors that loadAlternateCostume might throw. */
            console.error("Failed to load " + this.id);
            captureError(err);

            delete players[this.slot];
            updateSelectionVisuals();
        }.bind(this));
    }

    // start loading collectibles in parallel with behaviour.xml
    var collectiblesPromise = this.fetchCollectibles();

    /* Success callback.
     * 'this' is bound to the Opponent object.
     */
    return this.fetchBehavior()
        .then(function($xml) {
            Sentry.addBreadcrumb({
                category: 'select',
                message: 'Fetched and parsed opponent ' + this.id + ', initializing...',
                level: 'info'
            });

            this.xml = $xml;
            this.intelligences = $xml.children('intelligence');

            this.default_costume = {
                id: null,
                labels: $xml.children('label'),
                tags: this.originalTags,
                folders: this.folder,
                wardrobe: $xml.children('wardrobe'),
                gender: $xml.children('gender').text(),
                size: $xml.children('size').text(),
            };

            var poses = $xml.children('poses');
            var poseDefs = {};
            $(poses).children('pose').each(function (i, elem) {
                var def = new PoseDefinition($(elem), this);
                poseDefs[def.id] = def;
            }.bind(this));

            this.default_costume.poses = poseDefs;

            /* Load forward-declarations for persistent markers. */
            $xml.find('persistent-markers>marker').each(function (i, elem) {
                this.persistentMarkers[$(elem).text()] = true;
            }.bind(this));

            this.targetedLines = {};

            /* Clone cases with alternative conditions/test, keeping
             * one alternative set of conditions and tests on the case
             * level of each case clone. This may create multiple
             * cases with the same oneShotId, which is what we want,
             * because the case clones should still be seen as the
             * same case.
             *
             * This means that the conditions on the case element as
             * well as any condition and test elements outside of
             * alternatives must always be fulfilled, along with all
             * the conditions of tests inside any of the alternative
             * elements. */
            $xml.children('behaviour').find('case>alternative:first-of-type').each(function() {
                var $case = $(this).parent();
                $case.children('alternative').each(function() {
                    // Make clone and insert after original case
                    var $clone = $case.clone().insertAfter($case);
                    // Remove all <alternative> elements from clone, leaving base conditions
                    $clone.children('alternative').remove();
                    // Append conditions from this alternative to cloned case
                    $clone.append($(this).children());
                    for (var i = 0; i < this.attributes.length; i++) {
                        $clone.attr(this.attributes[i].name, this.attributes[i].value);
                    }
                });
                $case.remove();
            });

            var nicknames = {};
            $xml.children('nicknames').children('nickname').each(function() {
                if ($(this).attr('for') in nicknames) {
                    nicknames[$(this).attr('for')].push($(this).text());
                } else {
                    nicknames[$(this).attr('for')] = [ $(this).text() ];
                }
            });
            this.nicknames = nicknames;

            return this.loadXMLTriggers();
        }.bind(this)).then(function () {
            /* Wait for loading of all other stuff to complete: */
            if (this.selected_costume) {
                return Promise.all([this.loadAlternateCostume(), collectiblesPromise]);
            }

            return collectiblesPromise;
        }.bind(this)).then(
            this.onSelected.bind(this, individual)
        ).catch(function(err) {
            /* Error callback. */
            console.error("Failed to load " + this.id);
            captureError(err);
            
            delete players[this.slot];
            updateSelectionVisuals();
        }.bind(this));
}

Opponent.prototype.recordTargetedCase = function (caseObj) {
    var entities = new Set();

    if (caseObj.target) entities.add(caseObj.target);
    if (caseObj.alsoPlaying) entities.add(caseObj.alsoPlaying);
    if (caseObj.filter && caseObj.filter[0] !== "!") entities.add(caseObj.filter);

    caseObj.counters.forEach(function (ctr) {
        /* Conditions checking if a character/tag is not at the table don't count as targeted. */
        if (ctr.id && ctr.count.max !== 0) entities.add(ctr.id);
        if (ctr.tag) {
            if (ctr.tag[0] !== "!" && ctr.count.max !== 0) {
                entities.add(ctr.tag);
            } else if (ctr.tag[0] === "!" && ctr.count.max === 0) {
                /* (filter="!tag" and count: 0) implies checking if everyone has the given tag */
                entities.add(ctr.tag.substring(1));
            }
        }
    });

    var lines = new Set();
    caseObj.states.forEach(function (s) {
        lines.add(s.rawDialogue);

        /* Handle the old persist-marker flag by adding all markers set with
         * persist-marker="true" to the persistentMarkers list.
         *
         * TODO: Remove this once all characters using persistent markers
         * have migrated over to the system in #74.
         */
        if (s.legacyPersistentFlag) {
            s.markers.forEach(function (marker) {
                this.persistentMarkers[marker.name] = true;
            }.bind(this));
        }
    }.bind(this));

    entities.forEach(function (ent) {
        if (!(ent in this.targetedLines)) {
            this.targetedLines[ent] = { count: 0, seen: new Set() };
        }

        lines.forEach(Set.prototype.add, this.targetedLines[ent].seen);
    }, this);
}

/**
 * Traverses a new-format opponent's behaviour <trigger> elements
 * and pre-emptively adds their Cases to the opponent's cases structure.
 * This is done in 50ms chunks to avoid blocking the UI.
 *
 * @returns {Promise<number>} A Promise that resolves once all cases have been processed.
 */
Opponent.prototype.loadXMLTriggers = function () {
    return new Promise(function (resolve) {
        var $cases = this.xml.find('>behaviour>trigger>case:not([disabled="1"])');

        var loadItemsTotal = $cases.length;
        if (loadItemsTotal == 0) {
            return resolve(0);
        }

        var loadItemsCompleted = 0;
        function process() {
            var startTS = performance.now();

            /* break tasks into roughly 50ms chunks */
            while (performance.now() - startTS < 50) {
                if (loadItemsCompleted >= loadItemsTotal) {
                    this.loadProgress = undefined;
                    return resolve(loadItemsCompleted);
                }

                let $case = $($cases.get(loadItemsCompleted));
                let trigger = $case.parent().attr('id');
                let c = new Case($case, trigger);
                this.recordTargetedCase(c);

                c.getStages().forEach(function (stage) {
                    var key = c.trigger+':'+stage;  // Case constructor may have altered the trigger
                    if (!this.cases.has(key)) {
                        this.cases.set(key, []);
                    }

                    this.cases.get(key).push(c);
                }, this);

                loadItemsCompleted++;
            }

            this.loadProgress = loadItemsCompleted / loadItemsTotal;
            mainSelectDisplays[this.slot - 1]?.updateLoadPercentage(this);

            setTimeout(process.bind(this), 10);
        }

        setTimeout(process.bind(this), 0);
    }.bind(this));
}

Player.prototype.getImagesForStage = function (stage) {
    if(!this.xml) return [];

    var poseSet = {};
    var imageSet = {};
    var folder = this.folders ? this.getByStage(this.folders, stage === -1 ? 0 : stage) : this.folder;
    var advPoses = this.poses;
    
    function processCase (c) {
        /* Skip cases requiring characters that aren't present. */
        if (c.target && !players.some(function (p) { return p.id === c.target; })) return;
        if (c.alsoPlaying && !players.some(function (p) { return p.id === c.alsoPlaying; })) return;
        if (c.filter && !players.some(function (p) { return p.hasTag(c.filter); })) return;

        if (!c.counters.every(function (ctr) {
            var count = players.countTrue(function(p) {
                if (ctr.id && p.id !== ctr.id) return false;
                if (ctr.tag && !p.hasTag(ctr.tag)) return false;

                return true;
            });

            return inInterval(count, ctr.count);
        })) return;

        /* Collate pose names into poseSet. */
        c.getPossibleImages(stage === -1 ? 0 : stage).forEach(function (poseName) {
            poseSet[poseName] = true;
        });
    }

    if (stage > -1) {
        /* Find all cases that can play within this stage, then process
         * them.
         */

        var keySuffix = ':'+stage;
        this.cases.forEach(function (caseList, key) {
            if (!key.endsWith(keySuffix)) return;
            caseList.forEach(processCase);
        });
    } else {
        if (this.cases.has(GAME_START + ':0')) {
            this.cases.get(GAME_START + ':0').forEach(processCase);
        }
    }

    /* Finally, transform the set of collected pose names into a
     * set of image file paths.
     */
    Object.keys(poseSet).forEach(function (poseName) {
        if (poseName.startsWith('custom:')) {
            var actualStage = (stage > -1) ? stage : 0;
            var key = poseName.split(':', 2)[1].replace('#', actualStage);
            var pose = advPoses[key];
            if (pose) pose.getUsedImages(actualStage).forEach(function (img) {
                imageSet[img.replace('#', actualStage)] = true;
            });
        } else {
            imageSet[folder + poseName] = true;
        }
    });

    return Object.keys(imageSet);
};

/**
 * Preload all images referenced by this character's dialogue for a given stage.
 * @param {number} stage 
 * @returns {Promise<Array<HTMLImageElement>>}
 */
Player.prototype.preloadStageImages = function (stage) {
    return Promise.all(this.getImagesForStage(stage).map(function (fn) {
        return new Promise(function (resolve, reject) {
            /* Keep references to the Image elements around so they don't get GC'd. */
            if (this.imageCache[fn]) {
                resolve(this.imageCache[fn]);
            } else {
                var img = new Image();
                img.addEventListener('load', function() { resolve(img); });
                img.src = fn;
                this.imageCache[fn] = img;
            }
        }.bind(this));
    }, this));
};

Player.prototype.populateDebugMarkers = function () {
    /** @type {{[baseName: string]: {[oppId: string]: string | number}}} */
    var resolvedMarkers = {};
    var rawPersistentMarkers = save.getAllPersistentMarkers(this);
    var unresolvedNames = new Set();

    for (let key of Object.keys(this.markers ?? {})) {
        unresolvedNames.add(key);
    }

    for (let key of Object.keys(rawPersistentMarkers)) {
        unresolvedNames.add(key);
    }

    /* Match longer IDs before shorter ones, to account for opponents with IDs that are prefixes of each other.
     * Also make sure to check for markers targeted towards the human player.
     */
    let allPlayers = loadedOpponents.slice();
    allPlayers.push(players[0]);

    for (let opp of allPlayers.sort((a, b) => b.id.length - a.id.length)) {
        let markerPrefix = "__" + opp.id + "_";
        let matchingMarkers = Array.from(unresolvedNames.entries()).map((entry) => entry[0]).filter((name) => name.startsWith(markerPrefix));

        for (let name of matchingMarkers) {
            let baseName = name.substring(markerPrefix.length);
            let value = this.persistentMarkers[baseName] ? rawPersistentMarkers[name] : this.markers[name];
            value ??= this.markers[name];

            if (!resolvedMarkers[baseName]) resolvedMarkers[baseName] = {};
            resolvedMarkers[baseName][opp.id] = value;

            unresolvedNames.delete(name);
        }
    }

    /* All remaining unresolved names are probably non-targeted markers. */
    for (let name of unresolvedNames) {
        let value = this.persistentMarkers[name] ? rawPersistentMarkers[name] : this.markers[name];
        value ??= this.markers[name];

        if (!resolvedMarkers[name]) resolvedMarkers[name] = {};
        resolvedMarkers[name][""] = value;
    }


    var foundPersistentMarkers = false;
    var foundRegularMarkers = false;

    $("#debug-marker-listing-persistent").empty();
    $("#debug-marker-listing-regular").empty();

    /* Sort entries by base name. */
    for (let basePair of Object.entries(resolvedMarkers).sort(
        (a, b) => a[0] > b[0]
    )) {
        let baseName = basePair[0];

        for (let idPair of Object.entries(basePair[1])) {
            let container = $('<div>', {"class": "debug-marker-entry"});
            container.append($('<span>', {"class": "debug-marker-basename", "text": baseName}));
            
            if (idPair[0] !== "") {
                container.append($('<span>', {
                    "class": "debug-marker-target-id",
                    "text": idPair[0]
                }));
            }

            if (idPair[1] === "") {
                container.append($('<span>', {
                    "class": "debug-marker-value empty-value",
                    "text": "~blank~"
                }));
            } else if (!isNaN(parseInt(idPair[1], 10))) {
                container.append($('<span>', {
                    "class": "debug-marker-value",
                    "text": idPair[1].toString()
                }));
            } else {
                container.append($('<span>', {
                    "class": "debug-marker-value",
                    "text": '\"' + idPair[1].toString() + '\"'
                }));
            }

            if (this.persistentMarkers[baseName]) {
                $("#debug-marker-listing-persistent").append(container);
                foundPersistentMarkers = true;
            } else {
                $("#debug-marker-listing-regular").append(container);
                foundRegularMarkers = true;
            }
        }
    }

    if (foundPersistentMarkers) {
        $("#debug-marker-column-persistent").show();
    } else {
        $("#debug-marker-column-persistent").hide();
    }

    if (foundRegularMarkers) {
        $("#debug-marker-column-regular").show();
    } else {
        $("#debug-marker-column-regular").hide();
    }

    var statusIndicator = $("#debug-marker-header .debug-info-header-status");
    var header = $("#debug-marker-header");
    var container = $("#debug-marker-container");
    
    if (foundPersistentMarkers || foundRegularMarkers) {
        container.show();
        header.show();

        let collapsed = false;
        header.on("click", function () {
            collapsed = !collapsed;
            if (collapsed) {
                statusIndicator.removeClass("glyphicon-chevron-down").addClass("glyphicon-chevron-up");
                container.slideUp();
            } else {
                statusIndicator.removeClass("glyphicon-chevron-up").addClass("glyphicon-chevron-down");
                container.slideDown();
            }
        })
    } else {
        container.hide();
        header.hide();
        header.off("click");
    }
}

/**
 * 
 * @param {Condition} condition
 * @returns {string} 
 */
function formatConditionInfo(condition) {
    let attributes = {
        id: "character",
        tag: "tag",
        stage: "stage",
        layers: "layers",
        startingLayers: "starting layers",
        gender: "gender",
        status: "status",
        timeInStage: "time in stage",
        hand: "has hand",
        consecutiveLosses: "consecutive losses",
        saidMarker: "said marker",
        sayingMarker: "saying marker",
        notSaidMarker: "not said marker",
        saying: "saying text",
        said: "said text",
        pose: "pose",
        count: "count"
    };

    let attributeElems = Object.entries(attributes).filter(
        (pair) => condition[pair[0]] !== undefined && condition[pair[0]] !== null
    ).map(
        (pair) => {
            var value = condition[pair[0]];
            var formattedValue = "";
            if (value instanceof Interval) {
                let hasMin = value.min !== null && !isNaN(value.min);
                let hasMax = value.max !== null && !isNaN(value.max);
                if (hasMin && hasMax) {
                    formattedValue = value.toString();
                } else if (!hasMin && hasMax) {
                    formattedValue = "<= " + value.max;
                } else if (hasMin && !hasMax) {
                    formattedValue = value.min + "+";
                } else {
                    formattedValue = "any";
                }
            } else {
                formattedValue = value.toString();
            }

            return $("<span>", {"class": "debug-case-condition-attribute"}).append(
                $("<span>", {"class": "debug-case-condition-type", "text": pair[1]}),
                $("<span>", {"class": "debug-case-condition-value", "text": formattedValue})
            );
        }
    );

    var role = condition.role ?? "any";
    attributeElems.splice(0, 0, $("<span>", {"class": "debug-case-condition-role", "text": role.initCap()}));

    return attributeElems;
}

function createDebugSectionRow(header, value) {
    return $(
        "<div>", {"class": "debug-section-row"}
    ).append(
        $("<div>", {"class": "debug-section-header", "text": header}),
        $("<div>", {"class": "debug-section-value"}).append(value)
    );
}

Player.prototype.populateDebugCaseInfo = function () {
    if (!this.chosenState || !this.chosenState.parentCase) {
        $("#debug-case-info-container").hide();
        return;
    }

    var chosenCase = this.chosenState.parentCase;
    var caseTypeDisplay = [
        $("<span>", {"class": "debug-case-type", "text": chosenCase.trigger}),
        ", priority ",
        $("<span>", {
            "class": "debug-case-priority",
            "text": ((chosenCase.customPriority !== undefined) ? "*" : "") + chosenCase.priority.toString()
        })
    ];

    var caseStageDisplay = $(
        "<span>",
        {"class": "debug-case-stage", "text": chosenCase.stage.toString()}
    )

    var listing = $("#debug-case-info-listing");
    listing.empty().append(
        createDebugSectionRow("Type", caseTypeDisplay),
        createDebugSectionRow("Stages", caseStageDisplay),
        chosenCase.counters.map(
            (condition) => createDebugSectionRow("Condition", formatConditionInfo(condition))
        )
    );

    for (let test of chosenCase.tests) {
        let expr = test.attr('expr');
        let cmp = test.attr('cmp') || "==";
        let value = test.attr('value') || "";
        
        if (!isNaN(parseInt(value, 10))) {
            value = parseInt(value, 10).toString();
        } else {
            value = '\"' + value + '\"';
        }

        listing.append(
            createDebugSectionRow("Test", $("<span>", {"class": "debug-case-test", "text": expr + " " + cmp + " " + value}))
        );
    }

    var setsMarkers = this.chosenState.markers.map(
        (marker) => {
            let formatted = marker.name;
            if (marker.perTarget) formatted += "*";
            
            if (marker.op == "=") {
                formatted += " = ";
            } else {
                formatted += " " + marker.op + "= ";
            }

            formatted += marker.rhs;
            return formatted;
        }
    ).join(", ");

    if (setsMarkers) {
        createDebugSectionRow("Sets Markers", $(
            "<span>",
            {"class": "debug-case-markers", "text": setsMarkers}
        )).appendTo(listing);
    }

    var formattedPose = this.chosenState.image ? (
        this.chosenState.image.replace(/\.(?:jpe?g|png|gif)$/i, "").replace("#", this.stage)
    ) : "<none>";

    createDebugSectionRow("Pose", $(
        "<span>",
        {"class": "debug-case-pose", "text": formattedPose}
    )).appendTo(listing);

    var header = $("#debug-case-info-header");
    var container = $("#debug-case-info-container");
    var statusIndicator = $("#debug-case-info-header .debug-info-header-status");
    
    let collapsed = false;
    header.on("click", function () {
        collapsed = !collapsed;
        if (collapsed) {
            statusIndicator.removeClass("glyphicon-chevron-down").addClass("glyphicon-chevron-up");
            container.slideUp();
        } else {
            statusIndicator.removeClass("glyphicon-chevron-up").addClass("glyphicon-chevron-down");
            container.slideDown();
        }
    }).show();
    container.show();
}

Player.prototype.populateDebugStatusInfo = function () {
    /* Statuses not listed here can be easily inferred. */
    var clothingStatusNames = {
        "mostly_clothed": "lost only accessories",
        "decent": "still covered by major articles",
        "chest_visible": "chest visible",
        "crotch_visible": "crotch visible",
        "topless": "topless (not naked)",
        "bottomless": "bottomless (not naked)",
        "naked": "naked (fully exposed)",
    };

    var stageName = "";
    if (this.stage == 0) {
        stageName = "Fully Clothed";
    } else if (this.finished) {
        stageName = "Finished";
    } else if (this.out) {
        stageName = "Masturbating";
    } else {
        stageName = "Lost " + this.removedClothing.name.initCap();
    }

    var applicableStatusFlags = Object.entries(clothingStatusNames).filter(
        (pair) => this.checkStatus(pair[0])
    ).map(
        (pair) => pair[1]
    ).join(", ");

    var listing = $("#debug-character-status-listing");
    listing.empty().append(
        createDebugSectionRow("Stage", this.stage + " (" + stageName + ")"),
        createDebugSectionRow("Time in Stage", this.timeInStage + " (" + this.ticksInStage + " ticks)"),
        createDebugSectionRow("AI", this.intelligence.initCap()),
        createDebugSectionRow("Biggest Lead", this.biggestLead)
    );

    if (applicableStatusFlags) {
        createDebugSectionRow("Clothing Status", applicableStatusFlags.initCap()).appendTo(listing);
    }

    if (this.out) {
        createDebugSectionRow("Out Order", this.outOrder).appendTo(listing);
    }

    if (this.out && !this.finished) {
        createDebugSectionRow(
            "Timer", this.timer + (player.forfeit[0] === PLAYER_HEAVY_MASTURBATING ? " (heavy)" : "")
        ).appendTo(listing);
    } else if (!this.out) {
        createDebugSectionRow("Stamina", this.stamina).appendTo(listing);
        createDebugSectionRow("Consec. Losses", this.consecutiveLosses).appendTo(listing);
    }

    var header = $("#debug-character-status-header");
    var container = $("#debug-character-status-container");
    var statusIndicator = $("#debug-character-status-header .debug-info-header-status");
    
    let collapsed = false;
    header.on("click", function () {
        collapsed = !collapsed;
        if (collapsed) {
            statusIndicator.removeClass("glyphicon-chevron-down").addClass("glyphicon-chevron-up");
            container.slideUp();
        } else {
            statusIndicator.removeClass("glyphicon-chevron-up").addClass("glyphicon-chevron-down");
            container.slideDown();
        }
    }).show();
    container.show();
}

Player.prototype.showDebugModal = function() {
    $("#debug-info-current-character").text(this.id.replace(/_/g, ' ').initCap());

    this.populateDebugStatusInfo();
    this.populateDebugCaseInfo();
    this.populateDebugMarkers();

    $characterDebugModal.modal("show");
}<|MERGE_RESOLUTION|>--- conflicted
+++ resolved
@@ -479,12 +479,8 @@
     this.description = fixupDialogue($metaXml.children('description').html());
     this.has_collectibles = $metaXml.children('has_collectibles').text() === "true";
     this.collectibles = null;
-<<<<<<< HEAD
-    this.layers = parseInt($metaXml.children('layers').text(), 10);
+    this.layers = this.selectLayers = this.metaLayers = parseInt($metaXml.children('layers').text(), 10);
     this.default_costume_name = $metaXml.children('default-costume-name').text();
-=======
-    this.layers = this.selectLayers = this.metaLayers = parseInt($metaXml.children('layers').text(), 10);
->>>>>>> 753f924b
     this.scale = Number($metaXml.children('scale').text()) || 100.0;
     this.release = releaseNumber;
     this.uniqueLineCount = parseInt($metaXml.children('lines').text(), 10) || undefined;
