--- conflicted
+++ resolved
@@ -285,21 +285,11 @@
 	hideHand(currentTurn);
 	
 	/* update behaviour */
-<<<<<<< HEAD
 	determineHand(players[currentTurn]);
 	if (players[currentTurn].hand.strength == HIGH_CARD) {
 		updateBehaviour(currentTurn, BAD_HAND);
-	} else if (players[currentTurn].hand.strength <= TWO_PAIR) {
+	} else if (players[currentTurn].hand.strength == ONE_PAIR) {
 		updateBehaviour(currentTurn, OKAY_HAND);
-=======
-	determineHand(currentTurn);
-	if (hands[currentTurn].strength == HIGH_CARD) {
-		updateBehaviour(currentTurn, BAD_HAND, [PLAYER_NAME], [players[HUMAN_PLAYER].label], null);
-        updateGameVisual(currentTurn);
-	} else if (hands[currentTurn].strength == PAIR) {
-		updateBehaviour(currentTurn, OKAY_HAND, [PLAYER_NAME], [players[HUMAN_PLAYER].label], null);
-        updateGameVisual(currentTurn);
->>>>>>> 186241b1
 	} else {
 		updateBehaviour(currentTurn, GOOD_HAND);
 	}
