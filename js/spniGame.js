--- conflicted
+++ resolved
@@ -422,12 +422,7 @@
         } else {
              continueDealPhase()
         }
-<<<<<<< HEAD
-
-	}
-=======
-    }
->>>>>>> 09ae6ee3
+    }
 }
 
 /************************************************************
@@ -729,7 +724,7 @@
 }
 
 /************************************************************
- * Allow progression by enabling the main button *or* 
+ * Allow progression by enabling the main button *or*
  * setting up the auto forfeit timer.
  ************************************************************/
 function allowProgression () {
@@ -752,13 +747,8 @@
     actualMainButtonState = true;
 
     /* lower the timers of everyone who is forfeiting */
-<<<<<<< HEAD
-    context = tickForfeitTimers(context);
-
-=======
     if (tickForfeitTimers(context)) return;
-    
->>>>>>> 09ae6ee3
+
     /* handle the game */
     if (context == "Deal") {
         /* dealing the cards */
