--- conflicted
+++ resolved
@@ -153,12 +153,7 @@
             players[i].current = 0;
         }
     }
-<<<<<<< HEAD
     $gameLabels[HUMAN_PLAYER].removeClass("loser tied current");
-=======
-
-    $gameLabels[HUMAN_PLAYER].removeClass("loser tied");
->>>>>>> 9410625e
     clearHand(HUMAN_PLAYER);
 
     previousLoser = -1;
