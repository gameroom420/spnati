<?xml version='1.0' encoding='UTF-8'?>
<opponent>
<<<<<<< HEAD
    <lastupdate>1654105570123</lastupdate>
=======
    <lastupdate>1653936397152</lastupdate>
>>>>>>> dc1e2b9c
    <enabled>false</enabled>
    <first>Ahri</first>
    <last>Vastaya</last>
    <label>Ahri</label>
    <pic>Select.png</pic>
    <gender>female</gender>
    <from>League of Legends </from>
    <writer>Buddytibo2 , Dragonlink</writer>
    <artist>Fence , MyMainAccIsANord , Buddytibo2 </artist>
    <description>Ahri is the last of the Vesani Race, who has recently learned of her origins and how to truly harness her abilities of manipulating emotions and memories. She now looks to the future with the goal to make her own memories instead of looking to her past.</description>
    <layers>6</layers>
<<<<<<< HEAD
    <has_collectibles>false</has_collectibles>
    <lines>996</lines>
    <poses>61</poses>
=======
    <has_collectibles>true</has_collectibles>
    <lines>1129</lines>
    <poses>62</poses>
>>>>>>> dc1e2b9c
    <z-index>-1</z-index>
</opponent><|MERGE_RESOLUTION|>--- conflicted
+++ resolved
@@ -1,10 +1,6 @@
 <?xml version='1.0' encoding='UTF-8'?>
 <opponent>
-<<<<<<< HEAD
     <lastupdate>1654105570123</lastupdate>
-=======
-    <lastupdate>1653936397152</lastupdate>
->>>>>>> dc1e2b9c
     <enabled>false</enabled>
     <first>Ahri</first>
     <last>Vastaya</last>
@@ -16,14 +12,8 @@
     <artist>Fence , MyMainAccIsANord , Buddytibo2 </artist>
     <description>Ahri is the last of the Vesani Race, who has recently learned of her origins and how to truly harness her abilities of manipulating emotions and memories. She now looks to the future with the goal to make her own memories instead of looking to her past.</description>
     <layers>6</layers>
-<<<<<<< HEAD
-    <has_collectibles>false</has_collectibles>
-    <lines>996</lines>
-    <poses>61</poses>
-=======
     <has_collectibles>true</has_collectibles>
-    <lines>1129</lines>
+    <lines>1144</lines>
     <poses>62</poses>
->>>>>>> dc1e2b9c
     <z-index>-1</z-index>
 </opponent>