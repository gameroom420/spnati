<?xml version='1.0' encoding='UTF-8'?>
<metadata>
    <owner>lucy</owner>
    <noteworthy>
        <case name="Virgo1" id="27" priority="MustTarget" min="4" max="4">
            <description>Lucy summons her celestial spirit Virgo from the celestial spirit realm.</description>
        </case>
        <case name="Virgo2" id="28" priority="Noteworthy" min="4" max="4">
            <description>Lucy attempts to cheat by having her celestial spirit Virgo bring her extra clothes from the celestial spirit realm. (Will only happen if the virgo1 marker happend)</description>
        </case>
        <case name="Skirt falling down." id="29" priority="Noteworthy" min="4" max="4">
            <description>Lucy's skirt falls down when she removes her belt.</description>
        </case>
        <case name="Virgo3" id="30" priority="Noteworthy" min="5" max="5">
            <description>Lucy's attempt to cheat backfires and Virgo removes her skirt instead of bringing more clothes. (Will only happen if the virgo2 marker happend)</description>
        </case>
        <case name="Loke disappear" id="32" priority="Noteworthy" min="7" max="7">
            <description>Lucy forces Loke to return to the celestial spirit realm for perving on her with a forced gate closure and a punch. (Will only happen if the loke1 marker happend)</description>
        </case>
        <case name="Gemini" id="216" priority="Noteworthy" min="5" max="5">
            <description>If Lucy wins the game while without having to show off anything. Gemini will appear and transform into a naked Lucy.</description>
        </case>
        <case name="Loke appear" id="563" priority="MustTarget" min="7" max="7">
            <description>Lucy's celestial spirit Loke (also known as Leo) arrives unbidden to "help" (perv on) her.</description>
        </case>
        <case name="Girls' opinion on butt" id="600" priority="Prompt" min="7" max="7">
            <description>When only ladies are playing, Lucy asks if her butt is in shape since her friend's talking cat said she's gotten heavier recently.</description>
        </case>
        <case name="Butt shot" id="601" priority="Noteworthy" min="7" max="7">
            <description>Lucy turns around when she loses her panties and asks everyone to close their eyes before she turns around.</description>
        </case>
        <case name="Same Actress" id="602" priority="FYI" min="0" max="0">
            <description>Lucy notes that Asuna's voice sounds similar to hers (the characters have the same voice actress in English).</description>
        </case>
        <case name="Dominatrix" id="620" priority="Prompt" min="3" max="3">
            <description>Lucy asks if people have heard rumors that she carries a whip because she's a dominatrix.</description>
        </case>
        <case name="Zodiac Sign" id="652" priority="Prompt" min="1" max="5">
            <description>Lucy asks what the other players' zodiac signs are since her spirits are based on the zodiac.</description>
        </case>
        <case name="Ladies night" id="670" priority="Prompt" min="8" max="8">
            <description>If all characters are female, Lucy will ask for tips on masturbation techniques when paying the forfeit.</description>
        </case>
    </noteworthy>
    <reviewed>true</reviewed>
    <responses>
        <response id="33" opponent="catria" opponentId="4" />
        <response id="34" opponent="haru" opponentId="1" />
        <response id="35" opponent="streaming-chan" opponentId="6" />
        <response id="36" opponent="aimee" opponentId="2" />
        <response id="37" opponent="leggy" opponentId="1" />
        <response id="38" opponent="revy" opponentId="6" />
        <response id="39" opponent="gwen" opponentId="1" />
        <response id="40" opponent="revy" opponentId="7" />
        <response id="41" opponent="futaba" opponentId="23" />
        <response id="42" opponent="aella" opponentId="1" />
        <response id="43" opponent="misato" opponentId="15" />
        <response id="44" opponent="elizabeth" opponentId="1" />
        <response id="45" opponent="florina" opponentId="7" />
        <response id="46" opponent="misaka" opponentId="10" />
        <response id="48" opponent="misato" opponentId="16" />
        <response id="49" opponent="jessie" opponentId="15" />
        <response id="50" opponent="marinette" opponentId="3" />
        <response id="51" opponent="arash" opponentId="169" />
        <response id="52" opponent="chazz" opponentId="22" />
        <response id="53" opponent="megumin" opponentId="225" />
        <response id="54" opponent="arash" opponentId="174" />
        <response id="55" opponent="aimee" opponentId="3" />
        <response id="57" opponent="futaba" opponentId="22" />
        <response id="58" opponent="blake" opponentId="2" />
        <response id="59" opponent="akko" opponentId="29" />
        <response id="60" opponent="rin" opponentId="170" />
        <response id="61" opponent="megumin" opponentId="48" />
        <response id="62" opponent="arash" opponentId="161" />
        <response id="63" opponent="lucina" opponentId="1" />
        <response id="64" opponent="revy" opponentId="3" />
        <response id="65" opponent="kurumu" opponentId="1" />
        <response id="66" opponent="saki_zls" opponentId="12" />
        <response id="67" opponent="arash" opponentId="170" />
        <response id="68" opponent="zoey" opponentId="1" />
        <response id="69" opponent="blake" opponentId="1" />
        <response id="70" opponent="arash" opponentId="162" />
        <response id="71" opponent="chazz" opponentId="10" />
        <response id="72" opponent="tomoko" opponentId="56" />
        <response id="73" opponent="lotte" opponentId="1" />
        <response id="74" opponent="streaming-chan" opponentId="13" />
        <response id="75" opponent="videl" opponentId="1" />
        <response id="76" opponent="rainbow_dash" opponentId="32" />
        <response id="77" opponent="nami" opponentId="9" />
        <response id="78" opponent="shantae" opponentId="10" />
        <response id="79" opponent="jura" opponentId="12" />
        <response id="80" opponent="streaming-chan" opponentId="5" />
        <response id="82" opponent="misaka" opponentId="19" />
        <response id="83" opponent="jura" opponentId="15" />
        <response id="84" opponent="rainbow_mika" opponentId="9" />
        <response id="85" opponent="rainbow_mika" opponentId="10" />
        <response id="86" opponent="streaming-chan" opponentId="14" />
        <response id="87" opponent="merlin" opponentId="47" />
        <response id="88" opponent="jura" opponentId="10" />
        <response id="89" opponent="megumin" opponentId="36" />
        <response id="90" opponent="misty_hgss" opponentId="3" />
        <response id="91" opponent="rinkah" opponentId="1" />
        <response id="92" opponent="aella" opponentId="3" />
        <response id="93" opponent="guzma" opponentId="13" />
        <response id="94" opponent="ami" opponentId="1" />
        <response id="95" opponent="megumin" opponentId="224" />
        <response id="96" opponent="misty_hgss" opponentId="2" />
        <response id="97" opponent="florina" opponentId="6" />
        <response id="98" opponent="streaming-chan" opponentId="8" />
        <response id="99" opponent="emi" opponentId="25" />
        <response id="100" opponent="megumin" opponentId="221" />
        <response id="101" opponent="jura" opponentId="9" />
        <response id="102" opponent="yuelia" opponentId="5" />
        <response id="103" opponent="cammy_white" opponentId="8" />
        <response id="104" opponent="streaming-chan" opponentId="19" />
        <response id="105" opponent="kazuma" opponentId="9" />
        <response id="106" opponent="uravity" opponentId="1" />
        <response id="107" opponent="hermione" opponentId="2" />
        <response id="108" opponent="nami" opponentId="13" />
        <response id="109" opponent="rainbow_dash" opponentId="26" />
        <response id="110" opponent="shimakaze" opponentId="1" />
        <response id="111" opponent="kyoko" opponentId="3" />
        <response id="112" opponent="streaming-chan" opponentId="25" />
        <response id="113" opponent="akko" opponentId="30" />
        <response id="114" opponent="larachel" opponentId="5" />
        <response id="115" opponent="cammy_white" opponentId="1" />
        <response id="116" opponent="megumin" opponentId="222" />
        <response id="117" opponent="d.va" opponentId="42" />
        <response id="118" opponent="chihiro" opponentId="1" />
        <response id="119" opponent="arash" opponentId="1" />
        <response id="120" opponent="caulifla" opponentId="2" />
        <response id="121" opponent="chazz" opponentId="9" />
        <response id="122" opponent="shamir" opponentId="33" />
        <response id="123" opponent="nami" opponentId="53" />
        <response id="124" opponent="nami" opponentId="11" />
        <response id="125" opponent="arash" opponentId="172" />
        <response id="126" opponent="sonya" opponentId="1" />
        <response id="217" opponent="bernadetta" opponentId="4" />
        <response id="218" opponent="bulma" opponentId="30" />
        <response id="219" opponent="bulma" opponentId="37" />
        <response id="220" opponent="elsa" opponentId="537" />
        <response id="221" opponent="misato" opponentId="14" />
        <response id="222" opponent="sayaka" opponentId="29" />
        <response id="223" opponent="chihiro" opponentId="2" />
        <response id="224" opponent="marinette" opponentId="438" />
        <response id="225" opponent="lyralei" opponentId="431" />
        <response id="226" opponent="lyralei" opponentId="444" />
        <response id="227" opponent="lyralei" opponentId="693" />
        <response id="228" opponent="nami" opponentId="12" />
        <response id="229" opponent="jessie" opponentId="22" />
        <response id="230" opponent="amy" opponentId="259" />
        <response id="231" opponent="yuelia" opponentId="6" />
        <response id="232" opponent="yuelia" opponentId="1" />
        <response id="233" opponent="saki_zls" opponentId="3" />
        <response id="234" opponent="brock" opponentId="2" />
        <response id="235" opponent="brock" opponentId="1" />
        <response id="236" opponent="lyralei" opponentId="690" />
        <response id="237" opponent="dust" opponentId="41" />
        <response id="238" opponent="lyralei" opponentId="10" />
        <response id="239" opponent="arash" opponentId="128" />
        <response id="240" opponent="florina" opponentId="4" />
        <response id="241" opponent="hermione" opponentId="1" />
        <response id="242" opponent="sayaka" opponentId="28" />
        <response id="243" opponent="florina" opponentId="5" />
        <response id="244" opponent="emi" opponentId="2" />
        <response id="245" opponent="lymilark" opponentId="1" />
        <response id="247" opponent="lyralei" opponentId="309" />
        <response id="248" opponent="sayaka" opponentId="23" />
        <response id="249" opponent="erufuda" opponentId="5" />
        <response id="250" opponent="meia" opponentId="1" />
        <response id="251" opponent="tomoko" opponentId="95" />
        <response id="252" opponent="akko" opponentId="39" />
        <response id="253" opponent="jura" opponentId="11" />
        <response id="254" opponent="chun-li" opponentId="5" />
        <response id="255" opponent="megumin" opponentId="53" />
        <response id="256" opponent="cammy_white" opponentId="4" />
        <response id="257" opponent="aella" opponentId="264" />
        <response id="258" opponent="jura" opponentId="21" />
        <response id="259" opponent="jolyne" opponentId="2" />
        <response id="260" opponent="cammy_white" opponentId="7" />
        <response id="261" opponent="nami" opponentId="51" />
        <response id="0" opponent="arash" opponentId="4" />
        <response id="262" opponent="joey" opponentId="33" />
        <response id="263" opponent="megumin" opponentId="134" />
        <response id="264" opponent="streaming-chan" opponentId="23" />
        <response id="265" opponent="chun-li" opponentId="2" />
        <response id="266" opponent="miko" opponentId="7" />
        <response id="267" opponent="elesa" opponentId="1" />
        <response id="268" opponent="jura" opponentId="14" />
        <response id="269" opponent="link" opponentId="1" />
        <response id="270" opponent="megumin" opponentId="223" />
        <response id="271" opponent="panty" opponentId="167" />
        <response id="272" opponent="palutena" opponentId="1" />
        <response id="273" opponent="link" opponentId="2" />
        <response id="274" opponent="lyralei" opponentId="402" />
        <response id="275" opponent="streaming-chan" opponentId="15" />
        <response id="276" opponent="bulma" opponentId="111" />
        <response id="277" opponent="arash" opponentId="42" />
        <response id="278" opponent="natsuki" opponentId="91" />
        <response id="279" opponent="rin" opponentId="110" />
        <response id="280" opponent="myriam" opponentId="35" />
        <response id="281" opponent="sayaka" opponentId="26" />
        <response id="282" opponent="erufuda" opponentId="4" />
        <response id="283" opponent="estelle" opponentId="6" />
        <response id="284" opponent="mei" opponentId="1" />
        <response id="285" opponent="streaming-chan" opponentId="22" />
        <response id="286" opponent="florina" opponentId="8" />
        <response id="287" opponent="lyralei" opponentId="449" />
        <response id="288" opponent="streaming-chan" opponentId="20" />
        <response id="289" opponent="megumin" opponentId="548" />
        <response id="290" opponent="lyralei" opponentId="446" />
        <response id="291" opponent="arash" opponentId="150" />
        <response id="292" opponent="lyralei" opponentId="405" />
        <response id="293" opponent="yang" opponentId="1" />
        <response id="294" opponent="dust" opponentId="57" />
        <response id="295" opponent="arash" opponentId="163" />
        <response id="296" opponent="chun-li" opponentId="7" />
        <response id="297" opponent="spooky" opponentId="2" />
        <response id="298" opponent="neptune" opponentId="1" />
        <response id="299" opponent="weiss_schnee" opponentId="1" />
        <response id="300" opponent="meia" opponentId="2" />
        <response id="301" opponent="penny_polendina" opponentId="12" />
        <response id="302" opponent="aimee" opponentId="1" />
        <response id="303" opponent="bulma" opponentId="7" />
        <response id="304" opponent="maki" opponentId="22" />
        <response id="305" opponent="supernova" opponentId="1" />
        <response id="306" opponent="catria" opponentId="5" />
        <response id="307" opponent="kamina" opponentId="1" />
        <response id="308" opponent="amy" opponentId="273" />
        <response id="309" opponent="chun-li" opponentId="4" />
        <response id="310" opponent="caulifla" opponentId="3" />
        <response id="311" opponent="maki" opponentId="21" />
        <response id="312" opponent="arash" opponentId="145" />
        <response id="313" opponent="joey" opponentId="26" />
        <response id="314" opponent="starfire" opponentId="157" />
        <response id="315" opponent="perona" opponentId="57" />
        <response id="316" opponent="erufuda" opponentId="153" />
        <response id="317" opponent="penny_polendina" opponentId="11" />
        <response id="318" opponent="estelle" opponentId="3" />
        <response id="319" opponent="penny_polendina" opponentId="10" />
        <response id="320" opponent="aella" opponentId="267" />
        <response id="321" opponent="arash" opponentId="3" />
        <response id="322" opponent="yusuke" opponentId="213" />
        <response id="323" opponent="jason" opponentId="36" />
        <response id="324" opponent="chun-li" opponentId="8" />
        <response id="325" opponent="jim" opponentId="10" />
        <response id="326" opponent="jura" opponentId="1" />
        <response id="327" opponent="arash" opponentId="168" />
        <response id="328" opponent="lyralei" opponentId="403" />
        <response id="329" opponent="aella" opponentId="2" />
        <response id="330" opponent="arash" opponentId="137" />
        <response id="331" opponent="shantae" opponentId="7" />
        <response id="332" opponent="jura" opponentId="16" />
        <response id="333" opponent="jolyne" opponentId="1" />
        <response id="334" opponent="supernova" opponentId="201" />
        <response id="335" opponent="amy" opponentId="223" />
        <response id="336" opponent="saki_zls" opponentId="1" />
        <response id="337" opponent="supernova" opponentId="125" />
        <response id="338" opponent="lyralei" opponentId="404" />
        <response id="339" opponent="sayaka" opponentId="25" />
        <response id="340" opponent="sakura" opponentId="2" />
        <response id="341" opponent="revy" opponentId="4" />
        <response id="342" opponent="chara_dreemurr" opponentId="473" />
        <response id="343" opponent="laevatein" opponentId="13" />
        <response id="344" opponent="yang_xiao_long" opponentId="15" />
        <response id="346" opponent="perona" opponentId="70" />
        <response id="347" opponent="yuri" opponentId="55" />
        <response id="348" opponent="chara_dreemurr" opponentId="664" />
        <response id="349" opponent="dust" opponentId="58" />
        <response id="350" opponent="kazuma" opponentId="35" />
        <response id="351" opponent="kazuma" opponentId="144" />
        <response id="352" opponent="emi" opponentId="5" />
        <response id="353" opponent="penny_polendina" opponentId="9" />
        <response id="354" opponent="jolyne" opponentId="43" />
        <response id="355" opponent="polly" opponentId="38" />
        <response id="356" opponent="lyralei" opponentId="691" />
        <response id="357" opponent="joey" opponentId="28" />
        <response id="358" opponent="joey" opponentId="30" />
        <response id="359" opponent="streaming-chan" opponentId="12" />
        <response id="360" opponent="bowsette" opponentId="9" />
        <response id="361" opponent="maki" opponentId="20" />
        <response id="362" opponent="emi" opponentId="1" />
        <response id="363" opponent="sayaka" opponentId="24" />
        <response id="364" opponent="akko" opponentId="40" />
        <response id="365" opponent="zone-tan" opponentId="7" />
        <response id="366" opponent="nami" opponentId="15" />
        <response id="367" opponent="rainbow_mika" opponentId="5" />
        <response id="368" opponent="streaming-chan" opponentId="21" />
        <response id="369" opponent="jessie" opponentId="20" />
        <response id="370" opponent="gwen" opponentId="2" />
        <response id="371" opponent="miko" opponentId="6" />
        <response id="372" opponent="panty" opponentId="166" />
        <response id="373" opponent="tomoko" opponentId="58" />
        <response id="374" opponent="meia" opponentId="3" />
        <response id="0" opponent="chun-li" opponentId="6" />
        <response id="375" opponent="kazuma" opponentId="145" />
        <response id="376" opponent="sayaka" opponentId="30" />
        <response id="377" opponent="supernova" opponentId="175" />
        <response id="378" opponent="twisted_fate" opponentId="173" />
        <response id="379" opponent="sola" opponentId="5" />
        <response id="380" opponent="gwen" opponentId="3" />
        <response id="381" opponent="streaming-chan" opponentId="27" />
        <response id="382" opponent="marinette" opponentId="114" />
        <response id="383" opponent="tharja" opponentId="11" />
        <response id="384" opponent="megumin" opponentId="131" />
        <response id="0" opponent="futaba" opponentId="10" />
        <response id="385" opponent="lyralei" opponentId="432" />
        <response id="386" opponent="komi-san" opponentId="1" />
        <response id="0" opponent="estelle" opponentId="5" />
        <response id="387" opponent="yuelia" opponentId="45" />
        <response id="0" opponent="miko" opponentId="1" />
        <response id="0" opponent="rainbow_dash" opponentId="33" />
        <response id="388" opponent="lyralei" opponentId="331" />
        <response id="389" opponent="moon" opponentId="50" />
        <response id="390" opponent="navi" opponentId="2" />
        <response id="391" opponent="kyu" opponentId="1" />
        <response id="392" opponent="mia" opponentId="1" />
        <response id="393" opponent="sakura" opponentId="3" />
        <response id="394" opponent="supernova" opponentId="193" />
        <response id="395" opponent="nayru" opponentId="1" />
        <response id="0" opponent="misty_hgss" opponentId="5" />
        <response id="0" opponent="misty_hgss" opponentId="4" />
        <response id="396" opponent="jasmine" opponentId="1" />
        <response id="0" opponent="sakura" opponentId="19" />
        <response id="0" opponent="shimakaze" opponentId="5" />
        <response id="397" opponent="twisted_fate" opponentId="254" />
        <response id="398" opponent="adrien" opponentId="489" />
        <response id="399" opponent="brock" opponentId="165" />
        <response id="400" opponent="aimee" opponentId="4" />
        <response id="401" opponent="aimee" opponentId="6" />
        <response id="402" opponent="aimee" opponentId="9" />
        <response id="403" opponent="faye" opponentId="12" />
        <response id="404" opponent="twisted_fate" opponentId="246" />
        <response id="405" opponent="aster" opponentId="2" />
        <response id="406" opponent="aella" opponentId="266" />
        <response id="407" opponent="faye" opponentId="11" />
        <response id="408" opponent="nagisa" opponentId="54" />
        <response id="409" opponent="yuna" opponentId="1" />
        <response id="410" opponent="ayano" opponentId="83" />
        <response id="411" opponent="caulifla" opponentId="5" />
        <response id="412" opponent="arash" opponentId="171" />
        <response id="413" opponent="sola" opponentId="3" />
        <response id="414" opponent="aoba" opponentId="81" />
        <response id="415" opponent="navi" opponentId="1" />
        <response id="416" opponent="nagisa" opponentId="72" />
        <response id="0" opponent="leonie" opponentId="34" />
        <response id="417" opponent="mia" opponentId="34" />
        <response id="418" opponent="videl" opponentId="2" />
        <response id="419" opponent="yuri" opponentId="1" />
        <response id="420" opponent="arash" opponentId="146" />
        <response id="421" opponent="leonie" opponentId="14" />
        <response id="422" opponent="lyralei" opponentId="366" />
        <response id="423" opponent="panty" opponentId="191" />
        <response id="424" opponent="joey" opponentId="39" />
        <response id="0" opponent="leonie" opponentId="52" />
        <response id="425" opponent="arash" opponentId="159" />
        <response id="426" opponent="lyralei" opponentId="447" />
        <response id="427" opponent="nagisa" opponentId="164" />
        <response id="428" opponent="ayano" opponentId="84" />
        <response id="429" opponent="meia" opponentId="9" />
        <response id="430" opponent="aoba" opponentId="78" />
        <response id="431" opponent="adrien" opponentId="1" />
        <response id="432" opponent="arash" opponentId="158" />
        <response id="433" opponent="nugi-chan" opponentId="126" />
        <response id="434" opponent="supernova" opponentId="240" />
        <response id="435" opponent="may" opponentId="5" />
        <response id="437" opponent="lux" opponentId="55" />
        <response id="0" opponent="jura" opponentId="3" />
        <response id="438" opponent="arash" opponentId="144" />
        <response id="439" opponent="supernova" opponentId="281" />
        <response id="440" opponent="cynthia" opponentId="566" />
        <response id="441" opponent="amy_rose" opponentId="8" />
        <response id="442" opponent="nagisa" opponentId="56" />
        <response id="0" opponent="chell_wheatley" opponentId="62" />
        <response id="443" opponent="pa-15" opponentId="18" />
        <response id="444" opponent="ayano" opponentId="117" />
        <response id="445" opponent="lux" opponentId="59" />
        <response id="446" opponent="yusuke" opponentId="210" />
        <response id="447" opponent="pyrrha" opponentId="116" />
        <response id="448" opponent="nagisa" opponentId="149" />
        <response id="449" opponent="twisted_fate" opponentId="248" />
        <response id="450" opponent="twisted_fate" opponentId="245" />
        <response id="451" opponent="arash" opponentId="143" />
        <response id="452" opponent="arash" opponentId="148" />
        <response id="453" opponent="pyrrha" opponentId="55" />
        <response id="454" opponent="meia" opponentId="4" />
        <response id="455" opponent="aoba" opponentId="84" />
        <response id="0" opponent="chell_wheatley" opponentId="69" />
        <response id="456" opponent="brock" opponentId="9" />
        <response id="457" opponent="futaba" opponentId="55" />
        <response id="458" opponent="nagisa" opponentId="57" />
        <response id="459" opponent="lyralei" opponentId="559" />
        <response id="501" opponent="lyralei" opponentId="214" />
        <response id="502" opponent="lyralei" opponentId="1043" />
        <response id="503" opponent="sakura" opponentId="14" />
        <response id="504" opponent="chell_wheatley" opponentId="19" />
        <response id="505" opponent="cynthia" opponentId="121" />
        <response id="506" opponent="twisted_fate" opponentId="244" />
        <response id="507" opponent="amy" opponentId="244" />
        <response id="508" opponent="bernadetta" opponentId="1" />
        <response id="509" opponent="kazuma" opponentId="143" />
        <response id="510" opponent="jolyne" opponentId="139" />
        <response id="511" opponent="lux" opponentId="17" />
        <response id="512" opponent="chara_dreemurr" opponentId="57" />
        <response id="513" opponent="jura" opponentId="17" />
        <response id="514" opponent="chell_wheatley" opponentId="133" />
        <response id="515" opponent="bernadetta" opponentId="2" />
        <response id="516" opponent="sakura" opponentId="4" />
        <response id="517" opponent="misty_hgss" opponentId="1" />
        <response id="518" opponent="rainbow_mika" opponentId="1" />
        <response id="519" opponent="ini" opponentId="3" />
        <response id="520" opponent="pyrrha" opponentId="52" />
        <response id="521" opponent="meia" opponentId="5" />
        <response id="522" opponent="susie" opponentId="111" />
        <response id="523" opponent="aster" opponentId="1" />
        <response id="524" opponent="cynthia" opponentId="569" />
        <response id="525" opponent="chell_wheatley" opponentId="82" />
        <response id="526" opponent="pauling" opponentId="102" />
        <response id="527" opponent="leonie" opponentId="35" />
        <response id="528" opponent="laevatein" opponentId="12" />
        <response id="529" opponent="orendi" opponentId="25" />
        <response id="530" opponent="colt" opponentId="1" />
        <response id="531" opponent="aella" opponentId="269" />
        <response id="532" opponent="meia" opponentId="6" />
        <response id="533" opponent="chell_wheatley" opponentId="13" />
        <response id="534" opponent="mulan" opponentId="76" />
        <response id="535" opponent="susie" opponentId="93" />
        <response id="536" opponent="supernova" opponentId="194" />
        <response id="537" opponent="dust" opponentId="4" />
        <response id="538" opponent="maki" opponentId="2" />
        <response id="539" opponent="aimee" opponentId="10" />
        <response id="540" opponent="adrien" opponentId="488" />
        <response id="541" opponent="streaming-chan" opponentId="7" />
        <response id="542" opponent="pyrrha" opponentId="110" />
        <response id="543" opponent="streaming-chan" opponentId="24" />
        <response id="544" opponent="emi" opponentId="3" />
        <response id="545" opponent="cynthia" opponentId="571" />
        <response id="546" opponent="arash" opponentId="166" />
        <response id="547" opponent="spooky" opponentId="1" />
        <response id="548" opponent="bernadetta" opponentId="43" />
        <response id="549" opponent="coco" opponentId="4" />
        <response id="550" opponent="rainbow_dash" opponentId="20" />
        <response id="551" opponent="9s" opponentId="9" />
        <response id="552" opponent="jura" opponentId="8" />
        <response id="553" opponent="nugi-chan" opponentId="169" />
        <response id="554" opponent="nagisa" opponentId="4" />
        <response id="555" opponent="panty" opponentId="165" />
        <response id="556" opponent="revy" opponentId="2" />
        <response id="557" opponent="rainbow_dash" opponentId="1" />
        <response id="558" opponent="lux" opponentId="54" />
        <response id="559" opponent="aella" opponentId="265" />
        <response id="560" opponent="mary" opponentId="41" />
        <response id="561" opponent="aimee" opponentId="5" />
        <response id="562" opponent="rainbow_mika" opponentId="8" />
        <response id="565" opponent="bobobo" opponentId="1" />
        <response id="566" opponent="lyralei" opponentId="1113" />
        <response id="567" opponent="lux" opponentId="301" />
        <response id="568" opponent="hilda" opponentId="148" />
        <response id="569" opponent="lyralei" opponentId="1114" />
        <response id="570" opponent="weiss_schnee" opponentId="58" />
        <response id="0" opponent="caulifla" opponentId="6" />
        <response id="571" opponent="mary" opponentId="15" />
        <response id="572" opponent="galatea" opponentId="70" />
        <response id="573" opponent="erufuda" opponentId="16" />
        <response id="574" opponent="lyralei" opponentId="1256" />
        <response id="575" opponent="streaming-chan" opponentId="16" />
        <response id="576" opponent="arash" opponentId="160" />
        <response id="577" opponent="joey" opponentId="84" />
        <response id="578" opponent="galatea" opponentId="71" />
        <response id="579" opponent="sayaka" opponentId="32" />
        <response id="580" opponent="ribbon_girl" opponentId="91" />
        <response id="581" opponent="lyralei" opponentId="1271" />
        <response id="0" opponent="cammy_white" opponentId="2" />
        <response id="582" opponent="lyralei" opponentId="1272" />
        <response id="583" opponent="sola" opponentId="22" />
        <response id="584" opponent="yshtola" opponentId="6" />
        <response id="585" opponent="lyralei" opponentId="1273" />
        <response id="586" opponent="streaming-chan" opponentId="11" />
        <response id="0" opponent="larachel" opponentId="7" />
        <response id="587" opponent="cynthia" opponentId="568" />
        <response id="588" opponent="amy_rose" opponentId="15" />
        <response id="589" opponent="meia" opponentId="7" />
        <response id="590" opponent="yshtola" opponentId="15" />
        <response id="591" opponent="yshtola" opponentId="101" />
        <response id="592" opponent="lyralei" opponentId="1067" />
        <response id="593" opponent="streaming-chan" opponentId="10" />
        <response id="594" opponent="erufuda" opponentId="119" />
        <response id="595" opponent="aella" opponentId="335" />
        <response id="596" opponent="cammy_white" opponentId="5" />
        <response id="597" opponent="lyralei" opponentId="1059" />
        <response id="598" opponent="joey" opponentId="41" />
        <response id="603" opponent="cynthia" opponentId="567" />
        <response id="604" opponent="chazz" opponentId="132" />
        <response id="605" opponent="rin" opponentId="3" />
        <response id="606" opponent="zone-tan" opponentId="8" />
        <response id="607" opponent="lyralei" opponentId="1112" />
        <response id="608" opponent="cynthia" opponentId="570" />
        <response id="0" opponent="streaming-chan" opponentId="18" />
        <response id="609" opponent="cammy_white" opponentId="3" />
        <response id="610" opponent="mercy" opponentId="170" />
        <response id="611" opponent="arash" opponentId="165" />
        <response id="612" opponent="mercy" opponentId="145" />
        <response id="613" opponent="arash" opponentId="173" />
        <response id="614" opponent="mercy" opponentId="8" />
        <response id="615" opponent="ribbon_girl" opponentId="71" />
        <response id="616" opponent="mavis" opponentId="25" />
        <response id="617" opponent="lyralei" opponentId="365" />
        <response id="618" opponent="rainbow_mika" opponentId="6" />
        <response id="619" opponent="joey" opponentId="168" />
        <response id="621" opponent="mercy" opponentId="171" />
        <response id="622" opponent="mercy" opponentId="143" />
        <response id="623" opponent="jura" opponentId="2" />
        <response id="624" opponent="shantae" opponentId="81" />
        <response id="625" opponent="fina" opponentId="150" />
        <response id="626" opponent="navi" opponentId="3" />
        <response id="627" opponent="hatsune_miku" opponentId="372" />
        <response id="628" opponent="juri" opponentId="1" />
        <response id="629" opponent="jura" opponentId="20" />
        <response id="630" opponent="ribbon_girl" opponentId="70" />
        <response id="631" opponent="bobobo" opponentId="236" />
        <response id="632" opponent="raven" opponentId="11" />
        <response id="633" opponent="senko" opponentId="15" />
        <response id="634" opponent="bobobo" opponentId="237" />
        <response id="635" opponent="hatsune_miku" opponentId="614" />
        <response id="636" opponent="fina" opponentId="44" />
        <response id="637" opponent="hatsune_miku" opponentId="125" />
        <response id="638" opponent="hatsune_miku" opponentId="494" />
        <response id="639" opponent="jura" opponentId="33" />
        <response id="640" opponent="fina" opponentId="133" />
        <response id="641" opponent="fina" opponentId="706" />
        <response id="642" opponent="megumin" opponentId="11" />
        <response id="643" opponent="revy" opponentId="13" />
        <response id="644" opponent="nami" opponentId="622" />
        <response id="645" opponent="twisted_fate" opponentId="174" />
        <response id="646" opponent="bobobo" opponentId="43" />
        <response id="647" opponent="chell_wheatley" opponentId="114" />
        <response id="648" opponent="sakura" opponentId="5" />
        <response id="649" opponent="supernova" opponentId="228" />
        <response id="650" opponent="dust" opponentId="9" />
        <response id="651" opponent="supernova" opponentId="127" />
        <response id="653" opponent="perona" opponentId="15" />
        <response id="654" opponent="lux" opponentId="16" />
        <response id="655" opponent="nagisa" opponentId="58" />
        <response id="656" opponent="yuna_ffx" opponentId="156" />
        <response id="657" opponent="magma_grunt" opponentId="92" />
        <response id="658" opponent="hilda" opponentId="11" />
        <response id="659" opponent="rosa" opponentId="40" />
        <response id="660" opponent="ignatz" opponentId="133" />
        <response id="661" opponent="supernova" opponentId="126" />
        <response id="662" opponent="lucina" opponentId="668" />
        <response id="663" opponent="rainbow_dash" opponentId="53" />
        <response id="664" opponent="sucrose" opponentId="160" />
        <response id="665" opponent="aoba" opponentId="118" />
        <response id="666" opponent="wasp" opponentId="139" />
        <response id="667" opponent="ms.fortune" opponentId="24" />
        <response id="668" opponent="lyralei" opponentId="1584" />
        <response id="669" opponent="wikipe-tan" opponentId="562" />
        <response id="671" opponent="yshtola" opponentId="169" />
        <response id="672" opponent="critical_darling" opponentId="5" />
        <response id="673" opponent="hatsune_miku" opponentId="2" />
        <response id="674" opponent="fina" opponentId="96" />
        <response id="675" opponent="aoba" opponentId="117" />
        <response id="676" opponent="rouge" opponentId="9" />
        <response id="677" opponent="hatsune_miku" opponentId="622" />
        <response id="0" opponent="nami" opponentId="10" />
        <response id="678" opponent="lyralei" opponentId="1462" />
        <response id="679" opponent="hilda" opponentId="280" />
        <response id="680" opponent="charlie" opponentId="86" />
        <response id="681" opponent="hatsune_miku" opponentId="76" />
        <response id="682" opponent="hilda" opponentId="151" />
        <response id="683" opponent="galatea" opponentId="69" />
        <response id="684" opponent="charlie" opponentId="89" />
        <response id="685" opponent="fina" opponentId="1311" />
        <response id="686" opponent="neptune" opponentId="28" />
        <response id="687" opponent="fluttershy" opponentId="28" />
        <response id="688" opponent="kumatora" opponentId="170" />
        <response id="689" opponent="critical_darling" opponentId="17" />
        <response id="690" opponent="monika" opponentId="1141" />
        <response id="691" opponent="sola" opponentId="2" />
        <response id="692" opponent="fluttershy" opponentId="20" />
        <response id="693" opponent="rouge" opponentId="5" />
        <response id="694" opponent="lyralei" opponentId="1554" />
        <response id="695" opponent="takatoshi" opponentId="16" />
        <response id="696" opponent="dust" opponentId="42" />
        <response id="697" opponent="rainbow_mika" opponentId="7" />
        <response id="698" opponent="supernova" opponentId="214" />
        <response id="699" opponent="fina" opponentId="107" />
        <response id="700" opponent="mettaton_neo" opponentId="10" />
        <response id="701" opponent="twisted_fate" opponentId="569" />
        <response id="702" opponent="twisted_fate" opponentId="76" />
        <response id="703" opponent="fina" opponentId="684" />
        <response id="704" opponent="nami" opponentId="624" />
        <response id="705" opponent="moon" opponentId="51" />
        <response id="706" opponent="amy_rose" opponentId="16" />
        <response id="707" opponent="yuna_ffx" opponentId="1" />
        <response id="708" opponent="dust" opponentId="8" />
        <response id="709" opponent="gwen" opponentId="119" />
        <response id="710" opponent="nagamimi" opponentId="71" />
        <response id="711" opponent="nami" opponentId="623" />
        <response id="712" opponent="mercy" opponentId="146" />
        <response id="713" opponent="gwen" opponentId="118" />
        <response id="714" opponent="mercy" opponentId="174" />
        <response id="715" opponent="lucina" opponentId="669" />
        <response id="716" opponent="trixie" opponentId="1" />
        <response id="717" opponent="spooky" opponentId="77" />
        <response id="718" opponent="galatea" opponentId="51" />
        <response id="719" opponent="supernova" opponentId="198" />
        <response id="720" opponent="fluttershy" opponentId="181" />
        <response id="721" opponent="nagamimi" opponentId="73" />
        <response id="722" opponent="wikipe-tan" opponentId="175" />
        <response id="723" opponent="amalia" opponentId="1" />
        <response id="724" opponent="ignatz" opponentId="164" />
        <response id="725" opponent="wikipe-tan" opponentId="576" />
        <response id="726" opponent="kyou" opponentId="115" />
        <response id="727" opponent="chara_dreemurr" opponentId="453" />
        <response id="728" opponent="kyou" opponentId="61" />
        <response id="729" opponent="nagisa" opponentId="120" />
        <response id="730" opponent="revy" opponentId="11" />
        <response id="0" opponent="komi-san" opponentId="3" />
        <response id="731" opponent="lux" opponentId="10" />
        <response id="732" opponent="critical_darling" opponentId="1" />
        <response id="738" opponent="critical_darling" opponentId="19" />
        <response id="739" opponent="critical_darling" opponentId="2" />
        <response id="740" opponent="aoba" opponentId="80" />
        <response id="741" opponent="fluttershy" opponentId="24" />
        <response id="742" opponent="aoba" opponentId="116" />
        <response id="743" opponent="senko" opponentId="194" />
        <response id="744" opponent="critical_darling" opponentId="20" />
        <response id="745" opponent="aaravi" opponentId="88" />
        <response id="746" opponent="kaz" opponentId="15" />
        <response id="747" opponent="twisted_fate" opponentId="247" />
        <response id="748" opponent="fluttershy" opponentId="178" />
        <response id="749" opponent="aoba" opponentId="119" />
        <response id="750" opponent="hatsune_miku" opponentId="698" />
        <response id="751" opponent="colress" opponentId="323" />
        <response id="752" opponent="wikipe-tan" opponentId="183" />
        <response id="753" opponent="aoba" opponentId="170" />
        <response id="754" opponent="hatsune_miku" opponentId="647" />
        <response id="0" opponent="panty" opponentId="99" />
        <response id="755" opponent="perona" opponentId="18" />
        <response id="756" opponent="ignatz" opponentId="603" />
        <response id="757" opponent="hilda" opponentId="149" />
        <response id="758" opponent="takatoshi" opponentId="162" />
        <response id="759" opponent="hilda" opponentId="150" />
        <response id="760" opponent="critical_darling" opponentId="4" />
        <response id="761" opponent="aoba" opponentId="83" />
        <response id="762" opponent="aoba" opponentId="127" />
        <response id="763" opponent="mulan" opponentId="33" />
        <response id="764" opponent="chun-li" opponentId="3" />
        <response id="765" opponent="mercy" opponentId="173" />
        <response id="766" opponent="nagisa" opponentId="60" />
        <response id="767" opponent="yuna_ffx" opponentId="186" />
        <response id="768" opponent="kyou" opponentId="114" />
        <response id="769" opponent="wikipe-tan" opponentId="176" />
        <response id="770" opponent="trixie" opponentId="107" />
        <response id="771" opponent="nagamimi" opponentId="77" />
        <response id="772" opponent="revy" opponentId="1" />
        <response id="773" opponent="ignatz" opponentId="174" />
        <response id="0" opponent="shimakaze" opponentId="2" />
        <response id="774" opponent="fluttershy" opponentId="68" />
        <response id="775" opponent="amalia" opponentId="2" />
        <response id="776" opponent="sly_cooper" opponentId="3" />
        <response id="777" opponent="wasp" opponentId="108" />
        <response id="778" opponent="mari_setogaya" opponentId="21" />
        <response id="779" opponent="miki_miura" opponentId="78" />
        <response id="780" opponent="mari_setogaya" opponentId="2" />
        <response id="781" opponent="mari_setogaya" opponentId="1" />
        <response id="782" opponent="mari_setogaya" opponentId="22" />
        <response id="783" opponent="kora" opponentId="32" />
        <response id="784" opponent="wasp" opponentId="110" />
        <response id="785" opponent="adora" opponentId="130" />
        <response id="786" opponent="dawn" opponentId="133" />
        <response id="787" opponent="dawn" opponentId="120" />
        <response id="788" opponent="polly" opponentId="39" />
        <response id="789" opponent="mari_setogaya" opponentId="35" />
        <response id="790" opponent="mari_setogaya" opponentId="55" />
        <response id="791" opponent="samus_aran" opponentId="1" />
        <response id="792" opponent="mikan" opponentId="18" />
        <response id="793" opponent="ringo_ando" opponentId="88" />
        <response id="794" opponent="aoba" opponentId="82" />
        <response id="795" opponent="wiifitfemale" opponentId="123" />
        <response id="796" opponent="anatoly" opponentId="1" />
        <response id="797" opponent="ms.fortune" opponentId="65" />
        <response id="798" opponent="aoba" opponentId="197" />
        <response id="799" opponent="komi-san" opponentId="22" />
        <response id="800" opponent="rouge" opponentId="6" />
        <response id="801" opponent="hilda" opponentId="23" />
        <response id="802" opponent="aoba" opponentId="79" />
        <response id="803" opponent="hatsune_miku" opponentId="176" />
        <response id="804" opponent="petra" opponentId="142" />
        <response id="805" opponent="beatrix" opponentId="49" />
        <response id="806" opponent="critical_darling" opponentId="8" />
        <response id="807" opponent="beatrix" opponentId="55" />
<<<<<<< HEAD
        <response id="808" opponent="petra" opponentId="11" />
        <response id="809" opponent="nagisa" opponentId="262" />
        <response id="810" opponent="myriam" opponentId="36" />
        <response id="811" opponent="mercy" opponentId="168" />
        <response id="812" opponent="supernova" opponentId="225" />
        <response id="813" opponent="bernadetta" opponentId="3" />
        <response id="814" opponent="hilbert" opponentId="9" />
        <response id="815" opponent="nico_robin" opponentId="305" />
        <response id="816" opponent="mari_setogaya" opponentId="56" />
        <response id="0" opponent="9s" opponentId="10" />
        <response id="817" opponent="juri" opponentId="2" />
        <response id="818" opponent="hatsune_miku" opponentId="615" />
        <response id="819" opponent="noelle" opponentId="37" />
        <response id="820" opponent="blake_belladonna" opponentId="1" />
        <response id="821" opponent="pinkie_pie" opponentId="1" />
        <response id="822" opponent="pinkie_pie" opponentId="2" />
        <response id="823" opponent="myriam" opponentId="34" />
        <response id="824" opponent="hatsune_miku" opponentId="538" />
        <response id="0" opponent="chazz" opponentId="11" />
        <response id="825" opponent="aoba" opponentId="208" />
        <response id="826" opponent="kumatora" opponentId="191" />
        <response id="827" opponent="perona" opponentId="122" />
        <response id="828" opponent="petra" opponentId="169" />
        <response id="829" opponent="wikipe-tan" opponentId="174" />
        <response id="830" opponent="perona" opponentId="16" />
        <response id="831" opponent="barbara" opponentId="17" />
        <response id="832" opponent="chazz" opponentId="8" />
        <response id="833" opponent="heris" opponentId="125" />
        <response id="834" opponent="petra" opponentId="12" />
        <response id="835" opponent="magma_grunt" opponentId="175" />
        <response id="836" opponent="aqua_grunt" opponentId="156" />
        <response id="837" opponent="revy" opponentId="12" />
    </responses>
    <nextId>837</nextId>
=======
        <response id="0" opponent="caulifla" opponentId="4" />
        <response id="808" opponent="mulan" opponentId="32" />
        <response id="809" opponent="pinkie_pie" opponentId="1" />
        <response id="810" opponent="neptune" opponentId="2" />
        <response id="811" opponent="hatsune_miku" opponentId="621" />
        <response id="812" opponent="yshtola" opponentId="170" />
        <response id="813" opponent="fina" opponentId="683" />
        <response id="814" opponent="gwen" opponentId="130" />
        <response id="815" opponent="shantae" opponentId="8" />
        <response id="816" opponent="shantae" opponentId="9" />
    </responses>
    <nextId>816</nextId>
>>>>>>> b1bb6236
    <markers>
        <marker scope="Public" name="butt" />
        <marker scope="Public" name="butt_opinion" />
        <marker scope="Public" name="Gemini" />
        <marker scope="Public" name="Guild_singing" />
        <marker scope="Public" name="JessieQA_Family" />
        <marker scope="Public" name="JessieQA_Smokers" />
        <marker scope="Public" name="Jur" />
        <marker scope="Public" name="Jura" />
        <marker scope="Public" name="loke" />
        <marker scope="Public" name="loke2" />
        <marker scope="Public" name="Lucy_boyfriend" />
        <marker scope="Public" name="lucy_spanked" />
        <marker scope="Public" name="LuCyn 1" />
        <marker scope="Public" name="LuCyn 10" />
        <marker scope="Public" name="LuCyn 2" />
        <marker scope="Public" name="LuCyn 3" />
        <marker scope="Public" name="LuCyn 4" />
        <marker scope="Public" name="LuCyn 5" />
        <marker scope="Public" name="LuCyn 6" />
        <marker scope="Public" name="LuCyn 7" />
        <marker scope="Public" name="LuCyn 8" />
        <marker scope="Public" name="LuCyn 9" />
        <marker scope="Public" name="LuMei Fam" />
        <marker scope="Public" name="LuMei Kardia" />
        <marker scope="Public" name="LuMei Lie" />
        <marker scope="Public" name="no_money" />
        <marker scope="Public" name="pirate" />
        <marker scope="Public" name="product_placement" />
        <marker scope="Public" name="revy" />
        <marker scope="Public" name="Revy" />
        <marker scope="Public" name="same_voice" />
        <marker scope="Public" name="strip_poker" />
        <marker scope="Public" name="virgo" />
        <marker scope="Public" name="virgo2" />
        <marker scope="Public" name="virgo3" />
        <marker scope="Public" name="Wizard_jobs" />
        <marker scope="Public" name="zodiac_signs" />
    </markers>
    <recipes>
        <recipe key="352366df-ef02-4874-a2eb-0fdc4c210fbd">
            <cases>
                <id>47</id>
            </cases>
        </recipe>
        <recipe key="883211e4-99f8-4ac6-86be-4a4e40d5ac14">
            <cases>
                <id>56</id>
            </cases>
        </recipe>
        <recipe key="6091088d-2c85-4d55-a5f3-05bab45351a8">
            <cases>
                <id>460</id>
            </cases>
        </recipe>
        <recipe key="1ac2b058-5e06-4321-9ea7-d6bc3098748e">
            <cases>
                <id>461</id>
            </cases>
        </recipe>
        <recipe key="65bff87f-6768-4cc7-8d96-bf1223df4282">
            <cases>
                <id>462</id>
            </cases>
        </recipe>
        <recipe key="8b999b38-6e40-4a01-905b-9addb74ee8c3">
            <cases>
                <id>463</id>
            </cases>
        </recipe>
        <recipe key="04fc81dd-76d2-408f-8c33-270aeab75c53">
            <cases>
                <id>464</id>
            </cases>
        </recipe>
        <recipe key="f43ccc1b-701f-4f7e-9738-617802c9b5e0">
            <cases>
                <id>465</id>
            </cases>
        </recipe>
        <recipe key="9ca55c19-0865-4290-bc32-6264ac209ade">
            <cases>
                <id>466</id>
            </cases>
        </recipe>
        <recipe key="70dd1e4f-4d07-4b44-947d-57b494522f40">
            <cases>
                <id>469</id>
            </cases>
        </recipe>
        <recipe key="95241bd5-5ee1-4979-ae3c-aad1384050d9">
            <cases>
                <id>470</id>
            </cases>
        </recipe>
        <recipe key="fb115e4f-8171-457c-914c-ecf0e596de8e">
            <cases>
                <id>471</id>
            </cases>
        </recipe>
        <recipe key="db2db8d0-8c32-4724-aa3c-627605e58119">
            <cases>
                <id>472</id>
            </cases>
        </recipe>
        <recipe key="f65cf9e1-84b0-4508-8051-530efca1cc06">
            <cases>
                <id>473</id>
            </cases>
        </recipe>
        <recipe key="28de4004-a5bc-4b55-a387-7b8863e8ee12">
            <cases>
                <id>474</id>
            </cases>
        </recipe>
        <recipe key="93fb1799-f582-4f08-a53c-49d5e56f6278">
            <cases>
                <id>475</id>
            </cases>
        </recipe>
        <recipe key="670e7368-4059-4a56-8171-65d18d43ebff">
            <cases>
                <id>476</id>
            </cases>
        </recipe>
        <recipe key="8338b475-6f72-461a-9cb7-4510428e1297">
            <cases>
                <id>477</id>
            </cases>
        </recipe>
        <recipe key="ab63638e-fcc5-44e9-b020-a677785bb36f">
            <cases>
                <id>479</id>
            </cases>
        </recipe>
        <recipe key="5343e2e7-3c56-477d-b248-332021a916e1">
            <cases>
                <id>480</id>
            </cases>
        </recipe>
        <recipe key="15f3a04f-8e03-40e0-b426-dcba8b4f5b3b">
            <cases>
                <id>481</id>
            </cases>
        </recipe>
        <recipe key="40a78c86-ea36-42da-b84b-039a1e3c2a9c">
            <cases>
                <id>482</id>
            </cases>
        </recipe>
        <recipe key="43e68bf4-4dc8-4938-a5d7-8f1e17e1202e">
            <cases>
                <id>483</id>
            </cases>
        </recipe>
        <recipe key="4df79a02-26c8-4fa7-b7cd-e8377533ed58">
            <cases>
                <id>484</id>
            </cases>
        </recipe>
        <recipe key="dba5778a-dbed-4079-9052-d204275d6f93">
            <cases>
                <id>485</id>
            </cases>
        </recipe>
        <recipe key="797c82ff-421e-4c29-a950-094bca5a147d">
            <cases>
                <id>486</id>
            </cases>
        </recipe>
        <recipe key="eb570363-dbe2-45bb-ac47-916fc820de42">
            <cases>
                <id>487</id>
            </cases>
        </recipe>
        <recipe key="3b95f9ff-485b-4f9c-851d-c736fb18c0e3">
            <cases>
                <id>488</id>
            </cases>
        </recipe>
        <recipe key="1e1fbb2e-ad0d-455e-bdb4-4c456ec97ab4">
            <cases>
                <id>489</id>
            </cases>
        </recipe>
        <recipe key="53b0858d-ff7e-4d5d-bcac-ce7af1c4fde9">
            <cases>
                <id>490</id>
            </cases>
        </recipe>
        <recipe key="cc28d236-6b17-48ce-a010-48a75ded118c">
            <cases>
                <id>491</id>
            </cases>
        </recipe>
        <recipe key="17b8686e-c61e-47cf-9433-650b688c01e4">
            <cases>
                <id>497</id>
            </cases>
        </recipe>
        <recipe key="d408a547-4643-48c6-8121-5c650855c6d3">
            <cases>
                <id>493</id>
            </cases>
        </recipe>
        <recipe key="5ba06533-d4a2-4fa5-b906-49e0b3c6946b">
            <cases>
                <id>498</id>
            </cases>
        </recipe>
        <recipe key="86776250-8f3f-46d3-a128-71f013e0e49b">
            <cases>
                <id>499</id>
            </cases>
        </recipe>
        <recipe key="082c4ea5-a24f-4d24-b4d8-e70d7c411312">
            <cases>
                <id>496</id>
            </cases>
        </recipe>
        <recipe key="841c009f-617e-47e1-b1dd-214ba5892e88">
            <cases>
                <id>500</id>
            </cases>
        </recipe>
        <recipe key="232f54ca-f643-4b0e-aaee-5db64ddedd67">
            <cases>
                <id>733</id>
            </cases>
        </recipe>
        <recipe key="6032096d-cc73-49c3-9df2-45d9f10eb1b0">
            <cases>
                <id>734</id>
            </cases>
        </recipe>
        <recipe key="9834f3a8-b3ef-4db0-898f-2b7670e2ebf8">
            <cases>
                <id>735</id>
            </cases>
        </recipe>
        <recipe key="3f8ada94-88ef-4fdd-8448-2a2705e15029">
            <cases>
                <id>736</id>
            </cases>
        </recipe>
        <recipe key="5ade406d-4de8-4d22-bdaa-174f188e59cc">
            <cases>
                <id>737</id>
            </cases>
        </recipe>
    </recipes>
</metadata><|MERGE_RESOLUTION|>--- conflicted
+++ resolved
@@ -691,7 +691,6 @@
         <response id="805" opponent="beatrix" opponentId="49" />
         <response id="806" opponent="critical_darling" opponentId="8" />
         <response id="807" opponent="beatrix" opponentId="55" />
-<<<<<<< HEAD
         <response id="808" opponent="petra" opponentId="11" />
         <response id="809" opponent="nagisa" opponentId="262" />
         <response id="810" opponent="myriam" opponentId="36" />
@@ -724,22 +723,18 @@
         <response id="835" opponent="magma_grunt" opponentId="175" />
         <response id="836" opponent="aqua_grunt" opponentId="156" />
         <response id="837" opponent="revy" opponentId="12" />
+        <response id="0" opponent="caulifla" opponentId="4" />
+        <response id="838" opponent="mulan" opponentId="32" />
+        <response id="839" opponent="pinkie_pie" opponentId="1" />
+        <response id="840" opponent="neptune" opponentId="2" />
+        <response id="841" opponent="hatsune_miku" opponentId="621" />
+        <response id="842" opponent="yshtola" opponentId="170" />
+        <response id="843" opponent="fina" opponentId="683" />
+        <response id="844" opponent="gwen" opponentId="130" />
+        <response id="845" opponent="shantae" opponentId="8" />
+        <response id="846" opponent="shantae" opponentId="9" />
     </responses>
-    <nextId>837</nextId>
-=======
-        <response id="0" opponent="caulifla" opponentId="4" />
-        <response id="808" opponent="mulan" opponentId="32" />
-        <response id="809" opponent="pinkie_pie" opponentId="1" />
-        <response id="810" opponent="neptune" opponentId="2" />
-        <response id="811" opponent="hatsune_miku" opponentId="621" />
-        <response id="812" opponent="yshtola" opponentId="170" />
-        <response id="813" opponent="fina" opponentId="683" />
-        <response id="814" opponent="gwen" opponentId="130" />
-        <response id="815" opponent="shantae" opponentId="8" />
-        <response id="816" opponent="shantae" opponentId="9" />
-    </responses>
-    <nextId>816</nextId>
->>>>>>> b1bb6236
+    <nextId>846</nextId>
     <markers>
         <marker scope="Public" name="butt" />
         <marker scope="Public" name="butt_opinion" />
