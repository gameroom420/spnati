<?xml version='1.0' encoding='UTF-8'?>
<opponent>

    <enabled>true</enabled>
    <first>Clover</first>
    <last>Field</last>
    <label>Clover</label>
    <pic>0-calm.png</pic>
    <gender>female</gender>
    <height />
    <from>Nine Hours, Nine Persons, Nine Doors</from>
    <writer>Black Kodi</writer>
    <artist>Black Kodi</artist>
    <description>A troubled teenager who was experimented on as a kid. Currently trying to escape a ship that will sink in less than 9 hours. </description>
<<<<<<< HEAD
    <epilogue alsoPlaying="zoey" gender="any" img="Scene1.png" hint="Play alongside Zoey.">The next door</epilogue>
=======
    <epilogue alsoPlaying="zoey" gender="any" img="Scene1.jpg">The next door</epilogue>
>>>>>>> 364b199b
    <layers>7</layers>
    <tags>
        <tag>exotic_hair</tag>
        <tag>twintails</tag>
        <tag>green_eyes</tag>
        <tag>hairy</tag>
        <tag>medium_breasts</tag>
        <tag>messy_hair</tag>
        <tag>video_game</tag>
        <tag>yandere</tag>
        <tag>school_uniform</tag>
        <tag>pink_hair</tag>
        <tag>aggressive</tag>
        <tag>fair-skinned</tag>
        <tag>visual_novel</tag>
        <tag>nonary_games</tag>
        <tag>clover</tag>
    </tags>
</opponent><|MERGE_RESOLUTION|>--- conflicted
+++ resolved
@@ -12,11 +12,7 @@
     <writer>Black Kodi</writer>
     <artist>Black Kodi</artist>
     <description>A troubled teenager who was experimented on as a kid. Currently trying to escape a ship that will sink in less than 9 hours. </description>
-<<<<<<< HEAD
-    <epilogue alsoPlaying="zoey" gender="any" img="Scene1.png" hint="Play alongside Zoey.">The next door</epilogue>
-=======
-    <epilogue alsoPlaying="zoey" gender="any" img="Scene1.jpg">The next door</epilogue>
->>>>>>> 364b199b
+    <epilogue alsoPlaying="zoey" gender="any" img="Scene1.jpg" hint="Play alongside Zoey.">The next door</epilogue>
     <layers>7</layers>
     <tags>
         <tag>exotic_hair</tag>
