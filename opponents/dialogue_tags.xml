<?xml version="1.0" encoding="utf-8"?>
<tags xmlns:xsi="http://www.w3.org/2001/XMLSchema-instance" xmlns:xsd="http://www.w3.org/2001/XMLSchema">
<triggers>
  <trigger tag="-" start="-1" end="-1" label="Start" description="Legacy initial state">
    <defaultImage>happy</defaultImage>
    <defaultText>This is what the character says after they've been selected if the new triggers aren't used</defaultText>
  </trigger>
  <trigger tag="selected" optional="true" start="0" end="0" label="Selected" description="When added to the selection screen" group="0" order="0">
    <defaultImage>happy</defaultImage>
    <defaultText>This is what the character says after they've been selected</defaultText>
  </trigger>
  <trigger tag="game_start" optional="true" start="0" end="0" label="Game start" description="When the game starts" group="0" order="1">
    <defaultImage>happy</defaultImage>
    <defaultText>This is what the character says when the game starts</defaultText>
  </trigger>
  <trigger tag="stripped" start="1" end="8" label="After Stripping" description="Immediately after removing the previous stage's clothing" group="2" order="5" previousStage="true">
    <vars>
      <string>clothing</string>
    </vars>
    <defaultImage>sad</defaultImage>
    <defaultText>What the character says just after they take their clothes off. Note that this is the start of a new stage.</defaultText>
  </trigger>
  <trigger tag="swap_cards" start="0" end="8" label="Swapping Cards" description="When exchanging cards" group="1" order="0">
    <vars>
      <string>cards</string>
    </vars>
    <defaultImage>calm</defaultImage>
    <defaultText>I'll exchange ~cards~ cards.</defaultText>
  </trigger>
  <trigger tag="good_hand" start="0" end="8" relatedGroup="1" label="Hand=Good" description="After exchanging, the character has a good hand" group="1" order="1">
    <vars />
    <defaultImage>happy</defaultImage>
    <defaultText>I've got a good hand.</defaultText>
  </trigger>
  <trigger tag="okay_hand" start="0" end="8" relatedGroup="1" label="Hand=Okay" description="After exchanging, the character has an okay hand" group="1" order="2">
    <vars />
    <defaultImage>calm</defaultImage>
    <defaultText>I've got an okay hand.</defaultText>
  </trigger>
  <trigger tag="bad_hand" start="0" end="8" relatedGroup="1" label="Hand=Bad" description="After exchanging, the character has a bad hand" group="1" order="3">
    <vars />
    <defaultImage>sad</defaultImage>
    <defaultText>I've got a bad hand.</defaultText>
  </trigger>
  <trigger tag="hand" optional="true" start="0" end="8" relatedGroup="1" label="Hand=Any" description="Lines are pulled from here alongside the Good/Okay/Bad lines" group="1" order="4">
    <vars />
    <defaultImage>happy</defaultImage>
    <defaultText>This line can cover any of the Good/Okay/Bad hand cases if it has a higher priority</defaultText>
  </trigger>
  <trigger tag="must_strip" optional="true" start="0" end="7" relatedGroup="2" label="Must Strip (Self)" description="The character has lost the hand" group="2" order="0">
    <vars />
    <defaultImage>loss</defaultImage>
    <defaultText>These lines are considered in addition to the (winning, normal, losing) must strip states.</defaultText>
  </trigger>
  <trigger tag="must_strip_winning" start="0" end="7" relatedGroup="2" label="Must Strip (Self, Winning)" description="The character has lost the hand, but currently has the most clothes among everybody" oncePerStage="true" group="2" order="1">
    <vars />
    <defaultImage>loss</defaultImage>
    <defaultText>They say this when they're winning - they have more clothing items left than other players.</defaultText>
  </trigger>
  <trigger tag="must_strip_normal" start="0" end="7" relatedGroup="2" label="Must Strip (Self, Normal)" description="The character has lost the hand and must strip" oncePerStage="true" group="2" order="2">
    <vars />
    <defaultImage>loss</defaultImage>
    <defaultText>What the character says when they're in the middle of the group in terms of clothes left.</defaultText>
  </trigger>
  <trigger tag="must_strip_losing" start="0" end="7" relatedGroup="2" label="Must Strip (Self, Losing)" description="The character has lost the hand, and currently has the least clothes among everybody" oncePerStage="true" group="2" order="3">
    <vars />
    <defaultImage>loss</defaultImage>
    <defaultText>The character has lost a round, and also has the fewest pieces of clothing left.</defaultText>
  </trigger>
  <trigger tag="stripping" start="0" end="7" relatedGroup="2" label="Stripping" description="The character is stripping after losing a round" oncePerStage="true" group="2" order="4">
    <vars>
      <string>clothing</string>
    </vars>
    <defaultImage>strip</defaultImage>
    <defaultText>What the character says as they take their clothes off. The picture and text should be unique to what they're taking off.</defaultText>
  </trigger>
  <trigger tag="must_masturbate_first" start="8" end="8" relatedGroup="2" label="Must Masturbate (Self, first to do so)" oncePerStage="true" description="The character is the first to lose the game and must start masturbating" group="9" order="0">
    <vars />
    <defaultImage>loss</defaultImage>
    <defaultText>This is the character response when they lost their last hand and have to masturbate, and they're the first character who's required to masturbate.</defaultText>
  </trigger>
  <trigger tag="must_masturbate" start="8" end="8" relatedGroup="2" label="Must Masturbate (Self)" oncePerStage="true" description="The character has lost the game must start masturbating" group="9" order="1">
    <vars />
    <defaultImage>loss</defaultImage>
    <defaultText>This is the character response when they lost their last hand and have to masturbate, and they're not the first character who's required to masturbate.</defaultText>
  </trigger>
  <trigger tag="start_masturbating" start="8" end="8" label="Start Masturbating (Self)" oncePerStage="true" description="Used one time when the character first begins masturbating" group="9" order="2">
    <vars />
    <defaultImage>starting</defaultImage>
    <defaultText>What the character says as they start masturbating.</defaultText>
  </trigger>
  <trigger tag="masturbating" start="9" end="9" relatedGroup="3" label="Masturbating (Self)" description="Used while masturbating" group="9" order="3">
    <vars />
    <defaultImage>calm</defaultImage>
    <defaultText>What the character says while they're masturbating.</defaultText>
  </trigger>
  <trigger tag="heavy_masturbating" start="9" end="9" relatedGroup="3" label="Heavy Masturbating (Self)" description="Used while masturbating when the character is close to finishing" group="9" order="4">
    <vars />
    <defaultImage>heavy</defaultImage>
    <defaultText>What the character says while they're masturbating, and closer to "finishing".</defaultText>
  </trigger>
  <trigger tag="finishing_masturbating" start="9" end="9" label="Finishing (Self)" oncePerStage="true" description="Line used once immediately upon finishing masturbation" group="9" order="5">
    <vars />
    <defaultImage>finishing</defaultImage>
    <defaultText>What the masturbating character says as they "finish".</defaultText>
  </trigger>
  <trigger tag="finished_masturbating" start="10" end="10" label="Finished (Self)" description="Character has finished masturbating" group="9" order="6">
    <vars />
    <defaultImage>finished</defaultImage>
    <defaultText>What the character says after they've finished masturbating.</defaultText>
  </trigger>
<<<<<<< HEAD
  <trigger tag="opponent_lost" optional="true" start="0" end="10" label="Opponent Lost" hasTarget="true" description="An opponent lost the round and will either have to remove something or masturbate" group="10" order="0">
=======
  <trigger tag="opponent_lost" optional="true" start="0" end="10" label="Opponent Lost" hasTarget="true" description="An opponent lost the round and will either have to remove something or masturbate" group="3" order="-1">
>>>>>>> d5b626b4
    <vars>
      <string>name</string>
    </vars>
    <defaultImage>interested</defaultImage>
    <defaultText>What they say to an opponent who has lost a round. This is considered in conjuction with the more specific (male/female) must strip/masturbate cases</defaultText>
  </trigger>
<<<<<<< HEAD
  <trigger tag="opponent_stripping" start="0" end="10" label="Opponent Stripping" hasTarget="true" description="An opponent of either gender is removing something" group="10" order="1">
    <vars>
      <string>name</string>
      <string>clothing</string>
    </vars>
    <defaultImage>interested</defaultImage>
    <defaultText>An opponent is stripping.</defaultText>
  </trigger>
  <trigger tag="opponent_stripped" start="0" end="10" label="Opponent Stripped" hasTarget="true" description="An opponent of either gender has removed something" group="10" order="2">
    <vars>
      <string>name</string>
      <string>clothing</string>
    </vars>
    <defaultImage>interested</defaultImage>
    <defaultText>An opponent has stripped.</defaultText>
  </trigger>
  <trigger tag="male_human_must_strip" optional="true" start="0" end="10" label="Must Strip (Player, Male)" hasTarget="true" description="The human male player has lost a round and must remove something" group="3" order="8" xmlGroup="0" xmlOrder="23">
=======
  <trigger tag="male_human_must_strip" optional="true" start="0" end="10" label="Must Strip (Player, Male)" hasTarget="true" description="The human male player has lost a round and must remove something" group="3" order="0">
>>>>>>> d5b626b4
    <vars>
      <string>name</string>
    </vars>
    <bulk>
      <string>male_must_strip</string>
      <string>female_human_must_strip</string>
      <string>female_must_strip</string>
    </bulk>
    <defaultImage>interested</defaultImage>
    <defaultText>What they say to a male player who has lost a round</defaultText>
  </trigger>
  <trigger tag="male_must_strip" start="0" end="10" label="Must Strip (Male)" hasTarget="true" gender="male" description="A male opponent has lost a round and must remove something" group="3" order="1">
    <vars>
      <string>name</string>
    </vars>
    <bulk>
      <string>female_must_strip</string>
    </bulk>
    <defaultImage>interested</defaultImage>
    <defaultText>What they say to a male NPC who has lost a round</defaultText>
  </trigger>
  <trigger tag="female_human_must_strip" optional="true" start="0" end="10" label="Must Strip (Player, Female)" hasTarget="true" description="The human female player has lost a round and must remove something" group="3" order="2">
    <vars>
      <string>name</string>
    </vars>
    <bulk>
      <string>male_human_must_strip</string>
      <string>male_must_strip</string>
      <string>female_must_strip</string>
    </bulk>
    <defaultImage>interested</defaultImage>
    <defaultText>What they say to a female player who has lost a round</defaultText>
  </trigger>
  <trigger tag="female_must_strip" start="0" end="10" label="Must Strip (Female)" hasTarget="true" gender="female" description="A female opponent has lost a round and must remove something" group="3" order="3">
    <vars>
      <string>name</string>
    </vars>
    <bulk>
      <string>male_must_strip</string>
    </bulk>
    <defaultImage>interested</defaultImage>
    <defaultText>What they say to a female NPC who has lost a round</defaultText>
  </trigger>
  <trigger tag="male_removing_accessory" start="0" end="10" label="Removing Accessory (Male)" hasTarget="true" gender="male" description="A male opponent is removing a small item that doesn't cover any skin" group="4" order="0">
    <vars>
      <string>name</string>
      <string>clothing</string>
    </vars>
    <bulk>
      <string>female_removing_accessory</string>
    </bulk>
    <defaultImage>sad</defaultImage>
    <defaultText>A male character is about to remove a small item, with the type "extra".</defaultText>
  </trigger>
  <trigger tag="male_removed_accessory" start="0" end="10" label="Removed Accessory (Male)" hasTarget="true" gender="male" description="A male opponent removed a small item that doesn't cover any skin" group="4" order="1">
    <vars>
      <string>name</string>
      <string>clothing</string>
    </vars>
    <bulk>
      <string>female_removed_accessory</string>
    </bulk>
    <defaultImage>calm</defaultImage>
    <defaultText>A male character has just removed that small item.</defaultText>
  </trigger>
  <trigger tag="female_removing_accessory" start="0" end="10" label="Removing Accessory (Female)" hasTarget="true" gender="female" description="A female opponent is removing a small item that doesn't cover any skin" group="4" order="2">
    <vars>
      <string>name</string>
      <string>clothing</string>
    </vars>
    <bulk>
      <string>male_removing_accessory</string>
    </bulk>
    <defaultImage>sad</defaultImage>
    <defaultText>A female character is about to remove a small item, with the type "extra".</defaultText>
  </trigger>
  <trigger tag="female_removed_accessory" start="0" end="10" label="Removed Accessory (Female)" hasTarget="true" gender="female" description="A female opponent removed a small item that doesn't cover any skin" group="4" order="3">
    <vars>
      <string>name</string>
      <string>clothing</string>
    </vars>
    <bulk>
      <string>male_removed_accessory</string>
    </bulk>
    <defaultImage>calm</defaultImage>
    <defaultText>A female character has just removed that small item.</defaultText>
  </trigger>
  <trigger tag="male_removing_minor" start="0" end="10" label="Removing Minor (Male)" hasTarget="true" gender="male" description="A male opponent is removing non-essential clothing (e.g. socks)" group="5" order="0">
    <vars>
      <string>name</string>
      <string>clothing</string>
    </vars>
    <bulk>
      <string>female_removing_minor</string>
    </bulk>
    <defaultImage>calm</defaultImage>
    <defaultText>A male character is about to remove a clothing item with the type "minor".</defaultText>
  </trigger>
  <trigger tag="male_removed_minor" start="0" end="10" label="Removed Minor (Male)" hasTarget="true" gender="male" description="A male opponent has removed non-essential clothing (e.g. socks)" group="5" order="1">
    <vars>
      <string>name</string>
      <string>clothing</string>
    </vars>
    <bulk>
      <string>female_removed_minor</string>
    </bulk>
    <defaultImage>happy</defaultImage>
    <defaultText>The male character has just removed that minor item.</defaultText>
  </trigger>
  <trigger tag="female_removing_minor" start="0" end="10" label="Removing Minor (Female)" hasTarget="true" gender="female" description="A female opponent is removing non-essential clothing (e.g. socks)" group="5" order="2">
    <vars>
      <string>name</string>
      <string>clothing</string>
    </vars>
    <bulk>
      <string>male_removing_minor</string>
    </bulk>
    <defaultImage>calm</defaultImage>
    <defaultText>A female character is about to remove a clothing item with the type "minor".</defaultText>
  </trigger>
  <trigger tag="female_removed_minor" start="0" end="10" label="Removed Minor (Female)" hasTarget="true" gender="female" description="A female opponent has removed non-essential clothing (e.g. socks)" group="5" order="3">
    <vars>
      <string>name</string>
      <string>clothing</string>
    </vars>
    <bulk>
      <string>male_removed_minor</string>
    </bulk>
    <defaultImage>happy</defaultImage>
    <defaultText>The female character has just removed that minor item.</defaultText>
  </trigger>
  <trigger tag="male_removing_major" start="0" end="10" label="Removing Major (Male)" hasTarget="true" gender="male" description="A male opponent is likely revealing their underwear (e.g. removing a shirt)" group="6" order="0">
    <vars>
      <string>name</string>
      <string>clothing</string>
    </vars>
    <bulk>
      <string>female_removing_major</string>
    </bulk>
    <defaultImage>interested</defaultImage>
    <defaultText>What the character says before a male loses an item with the "major" type.</defaultText>
  </trigger>
  <trigger tag="male_removed_major" start="0" end="10" label="Removed Major (Male)" hasTarget="true" gender="male" description="A male opponent has likely revealed their underwear (e.g. removing a shirt)" group="6" order="1">
    <vars>
      <string>name</string>
      <string>clothing</string>
    </vars>
    <bulk>
      <string>female_removed_major</string>
    </bulk>
    <defaultImage>interested</defaultImage>
    <defaultText>What the character says after the major item has been taken off.</defaultText>
  </trigger>
  <trigger tag="female_removing_major" start="0" end="10" label="Removing Major (Female)" hasTarget="true" gender="female" description="A female opponent is likely revealing their underwear (e.g. removing a shirt)" group="6" order="2">
    <vars>
      <string>name</string>
      <string>clothing</string>
    </vars>
    <bulk>
      <string>male_removing_major</string>
    </bulk>
    <defaultImage>interested</defaultImage>
    <defaultText>What the character says before a female loses an item with the "major" type.</defaultText>
  </trigger>
  <trigger tag="female_removed_major" start="0" end="10" label="Removed Major (Female)" hasTarget="true" gender="female" description="A female opponent has likely revealed their underwear (e.g. removing a shirt)" group="6" order="3">
    <vars>
      <string>name</string>
      <string>clothing</string>
    </vars>
    <bulk>
      <string>male_removed_major</string>
    </bulk>
    <defaultImage>interested</defaultImage>
    <defaultText>What the character says after the major item has been taken off.</defaultText>
  </trigger>
  <trigger tag="male_chest_will_be_visible" start="0" end="10" label="Will Be Visible (Chest, Male)" hasTarget="true" gender="male" description="A male opponent is about to reveal his chest" group="7" order="0">
    <vars>
      <string>name</string>
      <string>clothing</string>
    </vars>
    <defaultImage>interested</defaultImage>
    <defaultText>What the character says when a male character is about to remove the last piece of clothing covering their chest. For NPCs, this is a clothing element on the "upper" location, with the "important" type.</defaultText>
  </trigger>
  <trigger tag="male_chest_is_visible" start="0" end="10" label="Visible (Chest, Male)" hasTarget="true" gender="male" description="A male opponent has revealed his chest" group="7" order="1">
    <vars>
      <string>name</string>
      <string>clothing</string>
    </vars>
    <defaultImage>interested</defaultImage>
    <defaultText>What the character says once the male character's chest is visible.</defaultText>
  </trigger>
  <trigger tag="male_crotch_will_be_visible" start="0" end="10" label="Will Be Visible (Crotch, Male)" hasTarget="true" gender="male" description="A male opponent is about to reveal his penis" group="7" order="2">
    <vars>
      <string>name</string>
      <string>clothing</string>
    </vars>
    <defaultImage>horny</defaultImage>
    <defaultText>What the character says when a male character is about to remove the last piece of clothing covering their crotch. For NPCs, this is a clothing element on the "lower" location, with the "important" type.</defaultText>
  </trigger>
  <trigger tag="male_small_crotch_is_visible" start="0" end="10" label="Visible (Crotch, Male, Small)" hasTarget="true" gender="male" size="small" description="A male opponent has revealed a small penis" group="7" order="3">
    <vars>
      <string>name</string>
      <string>clothing</string>
    </vars>
    <defaultImage>calm</defaultImage>
    <defaultText>What the character says after the male character's crotch is visible, and has a size value of "small".</defaultText>
  </trigger>
  <trigger tag="male_medium_crotch_is_visible" start="0" end="10" label="Visible (Crotch, Male, Medium)" hasTarget="true" gender="male" size="medium" description="A male opponent has revealed a medium penis" group="7" order="4">
    <vars>
      <string>name</string>
      <string>clothing</string>
    </vars>
    <defaultImage>awkward</defaultImage>
    <defaultText>What the character says after the male character's crotch is visible, and has a size value of "medium".</defaultText>
  </trigger>
  <trigger tag="male_large_crotch_is_visible" start="0" end="10" label="Visible (Crotch, Male, Large)" hasTarget="true" gender="male" size="large" description="A male has opponent revealed a large penis" group="7" order="5">
    <vars>
      <string>name</string>
      <string>clothing</string>
    </vars>
    <defaultImage>shocked</defaultImage>
    <defaultText>What the character says after the male character's crotch is visible, and has a size value of "large".</defaultText>
  </trigger>
  <trigger tag="female_chest_will_be_visible" start="0" end="10" label="Will Be Visible (Chest, Female)" hasTarget="true" gender="female" description="A female opponent is about to reveal her breasts" group="7" order="6" spacer="true">
    <vars>
      <string>name</string>
      <string>clothing</string>
    </vars>
    <defaultImage>interested</defaultImage>
    <defaultText>What the character says when a female character is about to remove the last piece of clothing covering their chest. For NPCs, this is a clothing element on the "upper" location, with the "important" type.</defaultText>
  </trigger>
  <trigger tag="female_small_chest_is_visible" start="0" end="10" label="Visible (Chest, Female, Small)" hasTarget="true" gender="female" size="small" description="A female opponent has revealed small breasts" group="7" order="7">
    <vars>
      <string>name</string>
      <string>clothing</string>
    </vars>
    <defaultImage>interested</defaultImage>
    <defaultText>What the character says after the female character's chest is visible, and has a size value of "small".</defaultText>
  </trigger>
  <trigger tag="female_medium_chest_is_visible" start="0" end="10" label="Visible (Chest, Female, Medium)" hasTarget="true" gender="female" size="medium" description="A female opponent has revealed medium breasts" group="7" order="8">
    <vars>
      <string>name</string>
      <string>clothing</string>
    </vars>
    <defaultImage>horny</defaultImage>
    <defaultText>What the character says after the female character's chest is visible, and has a size value of "medium".</defaultText>
  </trigger>
  <trigger tag="female_large_chest_is_visible" start="0" end="10" label="Visible (Chest, Female, Large)" hasTarget="true" gender="female" size="large" description="A female opponent has revealed large breasts" group="7" order="9">
    <vars>
      <string>name</string>
      <string>clothing</string>
    </vars>
    <defaultImage>shocked</defaultImage>
    <defaultText>What the character says after the female character's chest is visible, and has a size value of "large".</defaultText>
  </trigger>
  <trigger tag="female_crotch_will_be_visible" start="0" end="10" label="Will Be Visible (Crotch, Female)" hasTarget="true" gender="female" description="A female opponent is about to reveal her vagina" group="7" order="10">
    <vars>
      <string>name</string>
      <string>clothing</string>
    </vars>
    <defaultImage>horny</defaultImage>
    <defaultText>What the character says when a female character is about to remove the last piece of clothing covering their crotch. For NPCs, this is a clothing element on the "lower" location, with the "important" type.</defaultText>
  </trigger>
  <trigger tag="female_crotch_is_visible" start="0" end="10" label="Visible (Crotch, Female)" hasTarget="true" gender="female" description="A female opponent has revealed her vagina" group="7" order="11">
    <vars>
      <string>name</string>
      <string>clothing</string>
    </vars>
    <defaultImage>shocked</defaultImage>
    <defaultText>What the character says after the female character's crotch has become visible.</defaultText>
  </trigger>
  <trigger tag="male_must_masturbate" start="0" end="10" label="Must Masturbate (Male)" hasTarget="true" gender="male" description="A male opponent must start masturbating" group="8" order="0">
    <vars>
      <string>name</string>
    </vars>
    <defaultImage>interested</defaultImage>
    <defaultText>What the character says when a male character has lost a hand while nude, and must masturbate.</defaultText>
  </trigger>
  <trigger tag="male_start_masturbating" start="0" end="10" label="Start Masturbating (Male)" hasTarget="true" gender="male" description="A male opponent has started masturbating" group="8" order="1">
    <vars>
      <string>name</string>
    </vars>
    <defaultImage>horny</defaultImage>
    <defaultText>What the character says when a male character has started masturbating.</defaultText>
  </trigger>
  <trigger tag="male_masturbating" start="0" end="10" label="Masturbating (Male)" hasTarget="true" gender="male" description="A male opponent is masturbating" group="8" order="2">
    <vars>
      <string>name</string>
    </vars>
    <defaultImage>horny</defaultImage>
    <defaultText>What the character says while a male character is masturbating.</defaultText>
  </trigger>
  <trigger tag="male_finished_masturbating" start="0" end="10" label="Finished (Male)" hasTarget="true" gender="male" description="A male opponent has just finished masturbating" group="8" order="3">
    <vars>
      <string>name</string>
    </vars>
    <defaultImage>shocked</defaultImage>
    <defaultText>What the character says when a male character "finishes" masturbating.</defaultText>
  </trigger>
  <trigger tag="female_must_masturbate" start="0" end="10" label="Must Masturbate (Female)" hasTarget="true" gender="female" description="A female opponent must start masturbating" group="8" order="4" spacer="true">
    <vars>
      <string>name</string>
    </vars>
    <defaultImage>interested</defaultImage>
    <defaultText>What the character says when a female character has lost a hand while nude, and must masturbate.</defaultText>
  </trigger>
  <trigger tag="female_start_masturbating" start="0" end="10" label="Start Masturbating (Female)" hasTarget="true" gender="female" description="A female opponent has started masturbating" group="8" order="5">
    <vars>
      <string>name</string>
    </vars>
    <defaultImage>horny</defaultImage>
    <defaultText>What the character says when a female character has started masturbating.</defaultText>
  </trigger>
  <trigger tag="female_masturbating" start="0" end="10" label="Masturbating (Female)" hasTarget="true" gender="female" description="A female opponent is masturbating" group="8" order="6">
    <vars>
      <string>name</string>

    </vars>
    <defaultImage>horny</defaultImage>
    <defaultText>What the character says while a female character is masturbating.</defaultText>
  </trigger>
  <trigger tag="female_finished_masturbating" start="0" end="10" label="Finished (Female)" hasTarget="true" gender="female" description="A female opponent must just finished masturbating" group="8" order="7">
    <vars>
      <string>name</string>
    </vars>
    <defaultImage>shocked</defaultImage>
    <defaultText>What the character says when a female character "finishes" masturbating.</defaultText>
  </trigger>
<<<<<<< HEAD
  <trigger tag="game_over_victory" start="0" end="8" label="Game Over (Victory)" oncePerStage="true" description="The game is over and this character won" group="11" order="0" xmlGroup="0" xmlOrder="30">
=======
  <trigger tag="game_over_victory" start="0" end="8" label="Game Over (Victory)" oncePerStage="true" description="The game is over and this character won" group="10" order="0">
>>>>>>> d5b626b4
    <vars />
    <defaultImage>happy</defaultImage>
    <defaultText>What the character says when they win the game. Can happen in any stage unless you have specific line for that stage.</defaultText>
  </trigger>
<<<<<<< HEAD
  <trigger tag="game_over_defeat" start="10" end="10" label="Game Over (Defeat)" oncePerStage="true" hasTarget="true" description="The game is over and this character lost" group="11" order="0" noPrefix="true" xmlGroup="6" xmlOrder="1">
=======
  <trigger tag="game_over_defeat" start="10" end="10" label="Game Over (Defeat)" oncePerStage="true" hasTarget="true" description="The game is over and this character lost" group="10" order="0" noPrefix="true">
>>>>>>> d5b626b4
    <vars>
      <string>name</string>
    </vars>
    <defaultImage>calm</defaultImage>
    <defaultText>What the character says when someone else has won the game. This can only occur when a player is in the "finished" stage.</defaultText>
  </trigger>
  <trigger tag="global" optional="true" start="0" end="10" label="Global" hasTarget="true" description="Used at all points in the game" group="12" order="0">
    <vars>
      <string>name</string>
      <string>clothing</string>
    </vars>
    <defaultImage>calm</defaultImage>
    <defaultText>This can appear at any point in the game if its priority is higher or equal to the highest of the more specific case.</defaultText>
  </trigger>
</triggers>
<groups>
  <textGroup id="0" name="Intro">
	<description><![CDATA[
#INTRODUCTION
#These lines are used to say different things depending on which other characters are present when the character
#is selected and when the game starts.
	]]></description>
  </textGroup>
  <textGroup id="1" name="Poker">
    <description><![CDATA[
#POKER PLAY
#This is what a character says while they're exchanging cards and commenting on their hands afterwards.
#When swapping cards, the game will automatically put a display a number between 0-5 where you write ~cards~.
#These lines display on the screen for only a brief time, so it is important to make them short enough to read at a glance.
]]></description>
  </textGroup>
  <textGroup id="2" future="true" name="Self stripping">
    <description><![CDATA[
#SELF STRIPPING
#This is the character says once they've lost a hand, but before they strip.
]]></description>
  </textGroup>
  <textGroup id="3" name="Opponent must strip">
    <description><![CDATA[
#OPPONENT MUST STRIP
#These lines are spoken when an opponent must strip, but the character does not yet know what they will take off.
#Writing different variations is important here, as these lines will be spoken about thirty times per game.
#The "human" versions of the lines will only be spoken if the human player is stripping.
]]></description>
  </textGroup>
  <textGroup id="4" name="Opponent removing accessory">
    <description><![CDATA[
#OPPONENT REMOVING ACCESSORY
#These lines are spoken when an opponent removes a small item that does not cover any skin.
#Typically, characters are fine with this when they are fully dressed but less satisfied as they become more naked.
#Note that all "removing" lines are NOT spoken to human players. Characters will skip straight from "6-male_human_must_strip" to "6-male_removed_accessory", for example.
]]></description>
  </textGroup>
  <textGroup id="5" name="Opponent removing minor">
    <description><![CDATA[
#OPPONENT REMOVING MINOR CLOTHING
#Minor pieces of clothing don't reveal much when removed, but probably indicate more progress than accessory removal.
]]></description>
  </textGroup>
  <textGroup id="6" name="Opponent removing major">
    <description><![CDATA[
#OPPONENT REMOVING MAJOR CLOTHING
#Major clothing reveals a significant amount of skin and likely underwear.
#However, as we don't know if the opponent is taking off the top or the bottom, we can't presume that nice abs are showing; maybe she took of her skirt before her shirt.
]]></description>
  </textGroup>
  <textGroup id="7" name="Opponent exposed">
    <description><![CDATA[
#OPPONENT REVEALING CHEST OR CROTCH
#Characters have different sizes, allowing your character to have different responses for each. Males have a small, medium, or large crotch. Females have small, medium, or large breasts.
]]></description>
  </textGroup>
  <textGroup id="8" name="Opponent masturbating">
    <description><![CDATA[
#OPPONENT MASTURBATING
#When an opponent is naked and loses a hand, they have lost the game and must pay the penalty by masturbating in front of everyone.
#The "must_masturbate" line is for just before it happens, and the "start_masturbating" line immediately follows.
#The "masturbating" line will be spoken a little after the opponent has started but before they climax.
#When the opponent climaxes, your character will say the "finished_masturbating" line.
]]></description>
  </textGroup>
  <textGroup id="9" name="Self masturbating">
    <description><![CDATA[
#SELF MASTURBATING
#If your character is naked and loses a hand, they have lost the game and must masturbate.
#These lines only come up in the relevant stages, so you don't need to include the stage numbers here. Just remember which stage is which when you make the images. The "starting" image is still in the naked stage.
#The "finished_masturbating" line will repeat many times if the game is not yet finished. This plays as opponents comment on the how good their hands are.
]]></description>
  </textGroup>
  <textGroup id="10" name="Opponent lost/stripping">
    <description><![CDATA[
#GENERAL OPPONENT LOST/STRIPPING
#Lines that trigger when a player has lost or is stripping regardless of gender or what they have left.
#It's useful to put all lines targeting a specific character and stage here, so they won't be affected if the
#type of clothing should have to be changed.
    ]]></description>
  </textGroup>
  <textGroup id="11" name="Game over">
    <description><![CDATA[
#GAME OVER
#Lines spoken after the overall winner has been decided and all the losers have finished their forfeits.
]]></description>
  </textGroup>
  <textGroup id="12" name="Global">
    <description>
      <![CDATA[
#GLOBAL
#If your character is saying a set of lines in sequence where it doesn't matter what phase of the game it's at, you can use this area to avoid duplicating lines across cases. These lines are considered for every case in the game.
]]>
    </description>
  </textGroup>
</groups>
</tags><|MERGE_RESOLUTION|>--- conflicted
+++ resolved
@@ -84,22 +84,22 @@
     <defaultImage>loss</defaultImage>
     <defaultText>This is the character response when they lost their last hand and have to masturbate, and they're not the first character who's required to masturbate.</defaultText>
   </trigger>
-  <trigger tag="start_masturbating" start="8" end="8" label="Start Masturbating (Self)" oncePerStage="true" description="Used one time when the character first begins masturbating" group="9" order="2">
+  <trigger tag="start_masturbating" start="8" end="8" label="Start Masturbating (Self)" oncePerStage="true" description="Used one time when the character first begins masturbating" group="10" order="2">
     <vars />
     <defaultImage>starting</defaultImage>
     <defaultText>What the character says as they start masturbating.</defaultText>
   </trigger>
-  <trigger tag="masturbating" start="9" end="9" relatedGroup="3" label="Masturbating (Self)" description="Used while masturbating" group="9" order="3">
+  <trigger tag="masturbating" start="9" end="9" relatedGroup="3" label="Masturbating (Self)" description="Used while masturbating" group="10" order="3">
     <vars />
     <defaultImage>calm</defaultImage>
     <defaultText>What the character says while they're masturbating.</defaultText>
   </trigger>
-  <trigger tag="heavy_masturbating" start="9" end="9" relatedGroup="3" label="Heavy Masturbating (Self)" description="Used while masturbating when the character is close to finishing" group="9" order="4">
+  <trigger tag="heavy_masturbating" start="9" end="9" relatedGroup="3" label="Heavy Masturbating (Self)" description="Used while masturbating when the character is close to finishing" group="10" order="4">
     <vars />
     <defaultImage>heavy</defaultImage>
     <defaultText>What the character says while they're masturbating, and closer to "finishing".</defaultText>
   </trigger>
-  <trigger tag="finishing_masturbating" start="9" end="9" label="Finishing (Self)" oncePerStage="true" description="Line used once immediately upon finishing masturbation" group="9" order="5">
+  <trigger tag="finishing_masturbating" start="9" end="9" label="Finishing (Self)" oncePerStage="true" description="Line used once immediately upon finishing masturbation" group="10" order="5">
     <vars />
     <defaultImage>finishing</defaultImage>
     <defaultText>What the masturbating character says as they "finish".</defaultText>
@@ -109,19 +109,14 @@
     <defaultImage>finished</defaultImage>
     <defaultText>What the character says after they've finished masturbating.</defaultText>
   </trigger>
-<<<<<<< HEAD
-  <trigger tag="opponent_lost" optional="true" start="0" end="10" label="Opponent Lost" hasTarget="true" description="An opponent lost the round and will either have to remove something or masturbate" group="10" order="0">
-=======
   <trigger tag="opponent_lost" optional="true" start="0" end="10" label="Opponent Lost" hasTarget="true" description="An opponent lost the round and will either have to remove something or masturbate" group="3" order="-1">
->>>>>>> d5b626b4
     <vars>
       <string>name</string>
     </vars>
     <defaultImage>interested</defaultImage>
     <defaultText>What they say to an opponent who has lost a round. This is considered in conjuction with the more specific (male/female) must strip/masturbate cases</defaultText>
   </trigger>
-<<<<<<< HEAD
-  <trigger tag="opponent_stripping" start="0" end="10" label="Opponent Stripping" hasTarget="true" description="An opponent of either gender is removing something" group="10" order="1">
+  <trigger tag="opponent_stripping" start="0" end="10" label="Opponent Stripping" hasTarget="true" description="An opponent of either gender is removing something" group="8" order="1">
     <vars>
       <string>name</string>
       <string>clothing</string>
@@ -129,7 +124,7 @@
     <defaultImage>interested</defaultImage>
     <defaultText>An opponent is stripping.</defaultText>
   </trigger>
-  <trigger tag="opponent_stripped" start="0" end="10" label="Opponent Stripped" hasTarget="true" description="An opponent of either gender has removed something" group="10" order="2">
+  <trigger tag="opponent_stripped" start="0" end="10" label="Opponent Stripped" hasTarget="true" description="An opponent of either gender has removed something" group="8" order="2">
     <vars>
       <string>name</string>
       <string>clothing</string>
@@ -137,10 +132,7 @@
     <defaultImage>interested</defaultImage>
     <defaultText>An opponent has stripped.</defaultText>
   </trigger>
-  <trigger tag="male_human_must_strip" optional="true" start="0" end="10" label="Must Strip (Player, Male)" hasTarget="true" description="The human male player has lost a round and must remove something" group="3" order="8" xmlGroup="0" xmlOrder="23">
-=======
-  <trigger tag="male_human_must_strip" optional="true" start="0" end="10" label="Must Strip (Player, Male)" hasTarget="true" description="The human male player has lost a round and must remove something" group="3" order="0">
->>>>>>> d5b626b4
+  <trigger tag="male_human_must_strip" optional="true" start="0" end="10" label="Must Strip (Player, Male)" hasTarget="true" description="The human male player has lost a round and must remove something" group="3" order="8">
     <vars>
       <string>name</string>
     </vars>
@@ -184,7 +176,7 @@
     <defaultImage>interested</defaultImage>
     <defaultText>What they say to a female NPC who has lost a round</defaultText>
   </trigger>
-  <trigger tag="male_removing_accessory" start="0" end="10" label="Removing Accessory (Male)" hasTarget="true" gender="male" description="A male opponent is removing a small item that doesn't cover any skin" group="4" order="0">
+  <trigger tag="male_removing_accessory" start="0" end="10" relatedGroup="8" label="Removing Accessory (Male)" hasTarget="true" gender="male" description="A male opponent is removing a small item that doesn't cover any skin" group="4" order="0">
     <vars>
       <string>name</string>
       <string>clothing</string>
@@ -195,7 +187,7 @@
     <defaultImage>sad</defaultImage>
     <defaultText>A male character is about to remove a small item, with the type "extra".</defaultText>
   </trigger>
-  <trigger tag="male_removed_accessory" start="0" end="10" label="Removed Accessory (Male)" hasTarget="true" gender="male" description="A male opponent removed a small item that doesn't cover any skin" group="4" order="1">
+  <trigger tag="male_removed_accessory" start="0" end="10" relatedGroup="8" label="Removed Accessory (Male)" hasTarget="true" gender="male" description="A male opponent removed a small item that doesn't cover any skin" group="4" order="1">
     <vars>
       <string>name</string>
       <string>clothing</string>
@@ -206,7 +198,7 @@
     <defaultImage>calm</defaultImage>
     <defaultText>A male character has just removed that small item.</defaultText>
   </trigger>
-  <trigger tag="female_removing_accessory" start="0" end="10" label="Removing Accessory (Female)" hasTarget="true" gender="female" description="A female opponent is removing a small item that doesn't cover any skin" group="4" order="2">
+  <trigger tag="female_removing_accessory" start="0" end="10" relatedGroup="8" label="Removing Accessory (Female)" hasTarget="true" gender="female" description="A female opponent is removing a small item that doesn't cover any skin" group="4" order="2">
     <vars>
       <string>name</string>
       <string>clothing</string>
@@ -217,7 +209,7 @@
     <defaultImage>sad</defaultImage>
     <defaultText>A female character is about to remove a small item, with the type "extra".</defaultText>
   </trigger>
-  <trigger tag="female_removed_accessory" start="0" end="10" label="Removed Accessory (Female)" hasTarget="true" gender="female" description="A female opponent removed a small item that doesn't cover any skin" group="4" order="3">
+  <trigger tag="female_removed_accessory" start="0" end="10" relatedGroup="8" label="Removed Accessory (Female)" hasTarget="true" gender="female" description="A female opponent removed a small item that doesn't cover any skin" group="4" order="3">
     <vars>
       <string>name</string>
       <string>clothing</string>
@@ -228,7 +220,7 @@
     <defaultImage>calm</defaultImage>
     <defaultText>A female character has just removed that small item.</defaultText>
   </trigger>
-  <trigger tag="male_removing_minor" start="0" end="10" label="Removing Minor (Male)" hasTarget="true" gender="male" description="A male opponent is removing non-essential clothing (e.g. socks)" group="5" order="0">
+  <trigger tag="male_removing_minor" start="0" end="10" label="Removing Minor (Male)" relatedGroup="8" hasTarget="true" gender="male" description="A male opponent is removing non-essential clothing (e.g. socks)" group="5" order="0">
     <vars>
       <string>name</string>
       <string>clothing</string>
@@ -239,7 +231,7 @@
     <defaultImage>calm</defaultImage>
     <defaultText>A male character is about to remove a clothing item with the type "minor".</defaultText>
   </trigger>
-  <trigger tag="male_removed_minor" start="0" end="10" label="Removed Minor (Male)" hasTarget="true" gender="male" description="A male opponent has removed non-essential clothing (e.g. socks)" group="5" order="1">
+  <trigger tag="male_removed_minor" start="0" end="10" label="Removed Minor (Male)" relatedGroup="8" hasTarget="true" gender="male" description="A male opponent has removed non-essential clothing (e.g. socks)" group="5" order="1">
     <vars>
       <string>name</string>
       <string>clothing</string>
@@ -250,7 +242,7 @@
     <defaultImage>happy</defaultImage>
     <defaultText>The male character has just removed that minor item.</defaultText>
   </trigger>
-  <trigger tag="female_removing_minor" start="0" end="10" label="Removing Minor (Female)" hasTarget="true" gender="female" description="A female opponent is removing non-essential clothing (e.g. socks)" group="5" order="2">
+  <trigger tag="female_removing_minor" start="0" end="10" label="Removing Minor (Female)" relatedGroup="8" hasTarget="true" gender="female" description="A female opponent is removing non-essential clothing (e.g. socks)" group="5" order="2">
     <vars>
       <string>name</string>
       <string>clothing</string>
@@ -261,7 +253,7 @@
     <defaultImage>calm</defaultImage>
     <defaultText>A female character is about to remove a clothing item with the type "minor".</defaultText>
   </trigger>
-  <trigger tag="female_removed_minor" start="0" end="10" label="Removed Minor (Female)" hasTarget="true" gender="female" description="A female opponent has removed non-essential clothing (e.g. socks)" group="5" order="3">
+  <trigger tag="female_removed_minor" start="0" end="10" label="Removed Minor (Female)" relatedGroup="8" hasTarget="true" gender="female" description="A female opponent has removed non-essential clothing (e.g. socks)" group="5" order="3">
     <vars>
       <string>name</string>
       <string>clothing</string>
@@ -272,7 +264,7 @@
     <defaultImage>happy</defaultImage>
     <defaultText>The female character has just removed that minor item.</defaultText>
   </trigger>
-  <trigger tag="male_removing_major" start="0" end="10" label="Removing Major (Male)" hasTarget="true" gender="male" description="A male opponent is likely revealing their underwear (e.g. removing a shirt)" group="6" order="0">
+  <trigger tag="male_removing_major" start="0" end="10" label="Removing Major (Male)" relatedGroup="8" hasTarget="true" gender="male" description="A male opponent is likely revealing their underwear (e.g. removing a shirt)" group="6" order="0">
     <vars>
       <string>name</string>
       <string>clothing</string>
@@ -283,7 +275,7 @@
     <defaultImage>interested</defaultImage>
     <defaultText>What the character says before a male loses an item with the "major" type.</defaultText>
   </trigger>
-  <trigger tag="male_removed_major" start="0" end="10" label="Removed Major (Male)" hasTarget="true" gender="male" description="A male opponent has likely revealed their underwear (e.g. removing a shirt)" group="6" order="1">
+  <trigger tag="male_removed_major" start="0" end="10" label="Removed Major (Male)" relatedGroup="8" hasTarget="true" gender="male" description="A male opponent has likely revealed their underwear (e.g. removing a shirt)" group="6" order="1">
     <vars>
       <string>name</string>
       <string>clothing</string>
@@ -294,7 +286,7 @@
     <defaultImage>interested</defaultImage>
     <defaultText>What the character says after the major item has been taken off.</defaultText>
   </trigger>
-  <trigger tag="female_removing_major" start="0" end="10" label="Removing Major (Female)" hasTarget="true" gender="female" description="A female opponent is likely revealing their underwear (e.g. removing a shirt)" group="6" order="2">
+  <trigger tag="female_removing_major" start="0" end="10" label="Removing Major (Female)" relatedGroup="8" hasTarget="true" gender="female" description="A female opponent is likely revealing their underwear (e.g. removing a shirt)" group="6" order="2">
     <vars>
       <string>name</string>
       <string>clothing</string>
@@ -305,7 +297,7 @@
     <defaultImage>interested</defaultImage>
     <defaultText>What the character says before a female loses an item with the "major" type.</defaultText>
   </trigger>
-  <trigger tag="female_removed_major" start="0" end="10" label="Removed Major (Female)" hasTarget="true" gender="female" description="A female opponent has likely revealed their underwear (e.g. removing a shirt)" group="6" order="3">
+  <trigger tag="female_removed_major" start="0" end="10" label="Removed Major (Female)" relatedGroup="8" hasTarget="true" gender="female" description="A female opponent has likely revealed their underwear (e.g. removing a shirt)" group="6" order="3">
     <vars>
       <string>name</string>
       <string>clothing</string>
@@ -316,7 +308,7 @@
     <defaultImage>interested</defaultImage>
     <defaultText>What the character says after the major item has been taken off.</defaultText>
   </trigger>
-  <trigger tag="male_chest_will_be_visible" start="0" end="10" label="Will Be Visible (Chest, Male)" hasTarget="true" gender="male" description="A male opponent is about to reveal his chest" group="7" order="0">
+  <trigger tag="male_chest_will_be_visible" start="0" end="10" label="Will Be Visible (Chest, Male)" relatedGroup="8" hasTarget="true" gender="male" description="A male opponent is about to reveal his chest" group="7" order="0">
     <vars>
       <string>name</string>
       <string>clothing</string>
@@ -324,7 +316,7 @@
     <defaultImage>interested</defaultImage>
     <defaultText>What the character says when a male character is about to remove the last piece of clothing covering their chest. For NPCs, this is a clothing element on the "upper" location, with the "important" type.</defaultText>
   </trigger>
-  <trigger tag="male_chest_is_visible" start="0" end="10" label="Visible (Chest, Male)" hasTarget="true" gender="male" description="A male opponent has revealed his chest" group="7" order="1">
+  <trigger tag="male_chest_is_visible" start="0" end="10" label="Visible (Chest, Male)" relatedGroup="8" hasTarget="true" gender="male" description="A male opponent has revealed his chest" group="7" order="1">
     <vars>
       <string>name</string>
       <string>clothing</string>
@@ -332,7 +324,7 @@
     <defaultImage>interested</defaultImage>
     <defaultText>What the character says once the male character's chest is visible.</defaultText>
   </trigger>
-  <trigger tag="male_crotch_will_be_visible" start="0" end="10" label="Will Be Visible (Crotch, Male)" hasTarget="true" gender="male" description="A male opponent is about to reveal his penis" group="7" order="2">
+  <trigger tag="male_crotch_will_be_visible" start="0" end="10" label="Will Be Visible (Crotch, Male)" relatedGroup="8" hasTarget="true" gender="male" description="A male opponent is about to reveal his penis" group="7" order="2">
     <vars>
       <string>name</string>
       <string>clothing</string>
@@ -340,7 +332,7 @@
     <defaultImage>horny</defaultImage>
     <defaultText>What the character says when a male character is about to remove the last piece of clothing covering their crotch. For NPCs, this is a clothing element on the "lower" location, with the "important" type.</defaultText>
   </trigger>
-  <trigger tag="male_small_crotch_is_visible" start="0" end="10" label="Visible (Crotch, Male, Small)" hasTarget="true" gender="male" size="small" description="A male opponent has revealed a small penis" group="7" order="3">
+  <trigger tag="male_small_crotch_is_visible" start="0" end="10" label="Visible (Crotch, Male, Small)" relatedGroup="8" hasTarget="true" gender="male" size="small" description="A male opponent has revealed a small penis" group="7" order="3">
     <vars>
       <string>name</string>
       <string>clothing</string>
@@ -348,7 +340,7 @@
     <defaultImage>calm</defaultImage>
     <defaultText>What the character says after the male character's crotch is visible, and has a size value of "small".</defaultText>
   </trigger>
-  <trigger tag="male_medium_crotch_is_visible" start="0" end="10" label="Visible (Crotch, Male, Medium)" hasTarget="true" gender="male" size="medium" description="A male opponent has revealed a medium penis" group="7" order="4">
+  <trigger tag="male_medium_crotch_is_visible" start="0" end="10" label="Visible (Crotch, Male, Medium)" relatedGroup="8" hasTarget="true" gender="male" size="medium" description="A male opponent has revealed a medium penis" group="7" order="4">
     <vars>
       <string>name</string>
       <string>clothing</string>
@@ -356,7 +348,7 @@
     <defaultImage>awkward</defaultImage>
     <defaultText>What the character says after the male character's crotch is visible, and has a size value of "medium".</defaultText>
   </trigger>
-  <trigger tag="male_large_crotch_is_visible" start="0" end="10" label="Visible (Crotch, Male, Large)" hasTarget="true" gender="male" size="large" description="A male has opponent revealed a large penis" group="7" order="5">
+  <trigger tag="male_large_crotch_is_visible" start="0" end="10" label="Visible (Crotch, Male, Large)" relatedGroup="8" hasTarget="true" gender="male" size="large" description="A male has opponent revealed a large penis" group="7" order="5">
     <vars>
       <string>name</string>
       <string>clothing</string>
@@ -364,7 +356,7 @@
     <defaultImage>shocked</defaultImage>
     <defaultText>What the character says after the male character's crotch is visible, and has a size value of "large".</defaultText>
   </trigger>
-  <trigger tag="female_chest_will_be_visible" start="0" end="10" label="Will Be Visible (Chest, Female)" hasTarget="true" gender="female" description="A female opponent is about to reveal her breasts" group="7" order="6" spacer="true">
+  <trigger tag="female_chest_will_be_visible" start="0" end="10" label="Will Be Visible (Chest, Female)" relatedGroup="8" hasTarget="true" gender="female" description="A female opponent is about to reveal her breasts" group="7" order="6" spacer="true">
     <vars>
       <string>name</string>
       <string>clothing</string>
@@ -372,7 +364,7 @@
     <defaultImage>interested</defaultImage>
     <defaultText>What the character says when a female character is about to remove the last piece of clothing covering their chest. For NPCs, this is a clothing element on the "upper" location, with the "important" type.</defaultText>
   </trigger>
-  <trigger tag="female_small_chest_is_visible" start="0" end="10" label="Visible (Chest, Female, Small)" hasTarget="true" gender="female" size="small" description="A female opponent has revealed small breasts" group="7" order="7">
+  <trigger tag="female_small_chest_is_visible" start="0" end="10" label="Visible (Chest, Female, Small)" relatedGroup="8" hasTarget="true" gender="female" size="small" description="A female opponent has revealed small breasts" group="7" order="7">
     <vars>
       <string>name</string>
       <string>clothing</string>
@@ -380,7 +372,7 @@
     <defaultImage>interested</defaultImage>
     <defaultText>What the character says after the female character's chest is visible, and has a size value of "small".</defaultText>
   </trigger>
-  <trigger tag="female_medium_chest_is_visible" start="0" end="10" label="Visible (Chest, Female, Medium)" hasTarget="true" gender="female" size="medium" description="A female opponent has revealed medium breasts" group="7" order="8">
+  <trigger tag="female_medium_chest_is_visible" start="0" end="10" label="Visible (Chest, Female, Medium)" relatedGroup="8" hasTarget="true" gender="female" size="medium" description="A female opponent has revealed medium breasts" group="7" order="8">
     <vars>
       <string>name</string>
       <string>clothing</string>
@@ -388,7 +380,7 @@
     <defaultImage>horny</defaultImage>
     <defaultText>What the character says after the female character's chest is visible, and has a size value of "medium".</defaultText>
   </trigger>
-  <trigger tag="female_large_chest_is_visible" start="0" end="10" label="Visible (Chest, Female, Large)" hasTarget="true" gender="female" size="large" description="A female opponent has revealed large breasts" group="7" order="9">
+  <trigger tag="female_large_chest_is_visible" start="0" end="10" label="Visible (Chest, Female, Large)" relatedGroup="8" hasTarget="true" gender="female" size="large" description="A female opponent has revealed large breasts" group="7" order="9">
     <vars>
       <string>name</string>
       <string>clothing</string>
@@ -396,7 +388,7 @@
     <defaultImage>shocked</defaultImage>
     <defaultText>What the character says after the female character's chest is visible, and has a size value of "large".</defaultText>
   </trigger>
-  <trigger tag="female_crotch_will_be_visible" start="0" end="10" label="Will Be Visible (Crotch, Female)" hasTarget="true" gender="female" description="A female opponent is about to reveal her vagina" group="7" order="10">
+  <trigger tag="female_crotch_will_be_visible" start="0" end="10" label="Will Be Visible (Crotch, Female)" relatedGroup="8" hasTarget="true" gender="female" description="A female opponent is about to reveal her vagina" group="7" order="10">
     <vars>
       <string>name</string>
       <string>clothing</string>
@@ -404,7 +396,7 @@
     <defaultImage>horny</defaultImage>
     <defaultText>What the character says when a female character is about to remove the last piece of clothing covering their crotch. For NPCs, this is a clothing element on the "lower" location, with the "important" type.</defaultText>
   </trigger>
-  <trigger tag="female_crotch_is_visible" start="0" end="10" label="Visible (Crotch, Female)" hasTarget="true" gender="female" description="A female opponent has revealed her vagina" group="7" order="11">
+  <trigger tag="female_crotch_is_visible" start="0" end="10" label="Visible (Crotch, Female)" relatedGroup="8" hasTarget="true" gender="female" description="A female opponent has revealed her vagina" group="7" order="11">
     <vars>
       <string>name</string>
       <string>clothing</string>
@@ -412,49 +404,49 @@
     <defaultImage>shocked</defaultImage>
     <defaultText>What the character says after the female character's crotch has become visible.</defaultText>
   </trigger>
-  <trigger tag="male_must_masturbate" start="0" end="10" label="Must Masturbate (Male)" hasTarget="true" gender="male" description="A male opponent must start masturbating" group="8" order="0">
+  <trigger tag="male_must_masturbate" start="0" end="10" label="Must Masturbate (Male)" hasTarget="true" gender="male" description="A male opponent must start masturbating" group="9" order="0">
     <vars>
       <string>name</string>
     </vars>
     <defaultImage>interested</defaultImage>
     <defaultText>What the character says when a male character has lost a hand while nude, and must masturbate.</defaultText>
   </trigger>
-  <trigger tag="male_start_masturbating" start="0" end="10" label="Start Masturbating (Male)" hasTarget="true" gender="male" description="A male opponent has started masturbating" group="8" order="1">
+  <trigger tag="male_start_masturbating" start="0" end="10" label="Start Masturbating (Male)" hasTarget="true" gender="male" description="A male opponent has started masturbating" group="9" order="1">
     <vars>
       <string>name</string>
     </vars>
     <defaultImage>horny</defaultImage>
     <defaultText>What the character says when a male character has started masturbating.</defaultText>
   </trigger>
-  <trigger tag="male_masturbating" start="0" end="10" label="Masturbating (Male)" hasTarget="true" gender="male" description="A male opponent is masturbating" group="8" order="2">
+  <trigger tag="male_masturbating" start="0" end="10" label="Masturbating (Male)" hasTarget="true" gender="male" description="A male opponent is masturbating" group="9" order="2">
     <vars>
       <string>name</string>
     </vars>
     <defaultImage>horny</defaultImage>
     <defaultText>What the character says while a male character is masturbating.</defaultText>
   </trigger>
-  <trigger tag="male_finished_masturbating" start="0" end="10" label="Finished (Male)" hasTarget="true" gender="male" description="A male opponent has just finished masturbating" group="8" order="3">
+  <trigger tag="male_finished_masturbating" start="0" end="10" label="Finished (Male)" hasTarget="true" gender="male" description="A male opponent has just finished masturbating" group="9" order="3">
     <vars>
       <string>name</string>
     </vars>
     <defaultImage>shocked</defaultImage>
     <defaultText>What the character says when a male character "finishes" masturbating.</defaultText>
   </trigger>
-  <trigger tag="female_must_masturbate" start="0" end="10" label="Must Masturbate (Female)" hasTarget="true" gender="female" description="A female opponent must start masturbating" group="8" order="4" spacer="true">
+  <trigger tag="female_must_masturbate" start="0" end="10" label="Must Masturbate (Female)" hasTarget="true" gender="female" description="A female opponent must start masturbating" group="9" order="4" spacer="true">
     <vars>
       <string>name</string>
     </vars>
     <defaultImage>interested</defaultImage>
     <defaultText>What the character says when a female character has lost a hand while nude, and must masturbate.</defaultText>
   </trigger>
-  <trigger tag="female_start_masturbating" start="0" end="10" label="Start Masturbating (Female)" hasTarget="true" gender="female" description="A female opponent has started masturbating" group="8" order="5">
+  <trigger tag="female_start_masturbating" start="0" end="10" label="Start Masturbating (Female)" hasTarget="true" gender="female" description="A female opponent has started masturbating" group="9" order="5">
     <vars>
       <string>name</string>
     </vars>
     <defaultImage>horny</defaultImage>
     <defaultText>What the character says when a female character has started masturbating.</defaultText>
   </trigger>
-  <trigger tag="female_masturbating" start="0" end="10" label="Masturbating (Female)" hasTarget="true" gender="female" description="A female opponent is masturbating" group="8" order="6">
+  <trigger tag="female_masturbating" start="0" end="10" label="Masturbating (Female)" hasTarget="true" gender="female" description="A female opponent is masturbating" group="9" order="6">
     <vars>
       <string>name</string>
 
@@ -462,27 +454,18 @@
     <defaultImage>horny</defaultImage>
     <defaultText>What the character says while a female character is masturbating.</defaultText>
   </trigger>
-  <trigger tag="female_finished_masturbating" start="0" end="10" label="Finished (Female)" hasTarget="true" gender="female" description="A female opponent must just finished masturbating" group="8" order="7">
+  <trigger tag="female_finished_masturbating" start="0" end="10" label="Finished (Female)" hasTarget="true" gender="female" description="A female opponent must just finished masturbating" group="9" order="7">
     <vars>
       <string>name</string>
     </vars>
     <defaultImage>shocked</defaultImage>
     <defaultText>What the character says when a female character "finishes" masturbating.</defaultText>
   </trigger>
-<<<<<<< HEAD
-  <trigger tag="game_over_victory" start="0" end="8" label="Game Over (Victory)" oncePerStage="true" description="The game is over and this character won" group="11" order="0" xmlGroup="0" xmlOrder="30">
-=======
-  <trigger tag="game_over_victory" start="0" end="8" label="Game Over (Victory)" oncePerStage="true" description="The game is over and this character won" group="10" order="0">
->>>>>>> d5b626b4
-    <vars />
+  <trigger tag="game_over_victory" start="0" end="8" label="Game Over (Victory)" oncePerStage="true" description="The game is over and this character won" group="11" order="0">   <vars />
     <defaultImage>happy</defaultImage>
     <defaultText>What the character says when they win the game. Can happen in any stage unless you have specific line for that stage.</defaultText>
   </trigger>
-<<<<<<< HEAD
-  <trigger tag="game_over_defeat" start="10" end="10" label="Game Over (Defeat)" oncePerStage="true" hasTarget="true" description="The game is over and this character lost" group="11" order="0" noPrefix="true" xmlGroup="6" xmlOrder="1">
-=======
-  <trigger tag="game_over_defeat" start="10" end="10" label="Game Over (Defeat)" oncePerStage="true" hasTarget="true" description="The game is over and this character lost" group="10" order="0" noPrefix="true">
->>>>>>> d5b626b4
+  <trigger tag="game_over_defeat" start="10" end="10" label="Game Over (Defeat)" oncePerStage="true" hasTarget="true" description="The game is over and this character lost" group="11" order="0" noPrefix="true">
     <vars>
       <string>name</string>
     </vars>
@@ -555,7 +538,15 @@
 #Characters have different sizes, allowing your character to have different responses for each. Males have a small, medium, or large crotch. Females have small, medium, or large breasts.
 ]]></description>
   </textGroup>
-  <textGroup id="8" name="Opponent masturbating">
+  <textGroup id="8" name="Opponent stripping in general">
+    <description><![CDATA[
+#OPPONENT STRIPPING IN GENERAL
+#Lines that trigger when a player is strips regardless of gender or what they are removing.
+#It's useful to put all lines targeting a specific character and stage here, so they won't be affected if the
+#type of clothing should have to be changed.
+    ]]></description>
+  </textGroup>
+  <textGroup id="9" name="Opponent masturbating">
     <description><![CDATA[
 #OPPONENT MASTURBATING
 #When an opponent is naked and loses a hand, they have lost the game and must pay the penalty by masturbating in front of everyone.
@@ -564,21 +555,13 @@
 #When the opponent climaxes, your character will say the "finished_masturbating" line.
 ]]></description>
   </textGroup>
-  <textGroup id="9" name="Self masturbating">
+  <textGroup id="10" name="Self masturbating">
     <description><![CDATA[
 #SELF MASTURBATING
 #If your character is naked and loses a hand, they have lost the game and must masturbate.
 #These lines only come up in the relevant stages, so you don't need to include the stage numbers here. Just remember which stage is which when you make the images. The "starting" image is still in the naked stage.
 #The "finished_masturbating" line will repeat many times if the game is not yet finished. This plays as opponents comment on the how good their hands are.
 ]]></description>
-  </textGroup>
-  <textGroup id="10" name="Opponent lost/stripping">
-    <description><![CDATA[
-#GENERAL OPPONENT LOST/STRIPPING
-#Lines that trigger when a player has lost or is stripping regardless of gender or what they have left.
-#It's useful to put all lines targeting a specific character and stage here, so they won't be affected if the
-#type of clothing should have to be changed.
-    ]]></description>
   </textGroup>
   <textGroup id="11" name="Game over">
     <description><![CDATA[
