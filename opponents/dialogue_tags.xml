--- conflicted
+++ resolved
@@ -9,15 +9,11 @@
     <defaultImage>happy</defaultImage>
     <defaultText>This is what the character says after they've been selected</defaultText>
   </trigger>
-<<<<<<< HEAD
+  <trigger tag="opponent_selected" optional="true" start="0" end="0" label="Opponent Selected" description="When another character is added to the selection screen" group="0" order="0">
+    <defaultImage>happy</defaultImage>
+    <defaultText>This is what the character says after another character has been (individually) selected</defaultText>
+  </trigger>
   <trigger tag="game_start" optional="true" start="0" end="0" label="Game start" oncePerStage="true" description="When the game starts" group="0" order="1">
-=======
-  <trigger tag="opponent_selected" optional="true" start="0" end="0" label="Opponent Selected" description="When another character is added to the selection screen" group="0" order="0">
-    <defaultImage>happy</defaultImage>
-    <defaultText>This is what the character says after another character has been (individually) selected</defaultText>
-  </trigger>
-  <trigger tag="game_start" optional="true" start="0" end="0" label="Game start" description="When the game starts" group="0" order="1">
->>>>>>> 3df073cc
     <defaultImage>happy</defaultImage>
     <defaultText>This is what the character says when the game starts</defaultText>
   </trigger>
