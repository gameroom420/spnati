--- conflicted
+++ resolved
@@ -1,9 +1,5 @@
 <?xml version='1.0' encoding='UTF-8'?>
-<<<<<<< HEAD
-<!-- This file was machine generated using csv2xml.py 0.18.1-alpha at 11:48:31 Central Daylight Time on Sunday, July 08, 2018. Please do not edit it directly without preserving your improvements elsewhere or your changes may be lost the next time this file is generated. -->
-=======
-<!-- This file was machine generated using csv2xml.py 0.17.0-alpha at 20:46:07 Central Daylight Time on Saturday, July 07, 2018. Please do not edit it directly without preserving your improvements elsewhere or your changes may be lost the next time this file is generated. -->
->>>>>>> 04bff3be
+<!-- This file was machine generated using csv2xml.py 0.18.1-alpha at 14:50:10 Central Daylight Time on Sunday, July 08, 2018. Please do not edit it directly without preserving your improvements elsewhere or your changes may be lost the next time this file is generated. -->
 <opponent>
     <enabled>true</enabled>
     <first>Monika</first>
