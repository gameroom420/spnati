--- conflicted
+++ resolved
@@ -153,11 +153,8 @@
 		<opponent release="218" highlight="new">takatoshi</opponent>   <!-- expires 2021-10-02 -->
 		<opponent release="219" highlight="new">sucrose</opponent>   <!-- expires 2021-10-05 -->
 		<opponent release="220" highlight="new">magma_grunt</opponent> <!-- expires 2021-10-10 -->
-<<<<<<< HEAD
+		<opponent status="testing">mari</opponent>
 		<opponent status="testing">zoe</opponent>
-=======
-		<opponent status="testing">mari</opponent>
->>>>>>> fec61b07
 		<opponent status="testing">myriam</opponent>
 		<opponent status="testing">noelle</opponent>
 		<opponent status="testing">basil</opponent>
