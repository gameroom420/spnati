--- conflicted
+++ resolved
@@ -1,10 +1,6 @@
 <?xml version='1.0' encoding='UTF-8'?>
 <opponent>
-<<<<<<< HEAD
-    <lastupdate>1653913463580</lastupdate>
-=======
-    <lastupdate>1653897257956</lastupdate>
->>>>>>> 7bb93586
+    <lastupdate>1653930464102</lastupdate>
     <enabled>false</enabled>
     <first>Mari</first>
     <last />
@@ -23,11 +19,6 @@
         <costume folder="opponents/reskins/mari_spring/" img="0-wink.png" set="easter" status="offline" label="Mari">Whimsicality</costume>
     </alternates>
     <has_collectibles>true</has_collectibles>
-<<<<<<< HEAD
     <lines>3408</lines>
-    <poses>310</poses>
-=======
-    <lines>3397</lines>
     <poses>338</poses>
->>>>>>> 7bb93586
 </opponent>