<?xml version='1.0' encoding='UTF-8'?>
<opponent>
<<<<<<< HEAD
    <lastupdate>1597896061727</lastupdate>
=======
    <lastupdate>1598005431811</lastupdate>
>>>>>>> a4e7d08e
    <enabled>true</enabled>
    <first>Revy</first>
    <last />
    <label>Revy</label>
    <pic>0-start.png</pic>
    <gender>female</gender>
    <height>5'6"</height>
    <from>Black Lagoon</from>
    <writer>OSG &amp; spnanon</writer>
    <artist>TheLastGallant, OSG, spnanon</artist>
    <description>Rebecca Lee (aka Revy) is the skilled, deadly enforcer of the pirate/smuggling outfit Lagoon Company, based in the Thai city of Roanapur.</description>
    <epilogue gender="male" img="revy1.jpg">Don't Stop, Don't Stop</epilogue>
    <epilogue gender="female" img="revy1.jpg">Don't Stop, Don't Stop</epilogue>
    <layers>7</layers>
    <tags>
        <tag>purple_hair</tag>
        <tag>exotic_hair</tag>
        <tag>medium_hair</tag>
        <tag>dark_eyes</tag>
        <tag>olive-skinned</tag>
        <tag>athletic</tag>
        <tag>hairy</tag>
        <tag>pubic_hair</tag>
        <tag>medium_breasts</tag>
        <tag>tattoo</tag>
        <tag from="0" to="3">weapon</tag>
        <tag from="0" to="3">gun</tag>
        <tag>no_bra</tag>
        <tag>aggressive</tag>
        <tag>confident</tag>
        <tag>mean</tag>
        <tag>sarcastic</tag>
        <tag>slutty</tag>
        <tag>dominant</tag>
        <tag>bisexual</tag>
        <tag>single</tag>
        <tag>american</tag>
        <tag>mixed_heritage</tag>
        <tag>anime</tag>
        <tag>manga</tag>
        <tag>black_lagoon</tag>
        <tag>bounty_hunter</tag>
        <tag>criminal</tag>
        <tag>fighter</tag>
        <tag>pirate</tag>
        <tag>cheater</tag>
    </tags>
    <has_collectibles>true</has_collectibles>
<<<<<<< HEAD
    <lines>9988</lines>
=======
    <lines>10000</lines>
>>>>>>> a4e7d08e
    <poses>255</poses>
</opponent><|MERGE_RESOLUTION|>--- conflicted
+++ resolved
@@ -1,10 +1,6 @@
 <?xml version='1.0' encoding='UTF-8'?>
 <opponent>
-<<<<<<< HEAD
-    <lastupdate>1597896061727</lastupdate>
-=======
     <lastupdate>1598005431811</lastupdate>
->>>>>>> a4e7d08e
     <enabled>true</enabled>
     <first>Revy</first>
     <last />
@@ -53,10 +49,6 @@
         <tag>cheater</tag>
     </tags>
     <has_collectibles>true</has_collectibles>
-<<<<<<< HEAD
-    <lines>9988</lines>
-=======
     <lines>10000</lines>
->>>>>>> a4e7d08e
     <poses>255</poses>
 </opponent>