<?xml version='1.0' encoding='UTF-8'?>
<opponent>
    <enabled>true</enabled>
    <first>Revy</first>
    <last />
    <label>Revy</label>
    <pic>0-start.png</pic>
    <gender>female</gender>
    <height>5'6"</height>
    <from>Black Lagoon</from>
    <writer>OSG &amp; spnanon</writer>
    <artist>TheLastGallant, OSG, spnanon</artist>
    <description>Rebecca Lee (aka Revy) is the skilled, deadly enforcer of the pirate/smuggling outfit Lagoon Company, based in the Thai city of Roanapur.</description>
    <epilogue gender="male" img="revy1.jpg">Don't Stop, Don't Stop</epilogue>
    <epilogue gender="female" img="revy1.jpg">Don't Stop, Don't Stop</epilogue>
    <layers>7</layers>
    <tags>
        <tag>purple_hair</tag>
        <tag>exotic_hair</tag>
        <tag>medium_hair</tag>
        <tag>dark_eyes</tag>
        <tag>olive-skinned</tag>
        <tag>athletic</tag>
        <tag>hairy</tag>
        <tag>pubic_hair</tag>
        <tag>medium_breasts</tag>
        <tag>tattoo</tag>
        <tag from="0" to="3">weapon</tag>
        <tag from="0" to="3">gun</tag>
        <tag>no_bra</tag>
        <tag>aggressive</tag>
        <tag>confident</tag>
        <tag>mean</tag>
        <tag>sarcastic</tag>
        <tag>slutty</tag>
        <tag>dominant</tag>
        <tag>bisexual</tag>
        <tag>single</tag>
        <tag>american</tag>
        <tag>mixed_heritage</tag>
        <tag>anime</tag>
        <tag>manga</tag>
        <tag>black_lagoon</tag>
        <tag>bounty_hunter</tag>
        <tag>criminal</tag>
        <tag>fighter</tag>
        <tag>pirate</tag>
        <tag>cheater</tag>
        <tag>revy</tag>
    </tags>
    <has_collectibles>true</has_collectibles>
<<<<<<< HEAD
    <lines>8244</lines>
    <poses>208</poses>
=======
    <lines>8246</lines>
    <poses>209</poses>
>>>>>>> 68c61194
</opponent>
<|MERGE_RESOLUTION|>--- conflicted
+++ resolved
@@ -1,59 +1,54 @@
-<?xml version='1.0' encoding='UTF-8'?>
-<opponent>
-    <enabled>true</enabled>
-    <first>Revy</first>
-    <last />
-    <label>Revy</label>
-    <pic>0-start.png</pic>
-    <gender>female</gender>
-    <height>5'6"</height>
-    <from>Black Lagoon</from>
-    <writer>OSG &amp; spnanon</writer>
-    <artist>TheLastGallant, OSG, spnanon</artist>
-    <description>Rebecca Lee (aka Revy) is the skilled, deadly enforcer of the pirate/smuggling outfit Lagoon Company, based in the Thai city of Roanapur.</description>
-    <epilogue gender="male" img="revy1.jpg">Don't Stop, Don't Stop</epilogue>
-    <epilogue gender="female" img="revy1.jpg">Don't Stop, Don't Stop</epilogue>
-    <layers>7</layers>
-    <tags>
-        <tag>purple_hair</tag>
-        <tag>exotic_hair</tag>
-        <tag>medium_hair</tag>
-        <tag>dark_eyes</tag>
-        <tag>olive-skinned</tag>
-        <tag>athletic</tag>
-        <tag>hairy</tag>
-        <tag>pubic_hair</tag>
-        <tag>medium_breasts</tag>
-        <tag>tattoo</tag>
-        <tag from="0" to="3">weapon</tag>
-        <tag from="0" to="3">gun</tag>
-        <tag>no_bra</tag>
-        <tag>aggressive</tag>
-        <tag>confident</tag>
-        <tag>mean</tag>
-        <tag>sarcastic</tag>
-        <tag>slutty</tag>
-        <tag>dominant</tag>
-        <tag>bisexual</tag>
-        <tag>single</tag>
-        <tag>american</tag>
-        <tag>mixed_heritage</tag>
-        <tag>anime</tag>
-        <tag>manga</tag>
-        <tag>black_lagoon</tag>
-        <tag>bounty_hunter</tag>
-        <tag>criminal</tag>
-        <tag>fighter</tag>
-        <tag>pirate</tag>
-        <tag>cheater</tag>
-        <tag>revy</tag>
-    </tags>
-    <has_collectibles>true</has_collectibles>
-<<<<<<< HEAD
-    <lines>8244</lines>
-    <poses>208</poses>
-=======
-    <lines>8246</lines>
-    <poses>209</poses>
->>>>>>> 68c61194
-</opponent>
+<?xml version='1.0' encoding='UTF-8'?>
+<opponent>
+    <enabled>true</enabled>
+    <first>Revy</first>
+    <last />
+    <label>Revy</label>
+    <pic>0-start.png</pic>
+    <gender>female</gender>
+    <height>5'6"</height>
+    <from>Black Lagoon</from>
+    <writer>OSG &amp; spnanon</writer>
+    <artist>TheLastGallant, OSG, spnanon</artist>
+    <description>Rebecca Lee (aka Revy) is the skilled, deadly enforcer of the pirate/smuggling outfit Lagoon Company, based in the Thai city of Roanapur.</description>
+    <epilogue gender="male" img="revy1.jpg">Don't Stop, Don't Stop</epilogue>
+    <epilogue gender="female" img="revy1.jpg">Don't Stop, Don't Stop</epilogue>
+    <layers>7</layers>
+    <tags>
+        <tag>purple_hair</tag>
+        <tag>exotic_hair</tag>
+        <tag>medium_hair</tag>
+        <tag>dark_eyes</tag>
+        <tag>olive-skinned</tag>
+        <tag>athletic</tag>
+        <tag>hairy</tag>
+        <tag>pubic_hair</tag>
+        <tag>medium_breasts</tag>
+        <tag>tattoo</tag>
+        <tag from="0" to="3">weapon</tag>
+        <tag from="0" to="3">gun</tag>
+        <tag>no_bra</tag>
+        <tag>aggressive</tag>
+        <tag>confident</tag>
+        <tag>mean</tag>
+        <tag>sarcastic</tag>
+        <tag>slutty</tag>
+        <tag>dominant</tag>
+        <tag>bisexual</tag>
+        <tag>single</tag>
+        <tag>american</tag>
+        <tag>mixed_heritage</tag>
+        <tag>anime</tag>
+        <tag>manga</tag>
+        <tag>black_lagoon</tag>
+        <tag>bounty_hunter</tag>
+        <tag>criminal</tag>
+        <tag>fighter</tag>
+        <tag>pirate</tag>
+        <tag>cheater</tag>
+        <tag>revy</tag>
+    </tags>
+    <has_collectibles>true</has_collectibles>
+    <lines>8246</lines>
+    <poses>209</poses>
+</opponent>