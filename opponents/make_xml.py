--- conflicted
+++ resolved
@@ -10,11 +10,8 @@
 import xml.dom.minidom as minidom
 import datetime
 import re
-<<<<<<< HEAD
 from collections import OrderedDict
 from ordered_xml import OrderedXMLElement as Element, Comment
-=======
->>>>>>> e97799a2
 try:
      # Python 2.6-2.7
      from HTMLParser import HTMLParser
@@ -46,22 +43,6 @@
 def capitalizeDialogue(s):
 	# Convert the first character of the string, or of a variable that starts the string, to uppercase
 	return re.sub('(?<=^~)[a-z](?=\w+~)|^\w', lambda m: m.group(0).upper(), s)
-
-<<<<<<< HEAD
-def typographicalize(s):
-	substitutions = [u'\N{LEFT DOUBLE QUOTATION MARK}',
-			 u'\N{LEFT SINGLE QUOTATION MARK}',
-			 u'\N{RIGHT DOUBLE QUOTATION MARK}',
-			 u'\N{RIGHT SINGLE QUOTATION MARK}',
-			 u'\N{HORIZONTAL ELLIPSIS}']
-	return re.sub("(``)|(`)|('')|(')|(\.\.\.)",
-		      # Find the substitution corresponding to the matching group
-		      lambda m: next(iter([r for g, r in zip(m.groups(), substitutions) if g])),
-		      # First pass to substitute pairs of double quotes
-		      re.sub('"([^"]*)"', u'\N{LEFT DOUBLE QUOTATION MARK}\\1\N{RIGHT DOUBLE QUOTATION MARK}', s))
-
-def fixupDialogue(s):
-	return capitalizeDialogue(typographicalize(s))
 
 def get_situations_from_xml():
 	filename = os.path.join(os.path.dirname(sys.argv[0]), 'dialogue_tags.xml')
@@ -80,119 +61,6 @@
 			'optional': el.get('optional') == 'true',
 		})
 	situations.sort(key=lambda x: (x['group'], x['order']))
-=======
-#default images and text for most cases
-def get_cases_dictionary():
-	d = {}#male pre-strip scenes
-	d["male_human_must_strip"] = [] # Optional
-	d["male_must_strip"] = [{"key":"male_must_strip", "image":"interested", "text":"What are you going to take off, ~name~?"}]
-	d["male_removing_accessory"] = [{"key":"male_removing_accessory", "image":"sad", "text":"You're only taking off your ~clothing~, ~name~? That doesn't seem fair."}]
-	d["male_removing_minor"] = [{"key":"male_removing_minor", "image":"calm", "text":"I guess your ~clothing~ is something, at least."}]
-	d["male_removing_major"] = [{"key":"male_removing_major", "image":"interested", "text":"Finally getting ~name~ out of his ~clothing~!"}]
-	d["male_chest_will_be_visible"] = [{"key":"male_chest_will_be_visible", "image":"interested", "text":"I guess it's time to see that chest of yours, ~name~!"}]
-	d["male_crotch_will_be_visible"] = [{"key":"male_crotch_will_be_visible", "image":"horny", "text":"I guess you have to show 'that' to me now, ~name~..."}]
-	
-	#male stripping
-	d["male_removed_accessory"] = [{"key":"male_removed_accessory", "image":"calm", "text":"At least you have less small stuff to take off now."}]
-	d["male_removed_minor"] = [{"key":"male_removed_minor", "image":"happy", "text":"Maybe we can get you out of some large stuff now, ~name~."}]
-	d["male_removed_major"] = [{"key":"male_removed_major", "image":"interested", "text":"You look better without your ~clothing~, ~name~."}]
-	d["male_chest_is_visible"] = [{"key":"male_chest_is_visible", "image":"interested", "text":"Nice chest, ~name~."}]
-	d["male_small_crotch_is_visible"] = [{"key":"male_small_crotch_is_visible", "image":"calm", "text":"That's... smaller than I was expecting... not that anything is wrong with that, ~name~."}]
-	d["male_medium_crotch_is_visible"] = [{"key":"male_medium_crotch_is_visible", "image":"awkward", "text":"Well then... shall we continue the game?"}]
-	d["male_large_crotch_is_visible"] = [{"key":"male_large_crotch_is_visible", "image":"shocked", "text":"That is massive! How do you even manage with that thing, ~name~?"}]
-	
-	#male masturbating
-	d["male_must_masturbate"] = [{"key":"male_must_masturbate", "image":"interested", "text":"Time to show your skills, ~name~..."}]
-	d["male_start_masturbating"] = [{"key":"male_start_masturbating", "image":"horny", "text":"You're going to have to go until you're done, ~name~..."}]
-	d["male_masturbating"] = [{"key":"male_masturbating", "image":"horny", "text":"Keep going, ~name~..."}]
-	d["male_finished_masturbating"] = [{"key":"male_finished_masturbating", "image":"shocked", "text":"Wow... uh... I guess you're done then..."}]
-	
-	#female pre-strip
-	d["female_human_must_strip"] = [] # Optional
-	d["female_must_strip"] = [{"key":"female_must_strip", "image":"interested", "text":"What are you going to take off, ~name~?"}]
-	d["female_removing_accessory"] = [{"key":"female_removing_accessory", "image":"sad", "text":"You're only taking off your ~clothing~, ~name~? That doesn't seem fair."}]
-	d["female_removing_minor"] = [{"key":"female_removing_minor", "image":"calm", "text":"I guess your ~clothing~ is something, at least."}]
-	d["female_removing_major"] = [{"key":"female_removing_major", "image":"interested", "text":"Finally getting ~name~ out of her ~clothing~!"}]
-	d["female_chest_will_be_visible"] = [{"key":"female_chest_will_be_visible", "image":"interested", "text":"I guess it's time to see those tits of yours, ~name~!"}]
-	d["female_crotch_will_be_visible"] = [{"key":"female_crotch_will_be_visible", "image":"horny", "text":"I guess you have to show 'that' to me now, ~name~..."}]
-	
-	#female stripping
-	d["female_removed_accessory"] = [{"key":"female_removed_accessory", "image":"calm", "text":"At least you have less small stuff to take off now."}]
-	d["female_removed_minor"] = [{"key":"female_removed_minor", "image":"happy", "text":"Maybe we can get you out of some large stuff now, ~name~."}]
-	d["female_removed_major"] = [{"key":"female_removed_major", "image":"interested", "text":"You look better without your ~clothing~, ~name~."}]
-	d["female_small_chest_is_visible"] = [{"key":"female_small_chest_is_visible", "image":"interested", "text":"Those are nice, ~name~."}]
-	d["female_medium_chest_is_visible"] = [{"key":"female_medium_chest_is_visible", "image":"horny", "text":"Nice tits, ~name~."}]
-	d["female_large_chest_is_visible"] = [{"key":"female_large_chest_is_visible", "image":"shocked", "text":"How do you even manage with those things, ~name~. Is your back okay?"}]
-	d["female_crotch_is_visible"] = [{"key":"female_crotch_is_visible", "image":"shocked", "text":"It's so pretty, ~name~..."}]
-	
-	#female masturbating
-	d["female_must_masturbate"] = [{"key":"female_must_masturbate", "image":"interested", "text":"Time to show your skills, ~name~..."}]
-	d["female_start_masturbating"] = [{"key":"female_start_masturbating", "image":"horny", "text":"You're going to have to go until you're done, ~name~..."}]
-	d["female_masturbating"] = [{"key":"female_masturbating", "image":"horny", "text":"Keep going, ~name~..."}]
-	d["female_finished_masturbating"] = [{"key":"female_finished_masturbating", "image":"shocked", "text":"Wow... uh... I guess you're done then..."}]
-	
-	#victory
-	d["game_over_victory"] = [{"key":"game_over_victory", "image":"happy", "text":"I WON!"}]
-	
-	return d
-
-#get the cases for when the character is still in the game (all clothed stages, and nude)
-def get_playing_cases_dictionary():
-	d = {}
-	#quality of hand
-	d["swap_cards"] = [{"key":"swap_cards", "image":"calm", "text":"I'll exchange ~cards~ cards."}]
-	d["good_hand"] = [{"key":"good_hand", "image":"happy", "text":"I've got a good hand."}]
-	d["okay_hand"] = [{"key":"okay_hand", "image":"calm", "text":"I've got an okay hand."}]
-	d["bad_hand"] = [{"key":"bad_hand", "image":"sad", "text":"I've got a bad hand."}]
-	
-	return d
-
-#cases where the player can strip (all stages until nude)
-def get_stripping_cases_dictionary():
-	d = {}
-	
-	#stripping
-	d["stripped"] = [{"key":"stripped", "image":"sad", "text":"I miss my ~clothing~ already..."}]
-	d["must_strip_winning"] = [{"key":"must_strip_winning", "image":"loss", "text":"Well, I guess it had to be my turn eventually..."}]
-	d["must_strip_normal"] = [{"key":"must_strip_normal", "image":"loss", "text":"I guess I lost, huh?"}]
-	d["must_strip_losing"] = [{"key":"must_strip_losing", "image":"loss", "text":"I lost again? But... I have less clothes than everyone else!"}]
-	d["stripping"] = [{"key":"stripping", "image":"strip", "text":"I guess I'll just take off my ~clothing~..."}]
-	return d
-	
-#default images and text for being nude
-def get_nude_cases_dictionary():
-	d = {}
-	d["stripped"] = [{"key":"stripped", "image":"sad", "text":"I miss my ~clothing~ already..."}] #there's still a stripped case when they're nude
-	d["must_masturbate"] = [{"key":"must_masturbate", "image":"loss", "text":"I guess I lost..."}]
-	d["must_masturbate_first"] = [{"key":"must_masturbate_first", "image":"loss", "text":"Y-You want me to do what?!"}]
-	d["start_masturbating"] = [{"key":"start_masturbating", "image":"starting", "text":"I guess I have to do 'that' now, huh?"}]
-	
-	return d
-
-#default images and text for masturbating
-def get_masturbating_cases_dictionary():
-	d = {}
-	d["masturbating"] = [{"key":"masturbating", "image":"calm", "text":"How long do I have to keep going for?"}]
-	d["heavy_masturbating"] = [{"key":"heavy_masturbating", "image":"heavy", "text":"Mmmmmmmm...."}]
-	d["finishing_masturbating"] = [{"key":"finishing_masturbating", "image":"finishing", "text":"I'm cumming!"}]
-	return d
-
-#default images and text for being finished
-def get_finished_Cases_dictionary():
-	d = {}
-	d["finished_masturbating"] = [{"key":"finished_masturbating", "image":"finished", "text":"I'm done..."}]
-	d["game_over_defeat"] = [{"key":"game_over_defeat", "image":"calm", "text":"Congrats, ~name~... I can't believe I lost..."}]
-	return d
-
-#default images for being selected at the start of the game and the game starting.
-# These have no default text since they're new and we don't want to force everyone to use them
-def get_start_cases_dictionary():
-	d = {}
-	d["selected"] = []
-	d["game_start"] = []
-	return d
-
->>>>>>> e97799a2
 
 #get a set of cases from the dictionaries. First try stage-specific from the character's data, then general entries from the character's data, then stage-specific from the default data, then general cases from the default data.
 def get_cases(player_dictionary, situation, stage):
@@ -201,20 +69,13 @@
 	key = situation['key']
 	full_key = "%d-%s" % (stage, key)
 
-<<<<<<< HEAD
 	result_list = list()
-=======
->>>>>>> e97799a2
 	def is_generic_line(line_data):
 		for target_type in all_targets:
 			if target_type in line_data:
 				return False
 		return True
-<<<<<<< HEAD
-
-=======
-	
->>>>>>> e97799a2
+
 	def have_generic_line(lines):
 		for line_data in lines:
 			if is_generic_line(line_data):
@@ -366,11 +227,7 @@
 			attrib["direction"] = line_data["direction"]
 		if "location" in line_data:
 			attrib["location"] = line_data["location"]
-<<<<<<< HEAD
 		case_xml_element.subElement("state", line_data["text"], attrib) #add the image and text
-=======
-		ET.SubElement(case_xml_element, "state", attrib).text = line_data["text"] #add the image and text
->>>>>>> e97799a2
 
 #add several values to the XML tree
 #specifically, adds the <case> and <state> elements to a <stage> base_element
@@ -435,7 +292,6 @@
 	clothes_count = len(clothes)
 	for i in range(clothes_count - 1, -1, -1):
 		pname, lname, tp, pos, num = (clothes[i] + ",").split(",")[:5]
-<<<<<<< HEAD
 		clothesattr = OrderedDict([("lowercase", lname), ("position", pos), ("proper-name", pname), ("type", tp)])
 		if num=="plural":
 			clothesattr["plural"] = "true"
@@ -446,42 +302,6 @@
 	for stage in range(0, clothes_count+3):
 		s = bh.subElement("stage", None, {'id': str(stage)})
 		add_values(s, data, stage)
-=======
-		clothesattr = {"proper-name":pname, "lowercase":lname, "type":tp, "position":pos}
-		if num=="plural":
-			clothesattr["plural"] = "true"
-		ET.SubElement(clth, "clothing", clothesattr)
-	
-	#behaviour
-	bh = ET.SubElement(o, "behaviour")
-	for stage in range(0, clothes_count):
-		s = ET.SubElement(bh, "stage", id=str(stage))
-		if stage == 0:
-			add_values(s, data, [strt_dict], stage)
-		add_values(s, data, [main_dict, plyr_dict, strp_dict], stage)
-		if stage == 0:
-			for el in s.findall("./case[@tag='stripped']"):
-				s.remove(el)
-
-	#nude stage
-	stage += 1
-	s = ET.SubElement(bh, "stage", id=str(stage))
-	add_values(s, data, [main_dict, plyr_dict, nude_dict], stage)
-	
-	#masturbating stage
-	stage += 1
-	s = ET.SubElement(bh, "stage", id=str(stage))
-	add_values(s, data, [main_dict, mstb_dict], stage)
-	for el in s.findall("./case[@tag='game_over_victory']"):
-		s.remove(el)
-			
-	#finished stage
-	stage += 1
-	s = ET.SubElement(bh, "stage", id=str(stage))
-	add_values(s, data, [main_dict, fnsh_dict], stage)
-	for el in s.findall("./case[@tag='game_over_victory']"):
-		s.remove(el)
->>>>>>> e97799a2
 	
 	#endings
 	if "endings" in data:
@@ -507,13 +327,8 @@
 					if width_tag in text_box:
 						text_box_xml.subElement(width_tag, text_box[width_tag])
 					if arrow_tag in text_box:
-<<<<<<< HEAD
 						text_box_xml.subElement(arrow_tag, text_box[arrow_tag])
-					text_box_xml.subElement("content", fixupDialogue(text_box[text_tag]))
-=======
-						ET.SubElement(text_box_xml, arrow_tag).text = text_box[arrow_tag]
-					ET.SubElement(text_box_xml, "content").text = capitalizeDialogue(text_box[text_tag])
->>>>>>> e97799a2
+					text_box_xml.subElement("content", capitalizeDialogue(text_box[text_tag]))
 	
 	#done
 	
@@ -804,11 +619,7 @@
 			if line_data["text"].find('~silent~') == 0:
 				line_data["text"] = ""
 			else:
-<<<<<<< HEAD
-				line_data["text"] = fixupDialogue(line_data["text"])
-=======
 				line_data["text"] = capitalizeDialogue(line_data["text"])
->>>>>>> e97799a2
 
 			#print "adding line", line	
 			
@@ -869,15 +680,9 @@
 		#write start lines last to first
 		elif key == "start":
 			if key in d:
-<<<<<<< HEAD
-				d[key].append(fixupDialogue(text))
-			else:
-				d[key] = [fixupDialogue(text)]
-=======
 				d[key].append(capitalizeDialogue(text))
 			else:
 				d[key] = [capitalizeDialogue(text)]
->>>>>>> e97799a2
 
 		#this tag relates to an ending squence
 		#use a different function, because it's quite complicated
@@ -914,8 +719,6 @@
 			if content == "":
 				content = "0-calm"
 			content += ".png"
-		if value == "description":
-			content = typographicalize(content)
 		
 		if value == "layers":
 			#the number of layers of clothing is taken directly from the clothing data
@@ -929,7 +732,6 @@
 			content = "true" if "endings" in data else "false"
 
 		if value == "character_tags":
-<<<<<<< HEAD
 			tags_elem = o.subElement("tags")
 			character_tags = data["character_tags"]
 			for tag in character_tags:
@@ -938,19 +740,6 @@
 			o.subElement(value, content)
 
 	open(filename, 'w').write(o.serialize())
-=======
-			tags_elem = ET.SubElement(o, "tags")
-			character_tags = data["character_tags"]
-			for tag in character_tags:
-				ET.SubElement(tags_elem, "tag").text = tag
-		else:
-			ET.SubElement(o, value).text = content
-		
-	#ET.ElementTree(o).write(filename, xml_declaration=True)
-	
-	pretty_xml = manual_prettify_xml(o)
-	ET.ElementTree(pretty_xml).write(filename, encoding="UTF-8", xml_declaration=True)
->>>>>>> e97799a2
 
 #make the marker.xml file
 def make_markers_xml(data, filename):
