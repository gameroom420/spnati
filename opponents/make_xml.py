# -*- coding: utf-8 -*-

import sys
import imp
if sys.version_info[0] == 2:
	imp.reload(sys)
	sys.setdefaultencoding('utf8')
import xml.etree.ElementTree as ET
import xml.dom.minidom as minidom
import datetime
import re
try:
     # Python 2.6-2.7
     from HTMLParser import HTMLParser
except ImportError:
     # Python 3
     from html.parser import HTMLParser

unescapeHTML = HTMLParser().unescape

#tags that relate to ending sequences
ending_tag = "ending" #name for the ending
ending_gender_tag = "ending_gender" #player gender the ending is shown to
ending_preview_tag = "gallery_image" # image to use for the preview in the gallery
ending_conditions_tag = "ending_conditions" # All other conditions
screen_tag = "screen"
text_tag = "text"
x_tag = "x"
y_tag = "y"
width_tag = "width"
arrow_tag = "arrow"
ending_tags = [ending_tag, ending_gender_tag, ending_preview_tag, screen_tag, text_tag, x_tag, y_tag, width_tag, arrow_tag, ending_conditions_tag]
ending_condition_types = ['alsoPlaying', 'playerStartingLayers',
                          'markers', 'not-markers', 'any-markers',
                          'alsoplaying-markers', 'alsoplaying-not-markers', 'alsoplaying-any-markers']

#sets of possible targets for lines
one_word_targets = ["target", "filter"]
multi_word_targets = ["targetStage", "targetLayers", "targetStatus", "alsoPlaying", "alsoPlayingStage", "alsoPlayingHand", "oppHand", "hasHand", "totalMales", "totalFemales", "targetTimeInStage", "alsoPlayingTimeInStage", "timeInStage", "consecutiveLosses", "totalAlive", "totalExposed", "totalNaked", "totalMasturbating", "totalFinished", "totalRounds", "saidMarker", "notSaidMarker", "alsoPlayingSaidMarker", "alsoPlayingNotSaidMarker", "targetSaidMarker", "targetNotSaidMarker", "priority"] #these will need to be re-capitalised when writing the xml
lower_multi_targets = [t.lower() for t in multi_word_targets]
all_targets = one_word_targets + lower_multi_targets

def capitalizeDialogue(s):
	# Convert the first character of the string, or of a variable that starts the string, to uppercase
	return re.sub('(?<=^~)[a-z](?=\w+~)|^\w', lambda m: m.group(0).upper(), s)

#default images and text for most cases
def get_cases_dictionary():
	d = {}#male pre-strip scenes
	d["male_human_must_strip"] = [] # Optional
	d["male_must_strip"] = [{"key":"male_must_strip", "image":"interested", "text":"What are you going to take off, ~name~?"}]
	d["male_removing_accessory"] = [{"key":"male_removing_accessory", "image":"sad", "text":"You're only taking off your ~clothing~, ~name~? That doesn't seem fair."}]
	d["male_removing_minor"] = [{"key":"male_removing_minor", "image":"calm", "text":"I guess your ~clothing~ is something, at least."}]
	d["male_removing_major"] = [{"key":"male_removing_major", "image":"interested", "text":"Finally getting ~name~ out of his ~clothing~!"}]
	d["male_chest_will_be_visible"] = [{"key":"male_chest_will_be_visible", "image":"interested", "text":"I guess it's time to see that chest of yours, ~name~!"}]
	d["male_crotch_will_be_visible"] = [{"key":"male_crotch_will_be_visible", "image":"horny", "text":"I guess you have to show 'that' to me now, ~name~..."}]
	
	#male stripping
	d["male_removed_accessory"] = [{"key":"male_removed_accessory", "image":"calm", "text":"At least you have less small stuff to take off now."}]
	d["male_removed_minor"] = [{"key":"male_removed_minor", "image":"happy", "text":"Maybe we can get you out of some large stuff now, ~name~."}]
	d["male_removed_major"] = [{"key":"male_removed_major", "image":"interested", "text":"You look better without your ~clothing~, ~name~."}]
	d["male_chest_is_visible"] = [{"key":"male_chest_is_visible", "image":"interested", "text":"Nice chest, ~name~."}]
	d["male_small_crotch_is_visible"] = [{"key":"male_small_crotch_is_visible", "image":"calm", "text":"That's... smaller than I was expecting... not that anything is wrong with that, ~name~."}]
	d["male_medium_crotch_is_visible"] = [{"key":"male_medium_crotch_is_visible", "image":"awkward", "text":"Well then... shall we continue the game?"}]
	d["male_large_crotch_is_visible"] = [{"key":"male_large_crotch_is_visible", "image":"shocked", "text":"That is massive! How do you even manage with that thing, ~name~?"}]
	
	#male masturbating
	d["male_must_masturbate"] = [{"key":"male_must_masturbate", "image":"interested", "text":"Time to show your skills, ~name~..."}]
	d["male_start_masturbating"] = [{"key":"male_start_masturbating", "image":"horny", "text":"You're going to have to go until you're done, ~name~..."}]
	d["male_masturbating"] = [{"key":"male_masturbating", "image":"horny", "text":"Keep going, ~name~..."}]
	d["male_finished_masturbating"] = [{"key":"male_finished_masturbating", "image":"shocked", "text":"Wow... uh... I guess you're done then..."}]
	
	#female pre-strip
	d["female_human_must_strip"] = [] # Optional
	d["female_must_strip"] = [{"key":"female_must_strip", "image":"interested", "text":"What are you going to take off, ~name~?"}]
	d["female_removing_accessory"] = [{"key":"female_removing_accessory", "image":"sad", "text":"You're only taking off your ~clothing~, ~name~? That doesn't seem fair."}]
	d["female_removing_minor"] = [{"key":"female_removing_minor", "image":"calm", "text":"I guess your ~clothing~ is something, at least."}]
	d["female_removing_major"] = [{"key":"female_removing_major", "image":"interested", "text":"Finally getting ~name~ out of her ~clothing~!"}]
	d["female_chest_will_be_visible"] = [{"key":"female_chest_will_be_visible", "image":"interested", "text":"I guess it's time to see those tits of yours, ~name~!"}]
	d["female_crotch_will_be_visible"] = [{"key":"female_crotch_will_be_visible", "image":"horny", "text":"I guess you have to show 'that' to me now, ~name~..."}]
	
	#female stripping
	d["female_removed_accessory"] = [{"key":"female_removed_accessory", "image":"calm", "text":"At least you have less small stuff to take off now."}]
	d["female_removed_minor"] = [{"key":"female_removed_minor", "image":"happy", "text":"Maybe we can get you out of some large stuff now, ~name~."}]
	d["female_removed_major"] = [{"key":"female_removed_major", "image":"interested", "text":"You look better without your ~clothing~, ~name~."}]
	d["female_small_chest_is_visible"] = [{"key":"female_small_chest_is_visible", "image":"interested", "text":"Those are nice, ~name~."}]
	d["female_medium_chest_is_visible"] = [{"key":"female_medium_chest_is_visible", "image":"horny", "text":"Nice tits, ~name~."}]
	d["female_large_chest_is_visible"] = [{"key":"female_large_chest_is_visible", "image":"shocked", "text":"How do you even manage with those things, ~name~. Is your back okay?"}]
	d["female_crotch_is_visible"] = [{"key":"female_crotch_is_visible", "image":"shocked", "text":"It's so pretty, ~name~..."}]
	
	#female masturbating
	d["female_must_masturbate"] = [{"key":"female_must_masturbate", "image":"interested", "text":"Time to show your skills, ~name~..."}]
	d["female_start_masturbating"] = [{"key":"female_start_masturbating", "image":"horny", "text":"You're going to have to go until you're done, ~name~..."}]
	d["female_masturbating"] = [{"key":"female_masturbating", "image":"horny", "text":"Keep going, ~name~..."}]
	d["female_finished_masturbating"] = [{"key":"female_finished_masturbating", "image":"shocked", "text":"Wow... uh... I guess you're done then..."}]
	
	#victory
	d["game_over_victory"] = [{"key":"game_over_victory", "image":"happy", "text":"I WON!"}]
	
	return d

#get the cases for when the character is still in the game (all clothed stages, and nude)
def get_playing_cases_dictionary():
	d = {}
	#quality of hand
	d["swap_cards"] = [{"key":"swap_cards", "image":"calm", "text":"I'll exchange ~cards~ cards."}]
	d["good_hand"] = [{"key":"good_hand", "image":"happy", "text":"I've got a good hand."}]
	d["okay_hand"] = [{"key":"okay_hand", "image":"calm", "text":"I've got an okay hand."}]
	d["bad_hand"] = [{"key":"bad_hand", "image":"sad", "text":"I've got a bad hand."}]
	
	return d

#cases where the player can strip (all stages until nude)
def get_stripping_cases_dictionary():
	d = {}
	
	#stripping
	d["stripped"] = [{"key":"stripped", "image":"sad", "text":"I miss my ~clothing~ already..."}]
	d["must_strip_winning"] = [{"key":"must_strip_winning", "image":"loss", "text":"Well, I guess it had to be my turn eventually..."}]
	d["must_strip_normal"] = [{"key":"must_strip_normal", "image":"loss", "text":"I guess I lost, huh?"}]
	d["must_strip_losing"] = [{"key":"must_strip_losing", "image":"loss", "text":"I lost again? But... I have less clothes than everyone else!"}]
	d["stripping"] = [{"key":"stripping", "image":"strip", "text":"I guess I'll just take off my ~clothing~..."}]
	return d
	
#default images and text for being nude
def get_nude_cases_dictionary():
	d = {}
	d["stripped"] = [{"key":"stripped", "image":"sad", "text":"I miss my ~clothing~ already..."}] #there's still a stripped case when they're nude
	d["must_masturbate"] = [{"key":"must_masturbate", "image":"loss", "text":"I guess I lost..."}]
	d["must_masturbate_first"] = [{"key":"must_masturbate_first", "image":"loss", "text":"Y-You want me to do what?!"}]
	d["start_masturbating"] = [{"key":"start_masturbating", "image":"starting", "text":"I guess I have to do 'that' now, huh?"}]
	
	return d

#default images and text for masturbating
def get_masturbating_cases_dictionary():
	d = {}
	d["masturbating"] = [{"key":"masturbating", "image":"calm", "text":"How long do I have to keep going for?"}]
	d["heavy_masturbating"] = [{"key":"heavy_masturbating", "image":"heavy", "text":"Mmmmmmmm...."}]
	d["finishing_masturbating"] = [{"key":"finishing_masturbating", "image":"finishing", "text":"I'm cumming!"}]
	return d

#default images and text for being finished
def get_finished_Cases_dictionary():
	d = {}
	d["finished_masturbating"] = [{"key":"finished_masturbating", "image":"finished", "text":"I'm done..."}]
	d["game_over_defeat"] = [{"key":"game_over_defeat", "image":"calm", "text":"Congrats, ~name~... I can't believe I lost..."}]
	return d

#default images for being selected at the start of the game and the game starting.
# These have no default text since they're new and we don't want to force everyone to use them
def get_start_cases_dictionary():
	d = {}
	d["selected"] = []
	d["game_start"] = []
	return d


#get a set of cases from the dictionaries. First try stage-specific from the character's data, then general entries from the character's data, then stage-specific from the default data, then general cases from the default data.
def get_cases(player_dictionary, default_dictionary, key, stage):
	image_formats = ["png", "jpg", "jpeg", "gif", "gifv"] #image file format extensions
	out_list = []
	full_key = "%d-%s" % (stage, key)
	
	result_list = list()

	def is_generic_line(line_data):
		for target_type in all_targets:
			if target_type in line_data:
				return False
		return True
	
	def have_generic_line(lines):
		for line_data in lines:
			if is_generic_line(line_data):
				return True
		return False
	
	using_player = False
	have_generic_entry = False
	
	#check character's data
	if full_key in player_dictionary:
		result_list += player_dictionary[full_key]
		
		#check if whe have a line that doesn't have any targets or filters
		#because we need at least one line that doesn't have one
		if have_generic_line(result_list):
			have_generic_entry = True
			using_player = True
		
	if key in player_dictionary:
		for line_data in player_dictionary[key]:
			# Don't add completely generic lines to a given stage when a
			# stage-specific generic case exist for that stage,
			# but do add targeted lines (because it's too complicated to
			# look for matching targeted cases and it shouldn't cause any
			# conflicts with workarounds for incorrectly added defaults).
			if not is_generic_line(line_data) or not have_generic_entry:
				result_list.append(line_data)

		if have_generic_line(result_list):
			have_generic_entry = True
			using_player = True
	
	backup_list = None
	
	#use the default data if there are no player-specific lines available
	if key in default_dictionary:
		backup_list = default_dictionary[key]
		if not have_generic_entry:
			result_list += backup_list
	
	#debug
	#if not using_player:
		#print "not using player line for key %s, stage %d" % (key, stage)
	
	#convert image formats
	#print "result list", result_list #for debug purposes
	for i, line_data in enumerate(result_list):
		line_data = dict(line_data) #use a copy of the line_data entry
		#because if we copy it then changing the stage number for images (below) for lines that don't have stage numbers
		#will use the first stage number that doesn't have a stage-specific version for all the stages where the generic line is used
	
		image = line_data["image"]
		text = line_data["text"]
		if len(image) <= 0:
			#if the character entry doesn't include an image, use default image
			image = backup_list[i % len(backup_list)]["image"] #use i'th image in default dictionary, if possible. wrap around if backup list isn't long enough
		
		#if the image name doesn't include a stage, prepend the current stage
		if not image[0].isdigit():
			image = "%d-%s" % (stage, image)
		
		#if no file extension, assume .png
		if "." not in image:
			image += ".png"
		else:
			name, extention = image.rsplit(".", 1)
			if extention not in image_formats:
				#if the image name doesn't end with a known image format, assume it's a .png file that just happens to have a . in its name
				image += ".png"
		
		line_data["image"] = image
		
		#out_list.append( (image+".png", text) ) don't use this
		out_list.append( line_data ) #because we switched to using dictionaries
	
	return out_list

#add a single emenent (initially used so I can add a tag named "tag")
#now it also handles targets, which are optional
#now it takes a series of lines for a particular stage, and adds all the <case> and <state> elements for the given list of lines
def create_case_xml(base_element, lines):
	#one_word_targets = ["target", "filter"]
	#targets = one_word_targets + ["targetstage"]
	
	#step 1: sort the lines by case (situation, and any targets)
	#this means that once the case changes, we know that the script won't see that case again
	#give them a key to define an order
	for line_data in lines:
		sort_key = line_data["key"]
		if "conditions" in line_data:
			for condition in line_data["conditions"]:
				sort_key += "," + "count-" + condition[0]
		if "tests" in line_data:
			for test in line_data["tests"]:
				sort_key += "," + "test:" + test[0]
		for target_type in all_targets:
			if target_type in line_data:
				sort_key += "," + target_type + ":" +line_data[target_type]
		line_data["sort_key"] = sort_key

	#now do the sorting
	lines.sort(key=lambda l: l["sort_key"])
	
	#step 2: iterate through the list of lines
	current_sort = "" #which case combination we're currently looking at. initially nothing
	case_xml_element = None #current XML element, add states to this

        possible_statuses = [ 'alive', 'lost_some', 'mostly_clothed', 'decent', 'exposed',
                              'chest_visible', 'crotch_visible', 'topless', 'bottomless',
                              'naked', 'lost_all', 'masturbating', 'finished' ]
	
	for line_data in lines:
		if line_data["sort_key"] != current_sort:
			#this is a new key
			current_sort = line_data["sort_key"]
			
			#make a new <case> element in the xml
			tag_list = {"tag":line_data["key"]} #every case needs a "tag" value that denotes the situation
			
			for target_type in one_word_targets:
				if target_type in line_data:
					tag_list[target_type] = line_data[target_type]
			
			#need to re-capitalise multi-word target names
			for ind, lower_case_target in enumerate(lower_multi_targets):
				if lower_case_target in line_data:
					capital_word = multi_word_targets[ind]
					tag_list[capital_word] = line_data[lower_case_target]
	
			case_xml_element = ET.SubElement(base_element, "case", tag_list) #create the <case> element in the xml

			if "conditions" in line_data:
				for condition in line_data["conditions"]:
                                        conddict = { 'count': condition[1] }
                                        condparts = condition[0].split('&') if condition[0] != '' else []
                                        for cond in condparts:
                                                if cond in [ 'male', 'female' ]:
                                                        conddict['gender'] = cond
                                                elif cond in possible_statuses or (cond[0:4] == 'not_' and cond[4:] in possible_statuses):
                                                        conddict['status'] = cond
                                                else:
                                                        conddict['filter'] = cond

                                        ET.SubElement(case_xml_element, "condition", conddict)

                        if "tests" in line_data:
                                for test in line_data["tests"]:
                                        ET.SubElement(case_xml_element, "test", { 'expr': test[0], 'value': test[1]})


		#now add the individual line
		#remember that this happens regardless of if the <case> is new
		attrib = {"img": line_data["image"]}
		if "marker" in line_data:
			attrib["marker"] = line_data["marker"]
		if "direction" in line_data:
			attrib["direction"] = line_data["direction"]
		if "location" in line_data:
			attrib["location"] = line_data["location"]
		ET.SubElement(case_xml_element, "state", attrib).text = line_data["text"] #add the image and text

#add several values to the XML tree
#specifically, adds the <case> and <state> elements to a <stage> base_element
def add_values(base_element, player_dictionary, default_dictionary, stage):
	if type(default_dictionary) != list:
		default_dictionary = [default_dictionary]
	for d in default_dictionary:
		for key in list(d.keys()):
			contents = get_cases(player_dictionary, d, key, stage)
			#add the target values, if any
			target_tags = []
			case = create_case_xml(base_element, contents) #add the case element to the XML tree
			#for img, text in contents: #no longer used
			#	ET.SubElement(case, "state", img=img).text = text #add the states to the case

#manually prettify xml code (because the standard method doesn't seem to work on windows)
def manual_prettify_xml(elem, level=0, isLast=False):
	indent = "    "
	if elem.text is None and len(elem) > 0:
		elem.text = "\n" + (level + 1) * indent
	if isLast:
		elem.tail = "\n" + (level - 1) * indent
	else:
		elem.tail = "\n" + (level) * indent
		
	if elem.tag in ["stage", "wardrobe", "timer", "start", "behaviour", "epilogue", "screen", "text", "tags"]:
		elem.tail = "\n" + elem.tail
		
	if elem.tag == "opponent":
		elem.text = "\n" + elem.text
	
	for ind, subelem in enumerate(elem):
		is_last = ind == len(elem) - 1
		manual_prettify_xml(subelem, level + 1, is_last)
	return elem
			
#write the xml file to the specified filename
def write_xml(data, filename):
	main_dict = get_cases_dictionary()
	plyr_dict = get_playing_cases_dictionary()
	strp_dict = get_stripping_cases_dictionary()
	nude_dict = get_nude_cases_dictionary()
	mstb_dict = get_masturbating_cases_dictionary()
	fnsh_dict = get_finished_Cases_dictionary()
	strt_dict = get_start_cases_dictionary()
	

	#f = open(filename)
	o = ET.Element("opponent")
	mydate = datetime.datetime.now()
	o.insert(0, ET.Comment("This file was machine generated by make_xml.py version 1.60 in " + mydate.strftime("%B") + " " + mydate.strftime("%Y") +". Please do not edit it directly without preserving your improvements elsewhere or your changes may be lost the next time this file is generated."))
	ET.SubElement(o, "first").text = data["first"]
	ET.SubElement(o, "last").text = data["last"]

	#label
	for stage in data["label"]:
		if stage == 0:
			ET.SubElement(o, "label").text = data["label"][stage]
		else:
			ET.SubElement(o, "label", stage=stage).text = data["label"][stage]

	ET.SubElement(o, "gender").text = data["gender"]
	ET.SubElement(o, "size").text = data["size"]
	ET.SubElement(o, "timer").text = data["timer"]

	#intelligence
	for stage in data["intelligence"]:
		if stage == 0:
			ET.SubElement(o, "intelligence").text = data["intelligence"][stage]
		else:
			ET.SubElement(o, "intelligence", stage=stage).text = data["intelligence"][stage]

	#tags
	tags_elem = ET.SubElement(o, "tags")
	character_tags = data["character_tags"]
	for tag in character_tags:
		ET.SubElement(tags_elem, "tag").text = tag
		
	#start image
	start = ET.SubElement(o, "start")
	start_data = data["start"] if "start" in data else ["0-calm,So we'll be playing strip poker... I hope we have fun."]
	start_count = len(start_data)
	for i in range(0, start_count):
		start_image, start_text = start_data[i].split(",", 1)
		ET.SubElement(start, "state", img=start_image+".png").text = start_text
	
	#wardrobe
	clth = ET.SubElement(o, "wardrobe")
	clothes = data["clothes"]
	clothes_count = len(clothes)
	for i in range(clothes_count - 1, -1, -1):
		pname, lname, tp, pos, num = (clothes[i] + ",").split(",")[:5]
		clothesattr = {"proper-name":pname, "lowercase":lname, "type":tp, "position":pos}
		if num=="plural":
			clothesattr["plural"] = "true"
		ET.SubElement(clth, "clothing", clothesattr)
	
	#behaviour
	bh = ET.SubElement(o, "behaviour")
	for stage in range(0, clothes_count):
		s = ET.SubElement(bh, "stage", id=str(stage))
		if stage == 0:
			add_values(s, data, [strt_dict], stage)
		add_values(s, data, [main_dict, plyr_dict, strp_dict], stage)
		if stage == 0:
			for el in s.findall("./case[@tag='stripped']"):
				s.remove(el)

	#nude stage
	stage += 1
	s = ET.SubElement(bh, "stage", id=str(stage))
	add_values(s, data, [main_dict, plyr_dict, nude_dict], stage)
	
	#masturbating stage
	stage += 1
	s = ET.SubElement(bh, "stage", id=str(stage))
	add_values(s, data, [main_dict, mstb_dict], stage)
	for el in s.findall("./case[@tag='game_over_victory']"):
		s.remove(el)
			
	#finished stage
	stage += 1
	s = ET.SubElement(bh, "stage", id=str(stage))
	add_values(s, data, [main_dict, fnsh_dict], stage)
	for el in s.findall("./case[@tag='game_over_victory']"):
		s.remove(el)
	
	#endings
	if "endings" in data:
		#for each ending
		for ending in data["endings"]:
			ending_xml = ET.SubElement(o, "epilogue", gender=ending["gender"])
			
			if 'img' in ending:
				ending_xml.set('img', ending['img'])
                        for cond_type in ending_condition_types:
                                if cond_type in ending:
                                        ending_xml.set(cond_type, ending[cond_type])
			
			ET.SubElement(ending_xml, "title").text = ending["title"]
			
			#for each screen in an ending
			for screen in ending["screens"]:
				screen_xml = ET.SubElement(ending_xml, "screen", img=screen["image"])
				
				#for each text box on a screen
				for text_box in screen["text_boxes"]:
					text_box_xml = ET.SubElement(screen_xml, "text")
					ET.SubElement(text_box_xml, x_tag).text = text_box[x_tag]
					ET.SubElement(text_box_xml, y_tag).text = text_box[y_tag]
					#width and arrow are optional
					if width_tag in text_box:
						ET.SubElement(text_box_xml, width_tag).text = text_box[width_tag]
					if arrow_tag in text_box:
						ET.SubElement(text_box_xml, arrow_tag).text = text_box[arrow_tag]
					ET.SubElement(text_box_xml, "content").text = capitalizeDialogue(text_box[text_tag])
	
	#done
	
	
	
	#this outputs compact/non-pretty xml
	#tree = ET.ElementTree(o)
	#tree.write(filename, xml_declaration=True)
	
	#this is supposed to prettify
	#xml_prettystr = minidom.parseString(ET.tostring(o)).toprettyxml(indent="    ")
	#with open(filename, "w") as f:
	#	f.write(pretty_xml)
	
	#manual prettify
	pretty_xml = manual_prettify_xml(o)
	ET.ElementTree(pretty_xml).write(filename, encoding='UTF-8', xml_declaration=True)

#add an ending to the 
def add_ending(ending, d):
	ending = dict(ending)

	if len(list(ending.keys())) <= 0:
		#this is an empty ending, so don't add anything
		return
	
	#check for required values
	if "title" not in ending:
		print("Error - ending \"%s\" does not have a title." % (str(ending)))
		return
		
	if "gender" not in ending:
		print("Error - ending \"%s\" does not have a gender specified." % (str(ending)))
		return
		
	if "screens" not in ending:
		print("Error - ending \"%s\" does not have any screens." % (str(ending)))
		return
	
	#either get the endings data from the dictionary, or make a new endings variable and add that to the dictionary
	endings = None
	if "endings" in d:
		endings = d["endings"]
	else:
		endings = list()
		d["endings"] = endings
		
	endings.append(ending)
	
#handle the ending data
def handle_ending_string(key, content, ending, d):
	if key == ending_tag:
		#this is a new ending, so store the previous ending (if any)
		add_ending(ending, d)
		#reset the ending data
		ending.clear()
		#and add the title of the new ending
		ending["title"] = content
		return
	elif key == ending_gender_tag:
		if len(content) <= 0: #if the gender wasn't specified, use "any"
			content = "any"
		ending["gender"] = content
		return
	elif key == ending_preview_tag:
		if len(content) > 0:
			ending['img'] = content
		return
        elif key == ending_conditions_tag:
                condition_parts = content.split(',')
                for c in condition_parts:
                        try:
                                cond_type, cond_value = c.rsplit(':', 1)
                                cond_type = cond_type.strip()
                                cond_value = cond_value.strip()
                                if cond_type in ending_condition_types:
                                        if cond_value != '':
                                                ending[cond_type] = cond_value
                                        else:
                                                print("Epilogue condition without value for \"%s\": \"%s\". Skipping." % (ending['title'], cond_type))
                                else:
                                        print("Unknown epilogue condition %s" % cond_type)

                        except ValueError:
                                print("Epilogue condition with empty value for \"%s\": \"%s\" Skipping." % (ending['title'], c))
                return
		
	#get the screens variable
	screens = None
	if "screens" in ending:
		screens = ending["screens"]
	else:
		#or make one, if it doesn't already exist
		screens = list()
		ending["screens"] = screens
		
	#get the current screen
	screen = None
	if len(screens) >= 1:
		screen = screens[-1]
	
	#background image for a screen - makes a new screen
	if key == screen_tag:
		screen = dict()
		screens.append(screen)
		screen["image"] = content
		screen["text_boxes"] = list()
		return
	
	#make sure we have a screen ready, because the other tags are specific to a screen
	if screen is None:
		print("Error - using tag \"%s\" with value \"%s\", without a screen varaible - use the \"%s\" tag first to put this information on that screen." % (key, content, screen_tag))
		return
	
	text_boxes = screen["text_boxes"]
	
	#the actual text of the text box. this makes a new text box
	if key == text_tag:
		text_box = dict()
		text_box[text_tag] = content
		text_boxes.append(text_box)
		return
		
	#get the current text box for the current screen
	text_box = None
	if len(text_boxes) >= 1:
		text_box = text_boxes[-1]
	else:
		print("Error - trying to use tag \"%s\" with value \"%s\", without making a text box. Use the \"%s\" tag first." % (key, content, text_tag))
		return
	
	#x position. Can be a css value, or "centered"
	if key == x_tag:
		text_box[x_tag] = content
		return
	
	#y position. Is a css value.
	elif key == y_tag:
		text_box[y_tag] = content
		return
	
	#width of a text box. defaults to 20%
	elif key == width_tag:
		text_box[width_tag] = content
		return
		
	#direction of the dialogue box arrow (if anything)
	elif key == arrow_tag:
		text_box[arrow_tag] = content
		return
		
	
#read in a character's data
def read_player_file(filename):
	main_dict = get_cases_dictionary()
	plyr_dict = get_playing_cases_dictionary()
	strp_dict = get_stripping_cases_dictionary()
	nude_dict = get_nude_cases_dictionary()
	mstb_dict = get_masturbating_cases_dictionary()
	fnsh_dict = get_finished_Cases_dictionary()
	strt_dict = get_start_cases_dictionary()
	
	case_names = list(main_dict.keys()) + list(plyr_dict.keys()) + list(strp_dict.keys()) + list(nude_dict.keys()) + list(mstb_dict.keys()) + list(fnsh_dict.keys()) + list(strt_dict.keys())
	
	d = {}
	
	ending = dict()
	
	stage = -1
	
	f = open(filename, 'r')
	for line_number, line in enumerate(f):
		line = line.strip()
		
		line_data = dict() #all of the lines data:
		#key is the stage and situation in which the line should be used. includes a stage number for stage-specific lines
		#image = the image filename (if no extension, assumed to be png)
		#target = if the line targets a particular other character
		#targetStage = if the line targets a particular stage for a particular character
		#filter = if the line targets a particular tag
		
		if len(line) <= 0 or line[0]=='#': #use # as a comment character, and skip empty lines
			continue
		
		#check for characters that can't be used
		if sys.version_info[0] == 2:
			skip_line = False
			try:
				# In utf-8, characters using umlauts are actually encoded as two separate characters
				# so we need to try to decode the entire line instead of individual characters
				line.decode('utf-8')
			except UnicodeDecodeError:
				# Find out which character
				problem_character = ""
				for c in line:
					try:
						c.decode('utf-8')
					except UnicodeDecodeError:
						problem_character = c
						break

				if (len(problem_character) > 0):
					print("Unable to decode character %s in line %d: \"%s\"" % (problem_character, line_number, line))
				else:
					print("Unable to decode line \"%s\" in line %d: " % (line, line_number))

				skip_line = True
				break

			if skip_line:
				continue
		
		#split the lines, then check for malformed entries
		try:
			key, text = line.split("=", 1)
		except ValueError:
			#this helps to find lines that are misformed 
			print("Unable to split line %d: \"%s\"" % (line_number, line))
			continue
		
		key = key.strip().lower()
		
		text = unescapeHTML(text.strip())
		
		
		#now deal with any possible targets and filters
		target_type = "skip" #reset any previous target type. this should only be used if there's a target present, but setting it here just in case
		if ',' in key:
			target_parts = key.split(',')
			key = target_parts[0]
			targets = target_parts[1:]
			for t in targets:
			
				try:
					target_type, target_value = t.rsplit(":", 1)
				except ValueError:
					#make sure the target has a format we can understand
					print("Invalid targeting for line %d - \"%s\". Skipping line." % (line_number, line))
					target_type = "skip"
					text = ""
					target_value = "N/A"
				
				target_type = target_type.strip()
				target_value = target_value.strip()
				
				#make sure there's a target. Can I check the data here to make sure that a target is valid?
				if len(target_value) <= 0:
					print("No target value specified for line %d - \"%s\". Skipping line." % (line_number, line))
					target_type = skip
					text = ""
				
				#now actually process valid targets
				#valid targets
				if target_type in all_targets:
					line_data[target_type] = target_value
					
				elif target_type == "skip":
					#skip this target type
					pass

				elif target_type in ["marker", "direction", "location"]:
					line_data[target_type] = target_value
					pass

				elif target_type.startswith("count-") or target_type == "count":
					condition_filter = target_type[6::]
					if "conditions" not in line_data:
						line_data["conditions"] = [[condition_filter, target_value]]
					else: line_data["conditions"].append([condition_filter, target_value])
					
				elif target_type.startswith("test:"):
					test_expr = target_type[5::]
					if "tests" not in line_data:
						line_data["tests"] = [[test_expr, target_value]]
					else: line_data["tests"].append([test_expr, target_value])

				else:
					#unknown target type
					print("Error - unknown target type \"%s\" for line %d - \"%s\". Skipping line." % (target_type, line_number, line))
					text = "" #make the script skip this line
					
				if target_type == "targetstage":
					#print a warning if they used a targetStage without a target
					have_target = False
					for other_target_data in targets:
						if "target:" in other_target_data:
							have_target = True
							break
					if not have_target:
						print("Warning - using a targetStage for line %d - \"%s\" without using a target value" % (line_number, line))
		
		
		#if the key contains a -, it belongs to a specific stage
		if '-' in key:
			stg, part_key = key.rsplit('-', 1)
			
			#if it starts with a * use the current stage
			if stg[0] == '*':
				key = "%d-%s" % (stage, part_key)
			
			#negative numbers count from the end. -1 is finished, -2 is masturbating, -3 is nude. -4 is the last layer of clothing, and so on.
			#using negative numbers assumes that they are after all the clothes entries
			elif stg[0] == '-' and stg[1:].isdigit():
				key = "%d-%s" % (stage + 4 + int(stg), part_key)
		else:
			part_key = key
		
		#cases, these can be repeated
		if part_key in case_names:
		
			line_data["key"] = part_key
		
			if text == "" or text == ",":
				#if there's no entry, skip it.
				continue
				
			if ',' not in text:
				#img, desc = "", text
				line_data["image"] = ""
				line_data["text"] = text
			else:
				img,desc = text.split(",", 1) #split into (image, text) pairs
				line_data["image"] = img
				line_data["text"] = desc.strip()

			if line_data["text"].find('~silent~') == 0:
				line_data["text"] = ""
			else:
				line_data["text"] = capitalizeDialogue(line_data["text"])

			#print "adding line", line	
			
			if key in d:
				d[key].append(line_data) #add it to existing list of responses
			else:
				d[key] = [line_data] #make a new list of responses
				
		#clothes is a list
		elif key == "clothes":
			stage += 1
			if "clothes" in d:
				d["clothes"].append(text)
			else:
				d["clothes"] = [text]

	#intelligence is written as
	#   intelligence=bad
	#   intelligence=good,3
	#this means to start at bad intelligence and switch to good starting at stage 3
	#   The label can be changed in the same manner
		elif key in ("intelligence", "label"):
			parts = text.split(",", 1)
			(from_stage, value) = (0 if len(parts) == 1 else parts[1], parts[0])
			if key in d:
				d[key][from_stage] = value
			else:
				d[key] = {from_stage: value}

		#tags for the character i.e. blonde, athletic, cute
		#tags can be written as either:
		#	tag=blonde
		#	tag=athletic
		#or as
		#	tags=blond, athletic
		elif key == "tag":
			if "character_tags" in d:
				if not text in d["character_tags"]:
					d["character_tags"].append(text)
				else:
					print("Warning - duplicated tag: '%s'" % text)
			else:
				d["character_tags"] = [text]

		elif key == "tags":
			character_tags = [tag.strip() for tag in text.split(',')]
			if "character_tags" in d:
				d["character_tags"] = d["character_tags"] + character_tags
			else:
				d["character_tags"] = character_tags

		elif key == "marker":
			if "markers" in d:
				d["markers"].append(text)
			else:
				d["markers"] = [text]

		#write start lines last to first
		elif key == "start":
			if key in d:
				d[key].append(capitalizeDialogue(text))
			else:
				d[key] = [capitalizeDialogue(text)]

		#this tag relates to an ending squence
		#use a different function, because it's quite complicated
		elif key in ending_tags:
			handle_ending_string(key, text, ending, d)
		
		#other values are single lines. These need to be in the data, even if the value is empty
		else:
			d[key] = text
	
	#add the final ending (if it exists)
	add_ending(ending, d)
	
    #set default intelligence, if the writer doesn't set it
	if "intelligence" not in d:
		d["intelligence"] = [["0", "average"]]

	return d

#make the meta.xml file
def make_meta_xml(data, filename):
	o = ET.Element("opponent")
	
	enabled = "true" if "enabled" not in data or data["enabled"] == "true" else "false"
	ET.SubElement(o, "enabled").text = enabled
	
	values = ["first","last","label","pic","gender","height","from","writer","artist","description","endings","layers","character_tags"]
	
        for value in values:
                content = ""
                if value == "pic":
                        if content == "":
                                content = "0-calm"
                        content += ".png"

                elif value == "layers":
                        #the number of layers of clothing is taken directly from the clothing data
                        content = str(len(data["clothes"]))

<<<<<<< HEAD
		if value == "label":
			content = data["label"][0]
			
		if value == "has_ending":
			#say whether or not they have an ending based on whether they have any ending data or not
			content = "true" if "endings" in data else "false"

		if value == "character_tags":
			tags_elem = ET.SubElement(o, "tags")
			character_tags = data["character_tags"]
			for tag in character_tags:
				ET.SubElement(tags_elem, "tag").text = tag
		else:
			ET.SubElement(o, value).text = content
=======
                elif value == "label":
                        content = data["label"][0]

                elif value == "character_tags":
                        tags_elem = ET.SubElement(o, "tags")
                        character_tags = data["character_tags"]
                        for tag in character_tags:
                                ET.SubElement(tags_elem, "tag").text = tag

                elif value == "endings":
                        if "endings" in data:
                                #for each ending
                                for ending in data["endings"]:
                                        ending_xml = ET.SubElement(o, "epilogue", gender=ending["gender"])
                                        ending_xml.text = ending["title"];

                                        if 'img' in ending:
                                                ending_xml.set('img', ending['img'])
                                        else:
                                                ending_xml.set('img', ending["screens"][0]["image"])

                                        for cond_type in ending_condition_types:
                                                if cond_type in ending:
                                                        if 'markers' in cond_type:
                                                                ending_xml.set('markers', 'true')
                                                        else:
                                                                ending_xml.set(cond_type, ending[cond_type])

                elif value in data:
                        content = data[value]

                if content != "":
		        ET.SubElement(o, value).text = content
>>>>>>> cf53b93c
		
	#ET.ElementTree(o).write(filename, xml_declaration=True)
	
	pretty_xml = manual_prettify_xml(o)
	ET.ElementTree(pretty_xml).write(filename, encoding="UTF-8", xml_declaration=True)

#make the marker.xml file
def make_markers_xml(data, filename):
	if "markers" in data:
		o = ET.Element("markers")
		markers = data["markers"]
		for marker_data in markers:
			name, scope, desc = marker_data.split(",", 2)
			if scope == "public":
				scope = "Public"
			elif scope == "private":
				scope = "Private"
			ET.SubElement(o, "marker", **{"name":name, "scope":scope}).text = desc
		
		pretty_xml = manual_prettify_xml(o)
		ET.ElementTree(pretty_xml).write(filename, encoding="UTF-8", xml_declaration=True)

#read the input data, the write the xml files
def make_xml(player_filename, out_filename, meta_filename=None, marker_filename=None):
	player_dictionary = read_player_file(player_filename)
	write_xml(player_dictionary, out_filename)
	if meta_filename is not None:
		make_meta_xml(player_dictionary, meta_filename)
	if marker_filename is not None:
		make_markers_xml(player_dictionary, marker_filename)

#make the xml files using the given arguments
#python make_xml <character data file> <behaviour.xml output file> <meta.xml output file>
if __name__ == "__main__":
	if len(sys.argv) <= 1:
		print("Please give the name of the dialogue file to process into XML files")
		exit()
	behaviour_name = "behaviour.xml"
	meta_name = "meta.xml"
	marker_name = "markers.xml"
	if len(sys.argv) > 2:
		behaviour_name = sys.argv[2]
	if len(sys.argv) > 3:
		meta_name = sys.argv[3]
	if len(sys.argv) > 4:
		marker_name = sys.argv[4]
		
	make_xml(sys.argv[1], behaviour_name, meta_name, marker_name)

<|MERGE_RESOLUTION|>--- conflicted
+++ resolved
@@ -31,8 +31,8 @@
 arrow_tag = "arrow"
 ending_tags = [ending_tag, ending_gender_tag, ending_preview_tag, screen_tag, text_tag, x_tag, y_tag, width_tag, arrow_tag, ending_conditions_tag]
 ending_condition_types = ['alsoPlaying', 'playerStartingLayers',
-                          'markers', 'not-markers', 'any-markers',
-                          'alsoplaying-markers', 'alsoplaying-not-markers', 'alsoplaying-any-markers']
+			  'markers', 'not-markers', 'any-markers',
+			  'alsoplaying-markers', 'alsoplaying-not-markers', 'alsoplaying-any-markers']
 
 #sets of possible targets for lines
 one_word_targets = ["target", "filter"]
@@ -278,9 +278,9 @@
 	current_sort = "" #which case combination we're currently looking at. initially nothing
 	case_xml_element = None #current XML element, add states to this
 
-        possible_statuses = [ 'alive', 'lost_some', 'mostly_clothed', 'decent', 'exposed',
-                              'chest_visible', 'crotch_visible', 'topless', 'bottomless',
-                              'naked', 'lost_all', 'masturbating', 'finished' ]
+	possible_statuses = [ 'alive', 'lost_some', 'mostly_clothed', 'decent', 'exposed',
+			      'chest_visible', 'crotch_visible', 'topless', 'bottomless',
+			      'naked', 'lost_all', 'masturbating', 'finished' ]
 	
 	for line_data in lines:
 		if line_data["sort_key"] != current_sort:
@@ -304,21 +304,21 @@
 
 			if "conditions" in line_data:
 				for condition in line_data["conditions"]:
-                                        conddict = { 'count': condition[1] }
-                                        condparts = condition[0].split('&') if condition[0] != '' else []
-                                        for cond in condparts:
-                                                if cond in [ 'male', 'female' ]:
-                                                        conddict['gender'] = cond
-                                                elif cond in possible_statuses or (cond[0:4] == 'not_' and cond[4:] in possible_statuses):
-                                                        conddict['status'] = cond
-                                                else:
-                                                        conddict['filter'] = cond
-
-                                        ET.SubElement(case_xml_element, "condition", conddict)
-
-                        if "tests" in line_data:
-                                for test in line_data["tests"]:
-                                        ET.SubElement(case_xml_element, "test", { 'expr': test[0], 'value': test[1]})
+					conddict = { 'count': condition[1] }
+					condparts = condition[0].split('&') if condition[0] != '' else []
+					for cond in condparts:
+						if cond in [ 'male', 'female' ]:
+							conddict['gender'] = cond
+						elif cond in possible_statuses or (cond[0:4] == 'not_' and cond[4:] in possible_statuses):
+							conddict['status'] = cond
+						else:
+							conddict['filter'] = cond
+
+					ET.SubElement(case_xml_element, "condition", conddict)
+
+			if "tests" in line_data:
+				for test in line_data["tests"]:
+					ET.SubElement(case_xml_element, "test", { 'expr': test[0], 'value': test[1]})
 
 
 		#now add the individual line
@@ -466,9 +466,9 @@
 			
 			if 'img' in ending:
 				ending_xml.set('img', ending['img'])
-                        for cond_type in ending_condition_types:
-                                if cond_type in ending:
-                                        ending_xml.set(cond_type, ending[cond_type])
+			for cond_type in ending_condition_types:
+				if cond_type in ending:
+					ending_xml.set(cond_type, ending[cond_type])
 			
 			ET.SubElement(ending_xml, "title").text = ending["title"]
 			
@@ -555,24 +555,24 @@
 		if len(content) > 0:
 			ending['img'] = content
 		return
-        elif key == ending_conditions_tag:
-                condition_parts = content.split(',')
-                for c in condition_parts:
-                        try:
-                                cond_type, cond_value = c.rsplit(':', 1)
-                                cond_type = cond_type.strip()
-                                cond_value = cond_value.strip()
-                                if cond_type in ending_condition_types:
-                                        if cond_value != '':
-                                                ending[cond_type] = cond_value
-                                        else:
-                                                print("Epilogue condition without value for \"%s\": \"%s\". Skipping." % (ending['title'], cond_type))
-                                else:
-                                        print("Unknown epilogue condition %s" % cond_type)
-
-                        except ValueError:
-                                print("Epilogue condition with empty value for \"%s\": \"%s\" Skipping." % (ending['title'], c))
-                return
+	elif key == ending_conditions_tag:
+		condition_parts = content.split(',')
+		for c in condition_parts:
+			try:
+				cond_type, cond_value = c.rsplit(':', 1)
+				cond_type = cond_type.strip()
+				cond_value = cond_value.strip()
+				if cond_type in ending_condition_types:
+					if cond_value != '':
+						ending[cond_type] = cond_value
+					else:
+						print("Epilogue condition without value for \"%s\": \"%s\". Skipping." % (ending['title'], cond_type))
+				else:
+					print("Unknown epilogue condition %s" % cond_type)
+
+			except ValueError:
+				print("Epilogue condition with empty value for \"%s\": \"%s\" Skipping." % (ending['title'], c))
+		return
 		
 	#get the screens variable
 	screens = None
@@ -907,67 +907,50 @@
 	
 	values = ["first","last","label","pic","gender","height","from","writer","artist","description","endings","layers","character_tags"]
 	
-        for value in values:
-                content = ""
-                if value == "pic":
-                        if content == "":
-                                content = "0-calm"
-                        content += ".png"
-
-                elif value == "layers":
-                        #the number of layers of clothing is taken directly from the clothing data
-                        content = str(len(data["clothes"]))
-
-<<<<<<< HEAD
-		if value == "label":
+	for value in values:
+		content = ""
+		if value == "pic":
+			if content == "":
+				content = "0-calm"
+			content += ".png"
+
+		elif value == "layers":
+			#the number of layers of clothing is taken directly from the clothing data
+			content = str(len(data["clothes"]))
+
+		elif value == "label":
 			content = data["label"][0]
-			
-		if value == "has_ending":
-			#say whether or not they have an ending based on whether they have any ending data or not
-			content = "true" if "endings" in data else "false"
-
-		if value == "character_tags":
+
+		elif value == "character_tags":
 			tags_elem = ET.SubElement(o, "tags")
 			character_tags = data["character_tags"]
 			for tag in character_tags:
 				ET.SubElement(tags_elem, "tag").text = tag
-		else:
+
+		elif value == "endings":
+			if "endings" in data:
+				#for each ending
+				for ending in data["endings"]:
+					ending_xml = ET.SubElement(o, "epilogue", gender=ending["gender"])
+					ending_xml.text = ending["title"];
+
+					if 'img' in ending:
+						ending_xml.set('img', ending['img'])
+					else:
+						ending_xml.set('img', ending["screens"][0]["image"])
+
+					for cond_type in ending_condition_types:
+						if cond_type in ending:
+							if 'markers' in cond_type:
+								ending_xml.set('markers', 'true')
+							else:
+								ending_xml.set(cond_type, ending[cond_type])
+
+		elif value in data:
+			content = data[value]
+
+		if content != "":
 			ET.SubElement(o, value).text = content
-=======
-                elif value == "label":
-                        content = data["label"][0]
-
-                elif value == "character_tags":
-                        tags_elem = ET.SubElement(o, "tags")
-                        character_tags = data["character_tags"]
-                        for tag in character_tags:
-                                ET.SubElement(tags_elem, "tag").text = tag
-
-                elif value == "endings":
-                        if "endings" in data:
-                                #for each ending
-                                for ending in data["endings"]:
-                                        ending_xml = ET.SubElement(o, "epilogue", gender=ending["gender"])
-                                        ending_xml.text = ending["title"];
-
-                                        if 'img' in ending:
-                                                ending_xml.set('img', ending['img'])
-                                        else:
-                                                ending_xml.set('img', ending["screens"][0]["image"])
-
-                                        for cond_type in ending_condition_types:
-                                                if cond_type in ending:
-                                                        if 'markers' in cond_type:
-                                                                ending_xml.set('markers', 'true')
-                                                        else:
-                                                                ending_xml.set(cond_type, ending[cond_type])
-
-                elif value in data:
-                        content = data[value]
-
-                if content != "":
-		        ET.SubElement(o, value).text = content
->>>>>>> cf53b93c
 		
 	#ET.ElementTree(o).write(filename, xml_declaration=True)
 	
