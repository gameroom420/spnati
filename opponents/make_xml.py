# -*- coding: utf-8 -*-

import sys
import os
import imp
if sys.version_info[0] == 2:
	imp.reload(sys)
	sys.setdefaultencoding('utf8')
import xml.etree.ElementTree as ET
import xml.dom.minidom as minidom
import datetime
import re
from collections import OrderedDict
from ordered_xml import OrderedXMLElement as Element, Comment
try:
     # Python 2.6-2.7
     from HTMLParser import HTMLParser
except ImportError:
     # Python 3
     from html.parser import HTMLParser

unescapeHTML = HTMLParser().unescape

#tags that relate to ending sequences
ending_tag = "ending" #name for the ending
ending_gender_tag = "ending_gender" #player gender the ending is shown to
ending_preview_tag = "gallery_image" # image to use for the preview in the gallery
ending_conditions_tag = "ending_conditions" # All other conditions
ending_hint_tag = "hint" #unlock hint
screen_tag = "screen"
scene_tag = "scene"
text_tag = "text"
directive_tag = "directive"
keyframe_tag = "keyframe"
x_tag = "x"
y_tag = "y"
width_tag = "width"
arrow_tag = "arrow"
ending_tags = [ending_tag, ending_gender_tag, ending_preview_tag, screen_tag, text_tag, x_tag, y_tag, width_tag, arrow_tag, ending_conditions_tag, ending_hint_tag, scene_tag, directive_tag, keyframe_tag]
screen_tags = [screen_tag, text_tag, x_tag, y_tag, width_tag, arrow_tag]
scene_tags = [scene_tag, directive_tag, keyframe_tag, text_tag]
scene_attributes = ['name', 'background', 'color', 'x', 'y',  'width', 'height', 'zoom', 'overlay', 'overlay-alpha']
directive_attributes = ['type', 'id', 'time', 'src', 'x', 'y', 'width', 'height', 'scale', 'scalex', 'scaley', 'pivotx', 'pivoty', 'color', 'alpha', 'rotation', 'zoom', 'arrow', 'delay', 'loop', 'ease', 'interpolation']
directive_types = ['sprite', 'text', 'clear', 'clear-all', 'move', 'camera', 'fade', 'stop', 'wait', 'pause']
ending_condition_types = ['alsoPlaying', 'playerStartingLayers',
			  'markers', 'not-markers', 'any-markers',
			  'alsoplaying-markers', 'alsoplaying-not-markers', 'alsoplaying-any-markers']
situations = []

#sets of possible targets for lines
one_word_targets = ["target", "filter", "hidden"]
multi_word_targets = ["targetStage", "targetLayers", "targetStatus", "alsoPlaying", "alsoPlayingStage", "alsoPlayingHand", "oppHand", "hasHand", "totalMales", "totalFemales", "targetTimeInStage", "alsoPlayingTimeInStage", "timeInStage", "consecutiveLosses", "totalAlive", "totalExposed", "totalNaked", "totalMasturbating", "totalFinished", "totalRounds", "saidMarker", "notSaidMarker", "alsoPlayingSaidMarker", "alsoPlayingNotSaidMarker", "alsoPlayingSayingMarker", "targetSaidMarker", "targetNotSaidMarker", "targetSayingMarker", "priority"] #these will need to be re-capitalised when writing the xml
lower_multi_targets = [t.lower() for t in multi_word_targets]
all_targets = one_word_targets + lower_multi_targets

def capitalizeDialogue(s):
	# Convert the first character of the string, or of a variable that starts the string, to uppercase
	return re.sub('(?<=^~)[a-z](?=\w+~)|^\w', lambda m: m.group(0).upper(), s)

def get_situations_from_xml():
	filename = os.path.join(os.path.dirname(sys.argv[0]), 'dialogue_tags.xml')
	dialogue_tags = ET.parse(filename)
	for el in dialogue_tags.iterfind('./triggers/trigger'):
		if el.attrib['tag'] == '-':
			continue
		situations.append({
			'key': el.get('tag'),
			'start': int(el.get('start', '0')),
			'end': int(el.get('end', '10')),
			'group': int(el.get('group', '0')),
			'order': int(el.get('order', '0')),
			'image': el.findtext('defaultImage'),
			'text': el.findtext('defaultText'),
			'optional': el.get('optional') == 'true',
		})
	situations.sort(key=lambda x: (x['group'], x['order']))

#get a set of cases from the dictionaries. First try stage-specific from the character's data, then general entries from the character's data, then stage-specific from the default data, then general cases from the default data.
def get_cases(player_dictionary, situation):
	image_formats = ["png", "jpg", "jpeg", "gif", "gifv"] #image file format extensions
	out_list = []
	key = situation['key']

	result_list = list()
	clothes_count = len(player_dictionary["clothes"])
	def adjust_stage(stage):
		if stage > 4:
			return stage - 8 + clothes_count
		else:
			return stage

        first_stage = adjust_stage(situation['start'])
        last_stage = adjust_stage(situation['end'])

	def is_generic_line(line_data):
		for target_type in all_targets + ['tests', 'conditions']:
			if target_type in line_data:
				return False
		return True

	def have_generic_line(lines):
		for line_data in lines:
			if is_generic_line(line_data):
				return True
		return False
	
	need_default = False

<<<<<<< HEAD
        for stage in range(first_stage, last_stage + 1):
	        full_key = "%d-%s" % (stage, key)
        
	        #check character's data
	        if full_key in player_dictionary:
		        result_list += player_dictionary[full_key]
=======
	#check character's data
	if full_key in player_dictionary:
		result_list += player_dictionary[full_key]
		
		#check if we have a line that doesn't have any targets or filters
		#because we need at least one line that doesn't have one
		if have_generic_line(result_list):
			have_generic_entry = True
>>>>>>> 137a089f
		
		        #check if whe have a line that doesn't have any targets or filters
		        #because we need at least one line that doesn't have one
		        if not have_generic_line(player_dictionary[full_key]):
			        need_default = True
                else:
                        need_default = True

	if key in player_dictionary:
		result_list += player_dictionary[key]
		if have_generic_line(player_dictionary[key]):
			need_default = False
	
	#use the default data if there are no player-specific lines available
	if need_default and not situation['optional']:
		result_list.append({'key': situation['key'], 'text': situation['text'], 'image': situation['image']})
		print("Warning: Using default line for key %s, stage %d" % (key, stage))
	
	#debug
	#convert image formats
	#print "result list", result_list #for debug purposes
	for i, line_data in enumerate(result_list):
		line_data = line_data.copy() #use a copy of the line_data entry
		#because if we copy it then changing the stage number for images (below) for lines that don't have stage numbers
		#will use the first stage number that doesn't have a stage-specific version for all the stages where the generic line is used

                if first_stage == last_stage and "stage" in line_data:
                        del line_data["stage"]

		image = line_data["image"]
		text = line_data["text"]
		if len(image) <= 0:
			#if the character entry doesn't include an image, use default image
			image = situation["image"]
		
		#if the image name doesn't include a stage, prepend the current stage
		if not image[0].isdigit():
                        # Try not to use # as placeholder unnecessarily
                        if "stage" in line_data:
                                image = "%s-%s" % (line_data["stage"], image)
                        elif first_stage == last_stage:
                                image = "%d-%s" % (first_stage, image)
                        else:
			        image = "#-%s" % (image)
		
		#if no file extension, assume .png
		if "." not in image:
			image += ".png"
		else:
			name, extention = image.rsplit(".", 1)
			if extention not in image_formats:
				#if the image name doesn't end with a known image format, assume it's a .png file that just happens to have a . in its name
				image += ".png"
		
		line_data["image"] = image
		
		#out_list.append( (image+".png", text) ) don't use this
		out_list.append( line_data ) #because we switched to using dictionaries
	
	return out_list

#add a single element (initially used so I can add a tag named "tag")
#now it also handles targets, which are optional
#now it takes a series of lines for a particular stage, and adds all the <case> and <state> elements for the given list of lines
def create_case_xml(base_element, lines):
	#one_word_targets = ["target", "filter"]
	#targets = one_word_targets + ["targetstage"]
	
	#step 1: sort the lines by case (situation, and any targets)
	#this means that once the case changes, we know that the script won't see that case again
	#give them a key to define an order
	for line_data in lines:
                if "stage" in line_data:
		        sort_key = str(line_data["stage"])
                else:
                        sort_key = '-'

		if "conditions" in line_data:
			for condition in line_data["conditions"]:
				sort_key += "," + "count-" + condition[0]
		if "tests" in line_data:
			for test in line_data["tests"]:
				sort_key += "," + "test:" + test[0]
		for target_type in all_targets:
			if target_type in line_data:
				sort_key += "," + target_type + ":" +line_data[target_type]
		line_data["sort_key"] = sort_key

	#now do the sorting
	lines.sort(key=lambda l: l["sort_key"])
	
	#step 2: iterate through the list of lines
	current_sort = "" #which case combination we're currently looking at. initially nothing
	case_xml_element = None #current XML element, add states to this

	possible_statuses = [ 'alive', 'lost_some', 'mostly_clothed', 'decent', 'exposed',
			      'chest_visible', 'crotch_visible', 'topless', 'bottomless',
			      'naked', 'lost_all', 'masturbating', 'finished' ]
	
	for line_data in lines:
		if line_data["sort_key"] != current_sort:
			#this is a new key
			current_sort = line_data["sort_key"]
			
			#make a new <case> element in the xml
			tag_list = OrderedDict()
                        if "stage" in line_data:
                                tag_list["stage"] = str(line_data["stage"])
			
			for target_type in one_word_targets:
				if target_type in line_data:
					tag_list[target_type] = line_data[target_type]
			
			#need to re-capitalise multi-word target names
			for ind, lower_case_target in enumerate(lower_multi_targets):
				if lower_case_target in line_data:
					capital_word = multi_word_targets[ind]
					tag_list[capital_word] = line_data[lower_case_target]
	
			case_xml_element = base_element.subElement("case", None, tag_list) #create the <case> element in the xml

			if "conditions" in line_data:
				for condition in line_data["conditions"]:
					conddict = OrderedDict(count=condition[1])
					condparts = condition[0].split('&') if condition[0] != '' else []
					for cond in condparts:
						if cond in [ 'male', 'female' ]:
							conddict['gender'] = cond
						elif cond in possible_statuses or (cond[0:4] == 'not_' and cond[4:] in possible_statuses):
							conddict['status'] = cond
						else:
							conddict['filter'] = cond

					case_xml_element.subElement("condition", None, conddict)

			if "tests" in line_data:
				for test in line_data["tests"]:
					case_xml_element.subElement("test", None, [('expr', test[0]), ('value', test[1])])


		#now add the individual line
		#remember that this happens regardless of if the <case> is new
		attrib = OrderedDict(img=line_data["image"])
		if "marker" in line_data:
			attrib["marker"] = line_data["marker"]
		if "weight" in line_data:
			attrib["weight"] = line_data["weight"]
		if "direction" in line_data:
			attrib["direction"] = line_data["direction"]
		if "location" in line_data:
			attrib["location"] = line_data["location"]
		case_xml_element.subElement("state", line_data["text"], attrib) #add the image and text

#write the xml file to the specified filename
def write_xml(data, filename):
	#f = open(filename)
	o = Element("opponent")
	mydate = datetime.datetime.now()
	o.append(Comment("This file was machine generated by make_xml.py version 2.1.1 in " + mydate.strftime("%B") + " " + mydate.strftime("%Y") +". Please do not edit it directly without preserving your improvements elsewhere or your changes may be lost the next time this file is generated."))
	o.subElement("first", data["first"])
	o.subElement("last", data["last"])

	#label
	for stage in data["label"]:
		if stage == 0:
			o.subElement("label", data["label"][stage])
		else:
			o.subElement("label", data["label"][stage], {stage: stage})

	for tag in ("gender", "size", "timer"):
		o.subElement(tag, data[tag])

	#intelligence
	for stage in data["intelligence"]:
		if stage == 0:
			o.subElement("intelligence", data["intelligence"][stage])
		else:
			o.subElement("intelligence", data["intelligence"][stage], {'stage': stage})

	#tags
	tags_elem = o.subElement("tags", blank_before=True, blank_after=True)
	character_tags = data["character_tags"]
	for tag in character_tags:
		tags_elem.subElement("tag", tag)

	#start image
	start = o.subElement("start", blank_before=True, blank_after=True)
	start_data = data["start"] if "start" in data else ["0-calm,So we'll be playing strip poker... I hope we have fun."]
	start_count = len(start_data)
	for i in range(0, start_count):
		start_image, start_text = start_data[i].split(",", 1)
		start.subElement("state", start_text, {'img': start_image+".png"})
	
	#wardrobe
	clth = o.subElement("wardrobe", blank_after=True)
	clothes = data["clothes"]
	clothes_count = len(clothes)
	for i in range(clothes_count - 1, -1, -1):
		pname, lname, tp, pos, num = (clothes[i] + ",").split(",")[:5]
                generic = None
                if pname[0].lower() == pname[0]:
                        generic = lname
                        lname = pname
		clothesattr = OrderedDict([("name", lname), ("generic", generic), ("position", pos), ("type", tp)])
		if num=="plural":
			clothesattr["plural"] = "true"
		clth.subElement("clothing", None, clothesattr)
	
	#behaviour
	bh = o.subElement("behaviour", blank_after=True)
	for situation in situations:
		contents = get_cases(data, situation)
                if len(contents):
                        trig = bh.subElement("trigger", None, {'id': situation['key']})
		        #add the target values, if any
		        create_case_xml(trig, contents) #add the case element to the XML tree
        
	#endings
	if "endings" in data:
		#for each ending
		for ending in data["endings"]:
			ending_xml = o.subElement("epilogue", None, {'gender': ending["gender"]}, blank_after=True)
			
			if 'img' in ending:
				ending_xml.set('img', ending['img'])
			for cond_type in ending_condition_types:
				if cond_type in ending:
					ending_xml.set(cond_type, ending[cond_type])
			
			ending_xml.subElement("title", ending["title"])
			
			#for each screen in an ending
			for screen in ending["screens"]:
				screen_xml = ending_xml.subElement("screen", None, {'img': screen["image"]}, blank_after=True)
				
				#for each text box on a screen
				for text_box in screen["text_boxes"]:
					text_box_xml = screen_xml.subElement("text", blank_after=True)
					text_box_xml.subElement(x_tag, text_box[x_tag])
					text_box_xml.subElement(y_tag, text_box[y_tag])
					#width and arrow are optional
					if width_tag in text_box:
						text_box_xml.subElement(width_tag, text_box[width_tag])
					if arrow_tag in text_box:
						text_box_xml.subElement(arrow_tag, text_box[arrow_tag])
					text_box_xml.subElement("content", capitalizeDialogue(text_box[text_tag]))

			if not 'scenes' in ending:
				continue
			for scene in ending["scenes"]:
				scene_xml = ending_xml.subElement("scene", None, None, blank_after=True)
				for cond_type in scene_attributes:
					if cond_type in scene:
						scene_xml.set(cond_type, scene[cond_type])

				for directive in scene["directives"]:
					directive_text = None
					if text_tag in directive:
						directive_text = directive[text_tag]
					directive_xml = scene_xml.subElement("directive", directive_text)
					for directive_attr in directive_attributes:
						if directive_attr in directive:
							directive_xml.set(directive_attr, directive[directive_attr])

					for keyframe in directive["keyframes"]:
						keyframe_xml = directive_xml.subElement("keyframe")
						for keyframe_attr in directive_attributes:
							if keyframe_attr in keyframe:
								keyframe_xml.set(keyframe_attr, keyframe[keyframe_attr])
	
	#done
	
	open(filename, 'w').write(o.serialize())


#add an ending to the 
def add_ending(ending, d):
	ending = dict(ending)

	if len(list(ending.keys())) <= 0:
		#this is an empty ending, so don't add anything
		return
	
	#check for required values
	if "title" not in ending:
		print("Error - ending \"%s\" does not have a title." % (str(ending)))
		return
		
	if "gender" not in ending:
		print("Error - ending \"%s\" does not have a gender specified." % (str(ending)))
		return
		
	if "screens" not in ending:
		print("Error - ending \"%s\" does not have any screens." % (str(ending)))
		return
	
	#either get the endings data from the dictionary, or make a new endings variable and add that to the dictionary
	endings = None
	if "endings" in d:
		endings = d["endings"]
	else:
		endings = list()
		d["endings"] = endings
		
	endings.append(ending)
	
#scene-based endings
def handle_scene_ending_string(key, content, ending, d):
	#get the scenes variable
	scenes = None
	if "scenes" in ending:
		scenes = ending["scenes"]
	else:
		#or make one, if it doesn't already exist
		scenes = list()
		ending["scenes"] = scenes
		
	#get the current screen
	scene = None
	if len(scenes) >= 1:
		scene = scenes[-1]

	#make a new scene
	if key == scene_tag:
		scene = dict()
		scenes.append(scene)
		scene["directives"] = list()
		parts = content.split(',')
		for c in parts:
			try:
				cond_type, cond_value = c.rsplit(':', 1)
				cond_type = cond_type.strip()
				cond_value = cond_value.strip()
				if cond_type in scene_attributes:
					if cond_value != '':
						scene[cond_type] = cond_value
					else:
						print("Scene attribute without value for \"%s\": \"%s\". Skipping." % (ending['title'], cond_type))
				else:
					print("Unknown scene attribute %s" % cond_type)

			except ValueError:
				print("Scene attribute with empty value for \"%s\": \"%s\" Skipping." % (ending['title'], c))
		return
	
	#make sure we have a screen ready, because the other tags are specific to a screen
	if scene is None:
		print("Error - using tag \"%s\" with value \"%s\", without a scene variable - use the \"%s\" tag first to put this information on that scene." % (key, content, scene_tag))
		return

	#new directive
	if key == directive_tag:
		directive = dict()
		directive["keyframes"] = list()
		scene["directives"].append(directive)
		parts = content.split(',')
		for c in parts:
			try:
				cond_type, cond_value = c.rsplit(':', 1)
				cond_type = cond_type.strip()
				cond_value = cond_value.strip()
				if cond_type in directive_attributes:
					if cond_value != '':
						if cond_type == "type" and not cond_value in directive_types:
							print("Unknown directive type %s. Skipping." % cond_value)
						else:
							directive[cond_type] = cond_value
					else:
						print("Directive attribute without value for \"%s\": \"%s\". Skipping." % (directive['type'], cond_type))
				else:
					print("Unknown directive attribute %s" % cond_type)

			except ValueError:
				print("Directive attribute with empty value for \"%s\": \"%s\" Skipping." % (directive['type'], c))
		return

	#new keyframe
	if key == keyframe_tag:
		directive = None
		if len(scene["directives"]) >= 1:
			directive = scene["directives"][-1]

		if directive is None:
			print("Error - using tag \"%s\" with value \"%s\", without a directive variable - use the \"%s\" tag first to put this information on that directive." % (key, content, directive_tag))
			return

		keyframe = dict()
		directive["keyframes"].append(keyframe)
		parts = content.split(',')
		for c in parts:
			try:
				cond_type, cond_value = c.rsplit(':', 1)
				cond_type = cond_type.strip()
				cond_value = cond_value.strip()
				if cond_type in directive_attributes:
					if cond_value != '':
						keyframe[cond_type] = cond_value
					else:
						print("Keyframe attribute without value for \"%s\": \"%s\". Skipping." % (directive['type'], cond_type))
				else:
					print("Unknown directive attribute %s" % cond_type)

			except ValueError:
				print("Keyframe attribute with empty value for \"%s\": \"%s\" Skipping." % (directive['type'], c))
		return

	#text
	if key == text_tag:
		directive = None
		if len(scene["directives"]) >= 1:
			directive = scene["directives"][-1]
		if directive is None:
			print("Error - using tag \"%s\" with value \"%s\", without a directive variable - use the \"%s\" tag first to put this information on that directive." % (key, content, directive_tag))
			return

		directive["text"] = content

#handle the ending data
def handle_ending_string(key, content, ending, d):
	if key == ending_tag:
		#this is a new ending, so store the previous ending (if any)
		add_ending(ending, d)
		#reset the ending data
		ending.clear()
		#and add the title of the new ending
		ending["title"] = content
		return
	elif key == ending_gender_tag:
		if len(content) <= 0: #if the gender wasn't specified, use "any"
			content = "any"
		ending["gender"] = content
		return
	elif key == ending_hint_tag:
		ending["hint"] = content
		return
	elif key == ending_preview_tag:
		if len(content) > 0:
			ending['img'] = content
		return
	elif key == ending_conditions_tag:
		condition_parts = content.split(',')
		for c in condition_parts:
			try:
				cond_type, cond_value = c.rsplit(':', 1)
				cond_type = cond_type.strip()
				cond_value = cond_value.strip()
				if cond_type in ending_condition_types:
					if cond_value != '':
						ending[cond_type] = cond_value
					else:
						print("Epilogue condition without value for \"%s\": \"%s\". Skipping." % (ending['title'], cond_type))
				else:
					print("Unknown epilogue condition %s" % cond_type)

			except ValueError:
				print("Epilogue condition with empty value for \"%s\": \"%s\" Skipping." % (ending['title'], c))
		return
		
	#get the screens variable
	screens = None
	if "screens" in ending:
		screens = ending["screens"]
	else:
		#or make one, if it doesn't already exist
		screens = list()
		ending["screens"] = screens
		
	#get the current screen
	screen = None
	if len(screens) >= 1:
		screen = screens[-1]

	if key in scene_tags and screen is None:
		handle_scene_ending_string(key, content, ending, d)
	else:
		#background image for a screen - makes a new screen
		if key == screen_tag:
			screen = dict()
			screens.append(screen)
			screen["image"] = content
			screen["text_boxes"] = list()
			return
	
		#make sure we have a screen ready, because the other tags are specific to a screen
		if screen is None:
			print("Error - using tag \"%s\" with value \"%s\", without a screen variable - use the \"%s\" tag first to put this information on that screen." % (key, content, screen_tag))
			return
	
		text_boxes = screen["text_boxes"]
	
		#the actual text of the text box. this makes a new text box
		if key == text_tag:
			text_box = dict()
			text_box[text_tag] = content
			text_boxes.append(text_box)
			return
		
		#get the current text box for the current screen
		text_box = None
		if len(text_boxes) >= 1:
			text_box = text_boxes[-1]
		else:
			print("Error - trying to use tag \"%s\" with value \"%s\", without making a text box. Use the \"%s\" tag first." % (key, content, text_tag))
			return
	
		#x position. Can be a css value, or "centered"
		if key == x_tag:
			text_box[x_tag] = content
			return
	
		#y position. Is a css value.
		elif key == y_tag:
			text_box[y_tag] = content
			return
	
		#width of a text box. defaults to 20%
		elif key == width_tag:
			text_box[width_tag] = content
			return
		
		#direction of the dialogue box arrow (if anything)
		elif key == arrow_tag:
			text_box[arrow_tag] = content
			return
		
	
#read in a character's data
def read_player_file(filename):
	case_names = [s['key'] for s in situations]
	
	d = {}
	
	ending = dict()
	
	stage = -1
	
	f = open(filename, 'r')
	for line_number, line in enumerate(f):
		line = line.strip()
		
		line_data = dict() #all of the lines data:
		#key is the stage and situation in which the line should be used. includes a stage number for stage-specific lines
		#image = the image filename (if no extension, assumed to be png)
		#target = if the line targets a particular other character
		#targetStage = if the line targets a particular stage for a particular character
		#filter = if the line targets a particular tag
		
		if len(line) <= 0 or line[0]=='#': #use # as a comment character, and skip empty lines
			continue
		
		#check for characters that can't be used
		if sys.version_info[0] == 2:
			skip_line = False
			try:
				# In utf-8, characters using umlauts are actually encoded as two separate characters
				# so we need to try to decode the entire line instead of individual characters
				line.decode('utf-8')
			except UnicodeDecodeError:
				# Find out which character
				problem_character = ""
				for c in line:
					try:
						c.decode('utf-8')
					except UnicodeDecodeError:
						problem_character = c
						break

				if (len(problem_character) > 0):
					print("Unable to decode character %s in line %d: \"%s\"" % (problem_character, line_number, line))
				else:
					print("Unable to decode line \"%s\" in line %d: " % (line, line_number))

				skip_line = True
				break

			if skip_line:
				continue
		
		#split the lines, then check for malformed entries
		try:
			key, text = line.split("=", 1)
		except ValueError:
			#this helps to find lines that are misformed 
			print("Unable to split line %d: \"%s\"" % (line_number, line))
			continue
		
		key = key.strip().lower()
		
		text = unescapeHTML(text.strip())
		
		
		#now deal with any possible targets and filters
		target_type = "skip" #reset any previous target type. this should only be used if there's a target present, but setting it here just in case
		if ',' in key:
			target_parts = key.split(',')
			key = target_parts[0]
			targets = target_parts[1:]
			for t in targets:
			
				try:
					target_type, target_value = t.rsplit(":", 1)
				except ValueError:
					#make sure the target has a format we can understand
					print("Invalid targeting for line %d - \"%s\". Skipping line." % (line_number, line))
					target_type = "skip"
					text = ""
					target_value = "N/A"
				
				target_type = target_type.strip()
				target_value = target_value.strip()
				
				#make sure there's a target. Can I check the data here to make sure that a target is valid?
				if len(target_value) <= 0:
					print("No target value specified for line %d - \"%s\". Skipping line." % (line_number, line))
					target_type = skip
					text = ""
				
				#now actually process valid targets
				#valid targets
				if target_type in all_targets:
					line_data[target_type] = target_value
					
				elif target_type == "skip":
					#skip this target type
					pass

				elif target_type in ["marker", "direction", "location", "weight"]:
					line_data[target_type] = target_value
					pass

				elif target_type.startswith("count-") or target_type == "count":
					condition_filter = target_type[6::]
					if "conditions" not in line_data:
						line_data["conditions"] = [[condition_filter, target_value]]
					else: line_data["conditions"].append([condition_filter, target_value])
					
				elif target_type.startswith("test:"):
					test_expr = target_type[5::]
					if "tests" not in line_data:
						line_data["tests"] = [[test_expr, target_value]]
					else: line_data["tests"].append([test_expr, target_value])

				else:
					#unknown target type
					print("Error - unknown target type \"%s\" for line %d - \"%s\". Skipping line." % (target_type, line_number, line))
					text = "" #make the script skip this line
					
				if target_type == "targetstage":
					#print a warning if they used a targetStage without a target
					have_target = False
					for other_target_data in targets:
						if "target:" in other_target_data:
							have_target = True
							break
					if not have_target:
						print("Warning - using a targetStage for line %d - \"%s\" without using a target value" % (line_number, line))
		
		
		#if the key contains a -, it belongs to a specific stage
		if '-' in key:
			stg, part_key = key.rsplit('-', 1)
			
			#if it starts with a * use the current stage
			if stg[0] == '*':
				key = "%d-%s" % (stage, part_key)
                                line_data["stage"] = stage
			
			#negative numbers count from the end. -1 is finished, -2 is masturbating, -3 is nude. -4 is the last layer of clothing, and so on.
			#using negative numbers assumes that they are after all the clothes entries
			elif stg[0] == '-' and stg[1:].isdigit():
				key = "%d-%s" % (stage + 4 + int(stg), part_key)
                                line_data["stage"] = stage + 4 + int(stg)
                        else:
                                line_data["stage"] = stg
                                
		else:
			part_key = key
		
		#cases, these can be repeated
		if part_key in case_names:
		
			line_data["key"] = part_key
		
			if text == "" or text == ",":
				#if there's no entry, skip it.
				continue
				
			if ',' not in text:
				#img, desc = "", text
				line_data["image"] = ""
				line_data["text"] = text
			else:
				img,desc = text.split(",", 1) #split into (image, text) pairs
				line_data["image"] = img
				line_data["text"] = desc.strip()

			if line_data["text"].find('~silent~') == 0:
				line_data["text"] = ""
			else:
				line_data["text"] = capitalizeDialogue(line_data["text"])

			#print "adding line", line	
			
			if key in d:
				d[key].append(line_data) #add it to existing list of responses
			else:
				d[key] = [line_data] #make a new list of responses
				
		#clothes is a list
		elif key == "clothes":
			stage += 1
			if "clothes" in d:
				d["clothes"].append(text)
			else:
				d["clothes"] = [text]

	#intelligence is written as
	#   intelligence=bad
	#   intelligence=good,3
	#this means to start at bad intelligence and switch to good starting at stage 3
	#   The label can be changed in the same manner
		elif key in ("intelligence", "label"):
			parts = text.split(",", 1)
			(from_stage, value) = (0 if len(parts) == 1 else parts[1], parts[0])
			if key in d:
				d[key][from_stage] = value
			else:
				d[key] = {from_stage: value}

		#tags for the character i.e. blonde, athletic, cute
		#tags can be written as either:
		#	tag=blonde
		#	tag=athletic
		#or as
		#	tags=blond, athletic
		elif key == "tag":
			if "character_tags" in d:
				if not text in d["character_tags"]:
					d["character_tags"].append(text)
				else:
					print("Warning - duplicated tag: '%s'" % text)
			else:
				d["character_tags"] = [text]

		elif key == "tags":
			character_tags = [tag.strip() for tag in text.split(',')]
			if "character_tags" in d:
				d["character_tags"] = d["character_tags"] + character_tags
			else:
				d["character_tags"] = character_tags

		elif key == "marker":
			if "markers" in d:
				d["markers"].append(text)
			else:
				d["markers"] = [text]

		#write start lines last to first
		elif key == "start":
			if key in d:
				d[key].append(capitalizeDialogue(text))
			else:
				d[key] = [capitalizeDialogue(text)]

		#this tag relates to an ending sequence
		#use a different function, because it's quite complicated
		elif key in ending_tags:
			handle_ending_string(key, text, ending, d)
		
		#other values are single lines. These need to be in the data, even if the value is empty
		else:
			d[key] = text
	
	#add the final ending (if it exists)
	add_ending(ending, d)
	
    #set default intelligence, if the writer doesn't set it
	if "intelligence" not in d:
		d["intelligence"] = [["0", "average"]]

	return d

#make the meta.xml file
def make_meta_xml(data, filename):
	o = Element("opponent")
	
	enabled = "true" if "enabled" not in data or data["enabled"] == "true" else "false"
	o.subElement("enabled", enabled)
	
	values = ["first","last","label","pic","gender","height","from","writer","artist","description","endings","layers","character_tags"]
	
	for value in values:
		if value == "pic":
			pic = data["pic"]
			if pic == "":
				pic = "0-calm"
			o.subElement("pic", pic + ".png")

		elif value == "layers":
			#the number of layers of clothing is taken directly from the clothing data
			o.subElement("layers", str(len(data["clothes"])))

		elif value == "label":
			o.subElement("label", data["label"][0])

		elif value == "character_tags":
			tags_elem = o.subElement("tags")
			character_tags = data["character_tags"]
			for tag in character_tags:
			       tags_elem.subElement("tag", tag)

		elif value == "endings":
			if "endings" in data:
				#for each ending
				for ending in data["endings"]:
					ending_xml = o.subElement("epilogue", ending["title"], {'gender': ending["gender"]})

					if 'img' in ending:
						ending_xml.set('img', ending['img'])
					else:
						ending_xml.set('img', ending["screens"][0]["image"])

					for cond_type in ending_condition_types:
						if cond_type in ending:
							if 'markers' in cond_type:
								ending_xml.set('markers', 'true')
							else:
								ending_xml.set(cond_type, ending[cond_type])

		elif value in data:
			o.subElement(value, data[value])

	open(filename, 'w').write(o.serialize())

#make the marker.xml file
def make_markers_xml(data, filename):
	if "markers" in data:
		o = Element("markers")
		markers = data["markers"]
		for marker_data in markers:
			name, scope, desc = marker_data.split(",", 2)
			if scope == "public":
				scope = "Public"
			elif scope == "private":
				scope = "Private"
			o.subElement("marker", desc, [("name", name), ("scope",scope)])
		
		open(filename, 'w').write(o.serialize())

#read the input data, the write the xml files
def make_xml(player_filename, out_filename, meta_filename=None, marker_filename=None):
	get_situations_from_xml()
	player_dictionary = read_player_file(player_filename)
	write_xml(player_dictionary, out_filename)
	if meta_filename is not None:
		make_meta_xml(player_dictionary, meta_filename)
	if marker_filename is not None:
		make_markers_xml(player_dictionary, marker_filename)

#make the xml files using the given arguments
#python make_xml <character data file> <behaviour.xml output file> <meta.xml output file>
if __name__ == "__main__":
	if len(sys.argv) <= 1:
		print("Please give the name of the dialogue file to process into XML files")
		exit()
	behaviour_name = "behaviour.xml"
	meta_name = "meta.xml"
	marker_name = "markers.xml"
	if len(sys.argv) > 2:
		behaviour_name = sys.argv[2]
	if len(sys.argv) > 3:
		meta_name = sys.argv[3]
	if len(sys.argv) > 4:
		marker_name = sys.argv[4]
		
	make_xml(sys.argv[1], behaviour_name, meta_name, marker_name)

<|MERGE_RESOLUTION|>--- conflicted
+++ resolved
@@ -106,23 +106,12 @@
 	
 	need_default = False
 
-<<<<<<< HEAD
         for stage in range(first_stage, last_stage + 1):
 	        full_key = "%d-%s" % (stage, key)
         
 	        #check character's data
 	        if full_key in player_dictionary:
 		        result_list += player_dictionary[full_key]
-=======
-	#check character's data
-	if full_key in player_dictionary:
-		result_list += player_dictionary[full_key]
-		
-		#check if we have a line that doesn't have any targets or filters
-		#because we need at least one line that doesn't have one
-		if have_generic_line(result_list):
-			have_generic_entry = True
->>>>>>> 137a089f
 		
 		        #check if whe have a line that doesn't have any targets or filters
 		        #because we need at least one line that doesn't have one
