--- conflicted
+++ resolved
@@ -918,12 +918,7 @@
 
 #make_xml.py converts angled brackets and ampersands into their html symbol equivalents.
 #This is probably a clumsy way of converting some of them back for italics and symbols for behaviour.xml, but it works.
-#Also converted here are the hand quality words, which make_xml converts to lower case
-<<<<<<< HEAD
-replacements = {'&lt;i&gt;':'<i>', '&lt;/i&gt;':'</i>', '&lt;I&gt;':'<i>', '&lt;/I&gt;':'</i>', '&amp;':'&', '="high card"':'="High Card"', '="one pair"':'="One Pair"', '="two pair"':'="Two Pair"', '="three of a kind"':'="Three of a Kind"', 'hand="straight"':'hand="Straight"', '="flush"':'="Flush"', '="full house"':'="Full House"', '="four of a kind"':'="Four of a Kind"', '="straight flush"':'="Straight Flush"', '="royal flush"':'="Royal Flush"', '…':'...', '“':'"', '”':'"', '">~name~':'">~Name~'} #By only converting angled brackets when they're part of italics, characters like Nugi-chan can still use them as displayed characters without creating invalid xmls.
-=======
-replacements = {'&lt;i&gt;':'<i>', '&lt;/i&gt;':'</i>', '&lt;I&gt;':'<i>', '&lt;/I&gt;':'</i>', '&amp;':'&', '>~silent~':' silent="">', 'png"> ':'png">', '…':'...', '“':'"', '”':'"', '">~name~':'">~Name~'} #By only converting angled brackets when they're part of italics, characters like Nugi-chan can still use them as displayed characters without creating invalid xmls.
->>>>>>> f4bf4d1d
+replacements = {'&lt;i&gt;':'<i>', '&lt;/i&gt;':'</i>', '&lt;I&gt;':'<i>', '&lt;/I&gt;':'</i>', '&amp;':'&', '…':'...', '“':'"', '”':'"', '">~name~':'">~Name~'} #By only converting angled brackets when they're part of italics, characters like Nugi-chan can still use them as displayed characters without creating invalid xmls.
 
 lines = []
 with open(behaviour_name) as infile:
