--- conflicted
+++ resolved
@@ -32,15 +32,11 @@
 y_tag = "y"
 width_tag = "width"
 arrow_tag = "arrow"
-<<<<<<< HEAD
-ending_tags = [ending_tag, ending_gender_tag, ending_preview_tag, screen_tag, text_tag, x_tag, y_tag, width_tag, arrow_tag]
-situations = []
-=======
 ending_tags = [ending_tag, ending_gender_tag, ending_preview_tag, screen_tag, text_tag, x_tag, y_tag, width_tag, arrow_tag, ending_conditions_tag]
 ending_condition_types = ['alsoPlaying', 'playerStartingLayers',
 			  'markers', 'not-markers', 'any-markers',
 			  'alsoplaying-markers', 'alsoplaying-not-markers', 'alsoplaying-any-markers']
->>>>>>> e94f8be8
+situations = []
 
 #sets of possible targets for lines
 one_word_targets = ["target", "filter"]
@@ -209,11 +205,7 @@
 
 			if "conditions" in line_data:
 				for condition in line_data["conditions"]:
-<<<<<<< HEAD
 					conddict = OrderedDict(count=condition[1])
-=======
-					conddict = { 'count': condition[1] }
->>>>>>> e94f8be8
 					condparts = condition[0].split('&') if condition[0] != '' else []
 					for cond in condparts:
 						if cond in [ 'male', 'female' ]:
@@ -223,19 +215,11 @@
 						else:
 							conddict['filter'] = cond
 
-<<<<<<< HEAD
 					case_xml_element.subElement("condition", None, conddict)
 
 			if "tests" in line_data:
 				for test in line_data["tests"]:
 					case_xml_element.subElement("test", [('expr', test[0]), ('value', test[1])])
-=======
-					ET.SubElement(case_xml_element, "condition", conddict)
-
-			if "tests" in line_data:
-				for test in line_data["tests"]:
-					ET.SubElement(case_xml_element, "test", { 'expr': test[0], 'value': test[1]})
->>>>>>> e94f8be8
 
 
 		#now add the individual line
@@ -766,29 +750,17 @@
 		elif value == "label":
 			content = data["label"][0]
 
-<<<<<<< HEAD
-		if value == "character_tags":
+		elif value == "character_tags":
 			tags_elem = o.subElement("tags")
 			character_tags = data["character_tags"]
 			for tag in character_tags:
 			       tags_elem.subElement("tag", tag)
-		else:
-			o.subElement(value, content)
-
-	open(filename, 'w').write(o.serialize())
-=======
-		elif value == "character_tags":
-			tags_elem = ET.SubElement(o, "tags")
-			character_tags = data["character_tags"]
-			for tag in character_tags:
-				ET.SubElement(tags_elem, "tag").text = tag
 
 		elif value == "endings":
 			if "endings" in data:
 				#for each ending
 				for ending in data["endings"]:
-					ending_xml = ET.SubElement(o, "epilogue", gender=ending["gender"])
-					ending_xml.text = ending["title"];
+					ending_xml = o.subElement("epilogue", ending["title"], {'gender': ending["gender"]})
 
 					if 'img' in ending:
 						ending_xml.set('img', ending['img'])
@@ -806,13 +778,9 @@
 			content = data[value]
 
 		if content != "":
-			ET.SubElement(o, value).text = content
-		
-	#ET.ElementTree(o).write(filename, xml_declaration=True)
-	
-	pretty_xml = manual_prettify_xml(o)
-	ET.ElementTree(pretty_xml).write(filename, encoding="UTF-8", xml_declaration=True)
->>>>>>> e94f8be8
+			o.subElement(value, content)
+
+	open(filename, 'w').write(o.serialize())
 
 #make the marker.xml file
 def make_markers_xml(data, filename):
