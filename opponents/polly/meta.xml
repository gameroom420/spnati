<?xml version='1.0' encoding='UTF-8'?>
<opponent>
<<<<<<< HEAD
    <lastupdate>1677060480213</lastupdate>
=======
    <lastupdate>1678277380708</lastupdate>
>>>>>>> 5621a7d1
    <enabled>false</enabled>
    <first>Polina</first>
    <last>Geist</last>
    <label>Polly</label>
    <pic>0-Neutral.png</pic>
    <gender>female</gender>
    <height>5'8''</height>
    <from>Monster Prom</from>
    <writer>Karbol Toldya</writer>
    <artist>Margrue_Zork, NachoHero, Bluejae</artist>
    <description>A ghost with an insatiable hunger for all the wrong things. Polly Geist is a student at Spooky High, a highschool for adult monsters where wacky hijinks happen all the time. </description>
    <layers>5</layers>
    <has_collectibles>true</has_collectibles>
<<<<<<< HEAD
    <lines>3060</lines>
=======
    <lines>3049</lines>
>>>>>>> 5621a7d1
    <poses>164</poses>
</opponent><|MERGE_RESOLUTION|>--- conflicted
+++ resolved
@@ -1,10 +1,6 @@
 <?xml version='1.0' encoding='UTF-8'?>
 <opponent>
-<<<<<<< HEAD
-    <lastupdate>1677060480213</lastupdate>
-=======
     <lastupdate>1678277380708</lastupdate>
->>>>>>> 5621a7d1
     <enabled>false</enabled>
     <first>Polina</first>
     <last>Geist</last>
@@ -18,10 +14,6 @@
     <description>A ghost with an insatiable hunger for all the wrong things. Polly Geist is a student at Spooky High, a highschool for adult monsters where wacky hijinks happen all the time. </description>
     <layers>5</layers>
     <has_collectibles>true</has_collectibles>
-<<<<<<< HEAD
-    <lines>3060</lines>
-=======
-    <lines>3049</lines>
->>>>>>> 5621a7d1
+    <lines>3069</lines>
     <poses>164</poses>
 </opponent>