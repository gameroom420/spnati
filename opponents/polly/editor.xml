--- conflicted
+++ resolved
@@ -226,7 +226,7 @@
         <response id="466" opponent="aaravi" opponentId="7" />
         <response id="473" opponent="sannytess" opponentId="5" />
         <response id="474" opponent="sannytess" opponentId="6" />
-        <response id="475" opponent="kumatora" opponentId="170" />
+        <response id="479" opponent="kumatora" opponentId="170" />
     </responses>
     <notes>
         <note id="423">In Monster Prom, there's an event where Polly consumes some "Very Weird Drugs" that allow her to break the 4th wall and realize that she's in a videogame.</note>
@@ -474,11 +474,7 @@
         <label id="477" label="" folder="ZoeInteractions" sort="0" />
         <label id="478" label="" folder="January 31st" sort="0" />
     </labels>
-<<<<<<< HEAD
-    <nextId>478</nextId>
-=======
-    <nextId>475</nextId>
->>>>>>> 5621a7d1
+    <nextId>479</nextId>
     <markers>
         <marker scope="Public" name="AnySexPosition" />
         <marker scope="Public" name="AyanoDefinitelyKilledPolly" />
