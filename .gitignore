# ignore the config file
config.xml

# ignore logging and debug files from tools
## unique line counting tool
**/line_count.log
<<<<<<< HEAD
## XML safety validator
**/safety_validation.log
**/safety_validation_multi.log
**/safety_validation_details.log
=======
__pycache__
>>>>>>> daa3f90f

bin
obj
.vs
*.user
*.bak
opponents/wiifitfemale/behaviour.xml
opponents/wiifitfemale/edit-dialogue.txt

desktop.ini
config.xml<|MERGE_RESOLUTION|>--- conflicted
+++ resolved
@@ -4,14 +4,12 @@
 # ignore logging and debug files from tools
 ## unique line counting tool
 **/line_count.log
-<<<<<<< HEAD
 ## XML safety validator
 **/safety_validation.log
 **/safety_validation_multi.log
 **/safety_validation_details.log
-=======
 __pycache__
->>>>>>> daa3f90f
+*.pyc
 
 bin
 obj
