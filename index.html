﻿<!DOCTYPE html PUBLIC "-//W3C//DTD XHTML 1.0 Transitional//EN" "http://www.w3.org/TR/xhtml1/DTD/xhtml1-transitional.dtd">
<html xmlns="http://www.w3.org/1999/xhtml" xmlns:og="http://ogp.me/ns#" xmlns:fb="http://www.facebook.com/2008/fbml">
<head>
    <meta http-equiv="Content-Type" content="text/html; charset=UTF-8">

    <link rel="shortcut icon" type="image/x-icon" href="img/icon.ico" />
    <title>Strip Poker Night at the Inventory</title>

	<!-- Stylesheets -->
	<link rel="stylesheet" type="text/css" href="css/bootstrap.min.css">
	<link rel="stylesheet" type="text/css" href="css/bootstrap-theme.min.css">
	<link rel="stylesheet" type="text/css" href="css/spni.css">
</head>
<body onload="initialSetup()">
<!-- Warning Screen -->
<div id="warning-screen" class="screen-container" hidden>
  <div class="screen">

    <!-- Banner Flair -->
    <button id="title-settings-button" class="bordered smooth-button smooth-button-red" onclick="showGameSettingsModal()">
      <span class="glyphicon glyphicon-picture" aria-hidden="true"></span>
    </button>
    <button id="title-version-button" class="bordered smooth-button smooth-button-red banner-flair" onclick="showVersionModal()">
      <div class="substitute-version">Unknown Version</div>
      <div class="substitute-version-time"></div>
    </button>
    <button class="bordered smooth-button smooth-button-red bug-report-button title-bug-report-button" onclick="showBugReportModal()">
      <span class="glyphicon glyphicon-warning-sign" aria-hidden="true"></span>
    </button>
    <button id="title-help-button" class="bordered smooth-button smooth-button-red banner-flair" onclick="showHelpModal()">
      Help / FAQ
    </button>
    <a class="bordered reddit-button smooth-button smooth-button-red" href="https://www.reddit.com/r/spnati/">
      <img class="reddit-logo" src="img/reddit.png"/>
    </a>
    <button id="title-load-button" class="bordered smooth-button smooth-button-red banner-flair toolbar-button" onclick="showImportModal()">
      <span class="glyphicon glyphicon-folder-open" aria-hidden="true"></span>
    </button>

    <!-- Banner -->
    <div class="title-banner-container">
      <div class="bordered title-banner-area">
        <img class="bordered title-banner" src="img/title.png">
      </div>
    </div>

    <!-- Content -->
    <div class="main-title-container">

        <div class="warning-text">
            <p>This game contains material that is only suitable for adults. <b style="color:#DD3333">If you are under the age of 18, please leave now.</b></p>

            <br>

            <p><b style="color:#DD3333">Strip Poker Night at the Inventory</b> is a free, open source, and community run project. All characters represented within are 18+ and the property of their original owners.</p>

            <p>The latest version of the game can be played at
            <br><a href="https://spnati.net" target="_blank"><b>spnati.net</b></a></p>

            <br><br>

            <p>Make sure to check out our list of <a href="#" onclick="showHelpModal()">Frequently-Asked Questions</a>!</p>

            <br>

            <p>By clicking the button below, you are confirming that you are an adult and such material is legal in your region.</p>

        </div>


      <!-- Start Button -->
      <div class='title-menu-buttons-container'>
          <div class='bordered title-start-edge'>
              <button class='bordered smooth-button smooth-button-red title-start-button' onclick="enterTitleScreen()">
                  <img class='title-entrance-image' src='img/enter.png'/>
              </button>
          </div>
      </div>

    </div>


  </div>
</div>


<!-- Title Screen -->
<div id="title-screen" class="screen-container" hidden>
  <div class="screen">

    <!-- Title Candy -->
    <img id="left-title-candy" class="title-candy" src=""/>
    <img id="right-title-candy" class="title-candy" src=""/>

    <!-- Banner Flair -->
    <button id="title-settings-button" class="bordered smooth-button smooth-button-red" onclick="showGameSettingsModal()">
      <span class="glyphicon glyphicon-picture" aria-hidden="true"></span>
    </button>
    <button id="title-version-button" class="bordered smooth-button smooth-button-red banner-flair" onclick="showVersionModal()">
      <div class="substitute-version">Unknown Version</div>
      <div class="substitute-version-time"></div>
    </button>
    <button class="bordered smooth-button smooth-button-red bug-report-button title-bug-report-button" onclick="showBugReportModal()">
      <span class="glyphicon glyphicon-warning-sign" aria-hidden="true"></span>
    </button>
    <button id="title-help-button" class="bordered smooth-button smooth-button-red banner-flair" onclick="showHelpModal()">
      Help / FAQ
    </button>

    <a class="bordered reddit-button smooth-button smooth-button-red" href="https://www.reddit.com/r/spnati/">
      <img class="reddit-logo" src="img/reddit.png"/>
    </a>
    <button id="title-load-button" class="bordered smooth-button smooth-button-red banner-flair toolbar-button" onclick="showImportModal()">
      <span class="glyphicon glyphicon-folder-open" aria-hidden="true"></span>
    </button>

    <!-- Banner -->
    <div class="title-banner-container">
      <div class="bordered title-banner-area">
        <img class="bordered title-banner" src="img/title.png">
      </div>
    </div>

    <!-- Content -->
    <div class="main-title-container male">

      <!-- Player Name -->
      <div id="title-name-block">
        <div class="title-label">Who are you?</div>
        <input type="text" class='bordered' id='player-name-field'/>
      </div>

      <div class="title-gender-size-container">
          <!-- Player Gender -->
          <input type='image' value='' id='male-gender-button' class='bordered title-content-button title-gender-button' src='img/male.png' onclick='changePlayerGender("male")'>
          <input type='image' value='' id='female-gender-button' class='bordered title-content-button title-gender-button' src='img/female.png' onclick='changePlayerGender("female")'>

          <!-- Player Male Size -->
          <div id='male-size-container' class='title-size-block medium'>
            <input type='image' value='' id="small-junk-button" class='bordered title-small-button title-content-button title-size-button' src='img/male_small.png' onclick='changePlayerSize("small")'>
            <input type='image' value='' id="medium-junk-button" class='bordered title-medium-button title-content-button title-size-button' src='img/male_medium.png' onclick='changePlayerSize("medium")'>
            <input type='image' value='' id="large-junk-button" class='bordered title-large-button title-content-button title-size-button' src='img/male_large.png' onclick='changePlayerSize("large")'>
          </div>

          <!-- Player Female Size -->
          <div id='female-size-container' class='title-size-block medium'>
            <input type='image' value='' id="small-boobs-button" class='bordered title-small-button title-content-button title-size-button' src='img/female_small.png' onclick='changePlayerSize("small")'>
            <input type='image' value='' id="medium-boobs-button" class='bordered title-medium-button title-content-button title-size-button' src='img/female_medium.png' onclick='changePlayerSize("medium")'>
            <input type='image' value='' id="large-boobs-button" class='bordered title-large-button title-content-button title-size-button' src='img/female_large.png' onclick='changePlayerSize("large")'>
          </div>
      </div>

      <!-- Player Wardrobe -->
      <div id='title-wardrobe-block'>
        <div class='title-label'>What are you wearing?</div>
        <div id='title-warning-label'>Select 0 to 8 articles. Wear whatever you want.</div>

        <!-- Male Clothing -->
        <div id='male-clothing-container' class='title-clothing-container'>
          <input type='image' value='' id="male-clothing-option-0" class='bordered title-clothing-button title-content-button titleClothing0' src='player/male/hat.png' onclick='selectClothing(0)'>
          <input type='image' value='' id="male-clothing-option-1" class='bordered title-clothing-button title-content-button titleClothing1' src='player/male/headphones.png' onclick='selectClothing(1)'>
          <input type='image' value='' id="male-clothing-option-2" class='bordered title-clothing-button title-content-button titleClothing2' src='player/male/jacket.png' onclick='selectClothing(2)'>
          <input type='image' value='' id="male-clothing-option-3" class='bordered title-clothing-button title-content-button titleClothing3' src='player/male/shirt.png' onclick='selectClothing(3)'>
          <input type='image' value='' id="male-clothing-option-4" class='bordered title-clothing-button title-content-button titleClothing4' src='player/male/tshirt.png' onclick='selectClothing(4)'>
          <input type='image' value='' id="male-clothing-option-5" class='bordered title-clothing-button title-content-button titleClothing5' src='player/male/undershirt.png' onclick='selectClothing(5)'>

          <input type='image' value='' id="male-clothing-option-6" class='bordered title-clothing-button title-content-button titleClothing6' src='player/male/glasses.png' onclick='selectClothing(6)'>
          <input type='image' value='' id="male-clothing-option-7" class='bordered title-clothing-button title-content-button titleClothing7' src='player/male/belt.png' onclick='selectClothing(7)'>
          <input type='image' value='' id="male-clothing-option-8" class='bordered title-clothing-button title-content-button titleClothing8' src='player/male/pants.png' onclick='selectClothing(8)'>
          <input type='image' value='' id="male-clothing-option-9" class='bordered title-clothing-button title-content-button titleClothing9' src='player/male/shorts.png' onclick='selectClothing(9)'>
          <input type='image' value='' id="male-clothing-option-10" class='bordered title-clothing-button title-content-button titleClothing10' src='player/male/kilt.png' onclick='selectClothing(10)'>
          <input type='image' value='' id="male-clothing-option-11" class='bordered title-clothing-button title-content-button titleClothing11' src='player/male/boxers.png' onclick='selectClothing(11)'>

          <input type='image' value='' id="male-clothing-option-12" class='bordered title-clothing-button title-content-button titleClothing12' src='player/male/necklace.png' onclick='selectClothing(12)'>
          <input type='image' value='' id="male-clothing-option-13" class='bordered title-clothing-button title-content-button titleClothing13' src='player/male/tie.png' onclick='selectClothing(13)'>
          <input type='image' value='' id="male-clothing-option-14" class='bordered title-clothing-button title-content-button titleClothing14' src='player/male/gloves.png' onclick='selectClothing(14)'>
          <input type='image' value='' id="male-clothing-option-15" class='bordered title-clothing-button title-content-button titleClothing15' src='player/male/socks.png' onclick='selectClothing(15)'>
          <input type='image' value='' id="male-clothing-option-16" class='bordered title-clothing-button title-content-button titleClothing16' src='player/male/shoes.png' onclick='selectClothing(16)'>
          <input type='image' value='' id="male-clothing-option-17" class='bordered title-clothing-button title-content-button titleClothing17' src='player/male/boots.png' onclick='selectClothing(17)'>
        </div>

        <!-- Female Clothing -->
        <div id='female-clothing-container' class='title-clothing-container' hidden>
          <input type='image' value='' id="female-clothing-option-0" class='bordered title-clothing-button title-content-button titleClothing0' src='player/female/hat.png' onclick='selectClothing(0)'>
          <input type='image' value='' id="female-clothing-option-1" class='bordered title-clothing-button title-content-button titleClothing1' src='player/female/headphones.png' onclick='selectClothing(1)'>
          <input type='image' value='' id="female-clothing-option-2" class='bordered title-clothing-button title-content-button titleClothing2' src='player/female/jacket.png' onclick='selectClothing(2)'>
          <input type='image' value='' id="female-clothing-option-3" class='bordered title-clothing-button title-content-button titleClothing3' src='player/female/shirt.png' onclick='selectClothing(3)'>
          <input type='image' value='' id="female-clothing-option-4" class='bordered title-clothing-button title-content-button titleClothing4' src='player/female/tanktop.png' onclick='selectClothing(4)'>
          <input type='image' value='' id="female-clothing-option-5" class='bordered title-clothing-button title-content-button titleClothing5' src='player/female/bra.png' onclick='selectClothing(5)'>

          <input type='image' value='' id="female-clothing-option-6" class='bordered title-clothing-button title-content-button titleClothing6' src='player/female/glasses.png' onclick='selectClothing(6)'>
          <input type='image' value='' id="female-clothing-option-7" class='bordered title-clothing-button title-content-button titleClothing7' src='player/female/belt.png' onclick='selectClothing(7)'>
          <input type='image' value='' id="female-clothing-option-8" class='bordered title-clothing-button title-content-button titleClothing8' src='player/female/pants.png' onclick='selectClothing(8)'>
          <input type='image' value='' id="female-clothing-option-9" class='bordered title-clothing-button title-content-button titleClothing9' src='player/female/shorts.png' onclick='selectClothing(9)'>
          <input type='image' value='' id="female-clothing-option-10" class='bordered title-clothing-button title-content-button titleClothing10' src='player/female/skirt.png' onclick='selectClothing(10)'>
          <input type='image' value='' id="female-clothing-option-11" class='bordered title-clothing-button title-content-button titleClothing11' src='player/female/panties.png' onclick='selectClothing(11)'>

          <input type='image' value='' id="female-clothing-option-12" class='bordered title-clothing-button title-content-button titleClothing12' src='player/female/necklace.png' onclick='selectClothing(12)'>
          <input type='image' value='' id="female-clothing-option-13" class='bordered title-clothing-button title-content-button titleClothing13' src='player/female/bracelet.png' onclick='selectClothing(13)'>
          <input type='image' value='' id="female-clothing-option-14" class='bordered title-clothing-button title-content-button titleClothing14' src='player/female/gloves.png' onclick='selectClothing(14)'>
          <input type='image' value='' id="female-clothing-option-15" class='bordered title-clothing-button title-content-button titleClothing15' src='player/female/stockings.png' onclick='selectClothing(15)'>
          <input type='image' value='' id="female-clothing-option-16" class='bordered title-clothing-button title-content-button titleClothing16' src='player/female/socks.png' onclick='selectClothing(16)'>
          <input type='image' value='' id="female-clothing-option-17" class='bordered title-clothing-button title-content-button titleClothing17' src='player/female/shoes.png' onclick='selectClothing(17)'>
        </div>
      </div>

    <!-- Start Button -->
    <div class='title-menu-buttons-container'>
            <div class='bordered title-gallery-edge'>
                <button class='bordered smooth-button smooth-button-red centered-icon-button title-menu-button title-gallery-button' onclick="loadGalleryScreen()">
                    <img class='centered-icon-image' src='img/gallery.svg'/>
                </button>
            </div>
            <div class='bordered title-start-edge'>
                <button class='bordered smooth-button smooth-button-red centered-icon-button title-start-button' onclick="validateTitleScreen()">
                    <img class='centered-icon-image title-entrance-image' src='img/enter.png'/>
                </button>
            </div>
            <div class='bordered title-tags-edge'>
                <button class='bordered smooth-button smooth-button-red centered-icon-button title-menu-button title-tags-button' onclick="showPlayerTagsModal()">
                    <span class="glyphicon glyphicon-tags centered-icon-glyphicon" aria-hidden="true"></span>
                </button>
            </div>
        </div>
    </div>
  </div>
</div>


<!-- Main Select Screen -->
<div id="main-select-screen" class="screen-container" hidden>
  <div class="screen">


    <!-- Opponent Dialogues -->
    <div class="dialogue-bubble-row">
      <div id="select-bubble-1" class="bordered left dialogue-bubble-area">
        <div class="dialogue-bubble arrow-down">
          <span id="select-dialogue-1" class="dialogue"></span>
        </div>
      </div>
      <div id="select-bubble-2" class="bordered halfLeft dialogue-bubble-area">
        <div class="dialogue-bubble arrow-down">
          <span id="select-dialogue-2" class="dialogue"></span>
        </div>
      </div>
      <div id="select-bubble-3" class="bordered center dialogue-bubble-area">
        <div class="dialogue-bubble arrow-down">
          <span id="select-dialogue-3" class="dialogue"></span>
        </div>
      </div>
      <div id="select-bubble-4" class="bordered farHalfLeft dialogue-bubble-area">
        <div class="dialogue-bubble arrow-down">
          <span id="select-dialogue-4" class="dialogue"></span>
        </div>
      </div>
    </div>

    <!-- Opponent Images -->
    <div class="image-row">
      <div id="select-image-area-1" class="farLeft selection-image-area">
        <img id="select-image-1" class="opponent-image" hidden>
        <div id="opponent-suggestions-1" class="opponent-suggestion-container" hidden>
            <div class="bordered opponent-suggestion-header">Suggested Opponents</div>
            <div class="opponent-suggestion-row">
                <div id="opponent-suggestion-1-1" class="opponent-suggestion-cell opponent-suggestion-cell-1">
                    <img class="opponent-suggestion-image" data-toggle="tooltip" data-placement="left">
                    <button class="bordered opponent-suggestion-label smooth-button-green" onclick="suggestionSelected(1, 1)">Name</button>
                </div>
                <div id="opponent-suggestion-1-2" class="opponent-suggestion-cell opponent-suggestion-cell-2">
                    <img class="opponent-suggestion-image" data-toggle="tooltip" data-placement="right">
                    <button class="bordered opponent-suggestion-label smooth-button-green" onclick="suggestionSelected(1, 2)">Name</button>
                </div>
            </div>
            <div class="opponent-suggestion-row">
                <div id="opponent-suggestion-1-3" class="opponent-suggestion-cell opponent-suggestion-cell-3">
                    <img class="opponent-suggestion-image" data-toggle="tooltip" data-placement="left">
                    <button class="bordered opponent-suggestion-label smooth-button-green" onclick="suggestionSelected(1, 3)">Name</button>
                </div>
                <div id="opponent-suggestion-1-4" class="opponent-suggestion-cell opponent-suggestion-cell-4">
                    <img class="opponent-suggestion-image" data-toggle="tooltip" data-placement="right">
                    <button class="bordered opponent-suggestion-label smooth-button-green" onclick="suggestionSelected(1, 4)">Name</button>
                </div>
            </div>
        </div>
      </div>
      <div id="select-image-area-2" class="almostLeft selection-image-area">
        <img id="select-image-2" class="opponent-image" hidden>
        <div id="opponent-suggestions-2" class="opponent-suggestion-container" hidden>
            <div class="bordered opponent-suggestion-header">Suggested Opponents</div>
            <div class="opponent-suggestion-row">
                <div id="opponent-suggestion-2-1" class="opponent-suggestion-cell opponent-suggestion-cell-1">
                    <img class="opponent-suggestion-image" data-toggle="tooltip" data-placement="left">
                    <button class="bordered opponent-suggestion-label smooth-button-green" onclick="suggestionSelected(2, 1)">Name</button>
                </div>
                <div id="opponent-suggestion-2-2" class="opponent-suggestion-cell opponent-suggestion-cell-2">
                    <img class="opponent-suggestion-image" data-toggle="tooltip" data-placement="right">
                    <button class="bordered opponent-suggestion-label smooth-button-green" onclick="suggestionSelected(2, 2)">Name</button>
                </div>
            </div>
            <div class="opponent-suggestion-row">
                <div id="opponent-suggestion-2-3" class="opponent-suggestion-cell opponent-suggestion-cell-3">
                    <img class="opponent-suggestion-image" data-toggle="tooltip" data-placement="left">
                    <button class="bordered opponent-suggestion-label smooth-button-green" onclick="suggestionSelected(2, 3)">Name</button>
                </div>
                <div id="opponent-suggestion-2-4" class="opponent-suggestion-cell opponent-suggestion-cell-4">
                    <img class="opponent-suggestion-image" data-toggle="tooltip" data-placement="right">
                    <button class="bordered opponent-suggestion-label smooth-button-green" onclick="suggestionSelected(2, 4)">Name</button>
                </div>
            </div>
        </div>
      </div>
      <div id="select-image-area-3" class="almostRight selection-image-area">
        <img id="select-image-3" class="opponent-image" hidden>
        <div id="opponent-suggestions-3" class="opponent-suggestion-container" hidden>
            <div class="bordered opponent-suggestion-header">Suggested Opponents</div>
            <div class="opponent-suggestion-row">
                <div id="opponent-suggestion-3-1" class="opponent-suggestion-cell opponent-suggestion-cell-1">
                    <img class="opponent-suggestion-image" data-toggle="tooltip" data-placement="left">
                    <button class="bordered opponent-suggestion-label smooth-button-green" onclick="suggestionSelected(3, 1)">Name</button>
                </div>
                <div id="opponent-suggestion-3-2" class="opponent-suggestion-cell opponent-suggestion-cell-2">
                    <img class="opponent-suggestion-image" data-toggle="tooltip" data-placement="right">
                    <button class="bordered opponent-suggestion-label smooth-button-green" onclick="suggestionSelected(3, 2)">Name</button>
                </div>
            </div>
            <div class="opponent-suggestion-row">
                <div id="opponent-suggestion-3-3" class="opponent-suggestion-cell opponent-suggestion-cell-3">
                    <img class="opponent-suggestion-image" data-toggle="tooltip" data-placement="left">
                    <button class="bordered opponent-suggestion-label smooth-button-green" onclick="suggestionSelected(3, 3)">Name</button>
                </div>
                <div id="opponent-suggestion-3-4" class="opponent-suggestion-cell opponent-suggestion-cell-4">
                    <img class="opponent-suggestion-image" data-toggle="tooltip" data-placement="right">
                    <button class="bordered opponent-suggestion-label smooth-button-green" onclick="suggestionSelected(3, 4)">Name</button>
                </div>
            </div>
        </div>
      </div>
      <div id="select-image-area-4" class="farRight selection-image-area">
        <img id="select-image-4" class="opponent-image" hidden>
        <div id="opponent-suggestions-4" class="opponent-suggestion-container" hidden>
            <div class="bordered opponent-suggestion-header">Suggested Opponents</div>
            <div class="opponent-suggestion-row">
                <div id="opponent-suggestion-4-1" class="opponent-suggestion-cell opponent-suggestion-cell-1">
                    <img class="opponent-suggestion-image" data-toggle="tooltip" data-placement="left">
                    <button class="bordered opponent-suggestion-label smooth-button-green" onclick="suggestionSelected(4, 1)">Name</button>
                </div>
                <div id="opponent-suggestion-4-2" class="opponent-suggestion-cell opponent-suggestion-cell-2">
                    <img class="opponent-suggestion-image" data-toggle="tooltip" data-placement="right">
                    <button class="bordered opponent-suggestion-label smooth-button-green" onclick="suggestionSelected(4, 2)">Name</button>
                </div>
            </div>
            <div class="opponent-suggestion-row">
                <div id="opponent-suggestion-4-3" class="opponent-suggestion-cell opponent-suggestion-cell-3">
                    <img class="opponent-suggestion-image" data-toggle="tooltip" data-placement="left">
                    <button class="bordered opponent-suggestion-label smooth-button-green" onclick="suggestionSelected(4, 3)">Name</button>
                </div>
                <div id="opponent-suggestion-4-4" class="opponent-suggestion-cell opponent-suggestion-cell-4">
                    <img class="opponent-suggestion-image" data-toggle="tooltip" data-placement="right">
                    <button class="bordered opponent-suggestion-label smooth-button-green" onclick="suggestionSelected(4, 4)">Name</button>
                </div>
            </div>
        </div>
      </div>
    </div>

    <!-- Hide Button -->
    <button class='bordered hide-table-button' onclick="hideSelectionTable()">
      <span class="glyphicon glyphicon-eye-close" aria-hidden="true"></span>
    </button>
    <button class='bordered table-bug-report-button' onclick="showBugReportModal()">
      <span class="glyphicon glyphicon-warning-sign" aria-hidden="true"></span>
    </button>

    <div id="select-table">

      <!-- Opponent Selections -->
      <div class="bordered left opponent-area">
        <div id="select-name-label-1" class="bordered opponent-name-label">Opponent 1</div>
        <button id="select-slot-button-1" class="bordered smooth-button smooth-button-green select-slot-button" onclick="selectOpponentSlot(1)">Select Opponent</button>
      </div>
      <div class="bordered halfLeft opponent-area">
        <div id="select-name-label-2" class="bordered opponent-name-label">Opponent 2</div>
        <button id="select-slot-button-2" class="bordered smooth-button smooth-button-green select-slot-button" onclick="selectOpponentSlot(2)">Select Opponent</button>
      </div>
      <div class="bordered center opponent-area">
        <div id="select-name-label-3" class="bordered opponent-name-label">Opponent 3</div>
        <button id="select-slot-button-3" class="bordered smooth-button smooth-button-green select-slot-button" onclick="selectOpponentSlot(3)">Select Opponent</button>
      </div>
      <div class="bordered farHalfLeft opponent-area">
        <div id="select-name-label-4" class="bordered opponent-name-label">Opponent 4</div>
        <button id="select-slot-button-4" class="bordered smooth-button smooth-button-green select-slot-button" onclick="selectOpponentSlot(4)">Select Opponent</button>
      </div>

      <!-- Dock Area -->
      <div id='main-select-area' class='bordered'>

        <!-- Select Buttons -->
        <button id='select-main-back-button' class='bordered main-select-button select-back-button smooth-button smooth-button-red' onclick="backSelectScreen()">
          Back
        </button>
        <button id='select-group-testing-button' class='bordered main-select-button smooth-button smooth-button-green' onclick="clickedSelectGroupButton(1)">
          Testing Tables
        </button>
        <button id='select-group-button' class='bordered main-select-button smooth-button smooth-button-green' onclick="clickedSelectGroupButton(0)">
          Preset Tables
        </button>
        <button id='select-help-button' class='bordered main-select-button smooth-button smooth-button-green' onclick="showHelpModal()">
          Help & FAQ
        </button>

        <!-- Advance Button Casing -->
        <div id='select-advance-top' class='bordered'> </div>
        <div id='select-advance-bottom' class='bordered'> </div>

        <!-- Advance Button -->
        <button id='main-select-button' class='bordered smooth-button smooth-button-red' onclick="advanceSelectScreen()" disabled="true">
          Start
        </button>

        <!-- More Select Buttons -->
        <div class="select-random-container">
          <div class="select-random-col">
            <button id='select-random-female-button' class='bordered select-quadrant-button smooth-button smooth-button-blue' onclick="clickedRandomFillButton(function chooseFemale(player) {return player.gender.toLowerCase() === 'female';})">
              Random Females
            </button>
            <button id='select-random-group-button' class='bordered select-quadrant-button smooth-button smooth-button-blue' onclick="clickedRandomGroupButton()">
              Random Table
            </button>
          </div>
          <div class="select-random-col">
            <button id='select-random-male-button' class='bordered select-quadrant-button smooth-button smooth-button-blue' onclick="clickedRandomFillButton(function chooseMale(player) {return player.gender.toLowerCase() === 'male';})">
              Random Males
            </button>
            <button id='select-random-button' class='bordered select-quadrant-button  smooth-button smooth-button-blue' onclick="clickedRandomFillButton()">
              Random Fill
            </button>
          </div>
        </div>

        <button id='select-remove-all-button' class='bordered main-select-button  smooth-button smooth-button-red' onclick="clickedRemoveAllButton()" disabled="true">
          Remove All
        </button>

      </div>
    </div>

  </div>
</div>

<div id="individual-select-screen" class="wide-screen-container" hidden>
  <div class="screen">
    <div class="opponent-cards-container">
    <!--
    (example opponent card element)
      <div class="opponent-card">
        <div class="selection-card-image-clip">
          <div class="selection-card-image-area">
            <img class="opponent-card-image-simple" src="opponents/sayori/0-calm.png">
          </div>
        </div>

        <img class="badge-icon" src="img/epilogue_icon.png"/>
        <div class="selection-card-sidebar">
          <img class="layer-icon" src="img/testing-badge.png"/>
          <img class="status-icon" src="img/testing-badge.png"/>
          <img class="gender-icon" src="img/female.png"/>
        </div>
        <div class="selection-card-footer">
          <div class="selection-card-label selection-card-name">Sayori</div>
          <div class="selection-card-label selection-card-source">Doki Doki Literature Club!</div>
        </div>
      </div>
      -->
    </div>
    <div class="bordered selection-options-row">
      <button type="button" class="bordered smooth-button smooth-button-red select-back-btn" onclick="backToSelect()">Back</button>
      <div id="gender-sort-column" class="column-component">
        <div class="gender-component">
          <nav>
            <ul class="pagination" id="search-gender">
              <li class="active"><a href="#"  data-value="1">All</a></li>
              <li><a href="#" data-value="2">Male</a></li>
              <li><a href="#" data-value="3">Female</a></li>
            </ul>
          </nav>
        </div>
        <div class="dropdown sort-component">
          <button id="sort-dropdown" class="bordered btn btn-sm dropdown-toggle wide-dropdown"
                  type="button" data-toggle="dropdown" aria-haspopup="true" aria-expanded="true">
            <span id="sort-dropdown-selection">Featured</span>
            <span class="caret"></span>
          </button>
          <ul class="dropdown-menu sort-dropdown-options" aria-labelledby="sort-option">
            <li><a href="#" data-value="roster">Featured</a></li>
            <li><a href="#" data-value="date">Newest</a></li>
            <li><a href="#" data-value="date-reverse">Oldest</a></li>
            <li><a href="#" data-value="layers">Most Layers</a></li>
            <li><a href="#" data-value="layers-reverse">Fewest Layers</a></li>
            <li><a href="#" data-value="name">Name (A-Z)</a></li>
            <li><a href="#" data-value="name-reverse">Name (Z-A)</a></li>
            <li><a href="#" data-value="target">Targeted most by selected</a></li>
          </ul>
        </div>
      </div>
      <div id="name-creator-column" class="column-component">
        <div class="option-component creator-component">
          <label for="search-creator">Search Creator:</label>
          <input list='creatorList' type="text" id="search-creator" class='bordered wide-textbox sort-filter-field' placeholder="Search by Creator"/>
        </div>
        <div class="option-component name-component">
          <label for="search-name">Search Name: </label>
          <input type="text" id="search-name" class='bordered wide-textbox sort-filter-field' placeholder="Name"/>
        </div>
      </div>
      <div id="source-tag-column" class="column-component">
        <div class="option-component source-component">
          <label for="search-source">Search Source: </label>
          <input list='sourceList' type="text" id="search-source" class='bordered wide-textbox sort-filter-field' placeholder="Search by Source"/>
        </div>
        <div class="option-component tag-component">
          <label for="search-tag">Search Tag: </label>
          <input list='tagList' type="text" id="search-tag" class='bordered wide-textbox sort-filter-field' placeholder="Search by Tag"/>
        </div>
      </div>
    </div>

    <div class="opponent-details-container">
      <div class="opponent-details-image-area">
        <img class="opponent-details-simple-image" />
      </div>
      <div class="opponent-details-panel bordered" hidden>
        <div class="opponent-details-view opponent-details-basic show-more">
          <div class="opponent-options-row">
            <button type="button" class="bordered smooth-button smooth-button-blue show-more-button">Show </button>
            <select class="form-control opponent-costume-select"></select>
          </div>
          <div class="bordered opponent-details-field opponent-details-name">
            <div class="opponent-details-value opponent-full-name"></div>
            <div class="opponent-details-value opponent-source"></div>
          </div>
          <div class="bordered left-cap extra-details-row opponent-details-field opponent-epilogues-field">
            <div class="opponent-details-label left-cap">Epilogues</div>
            <button type="button" class="smooth-button smooth-button-blue opponent-nav-button opponent-details-value opponent-epilogues" data-target="epilogues"></button>
          </div>
          <div class="bordered left-cap extra-details-row opponent-details-field opponent-collectibles-field">
            <div class="opponent-details-label left-cap">Collectibles</div>
            <button type="button" class="smooth-button smooth-button-blue opponent-nav-button opponent-details-value opponent-collectibles" data-target="collectibles"></button>
          </div>
          <div class="bordered left-cap extra-details-row opponent-details-field opponent-writers-field">
            <div class="opponent-details-label left-cap">Writer(s)</div>
            <div class="opponent-details-value opponent-writer"></div>
          </div>
          <div class="bordered left-cap extra-details-row opponent-details-field opponent-artists-field">
            <div class="opponent-details-label left-cap">Artist(s)</div>
            <div class="opponent-details-value opponent-artist"></div>
          </div>
          <div class="extra-details-row opponent-options-row">
            <div class="bordered left-cap opponent-details-field opponent-linecount-field">
              <div class="opponent-details-label left-cap">Unique Lines</div>
              <div class="opponent-details-value opponent-linecount"></div>
            </div>
            <div class="bordered left-cap opponent-details-field opponent-posecount-field">
              <div class="opponent-details-label left-cap">Poses</div>
              <div class="opponent-details-value opponent-posecount"></div>
            </div>
          </div>
          <div class="bordered opponent-details-field extra-details-row opponent-details-description"></div>
        </div>
        <div class="opponent-details-view opponent-details-epilogues" hidden>
          <div class="opponent-options-row">
            <button type="button" class="bordered smooth-button smooth-button-red opponent-nav-button" data-target="main">Back</button>
          </div>
          <div class="opponent-epilogues-container"></div>
        </div>
        <div class="opponent-details-view opponent-details-collectibles" hidden>
          <div class="opponent-options-row">
            <button type="button" class="bordered smooth-button smooth-button-red opponent-nav-button" data-target="main">Back</button>
          </div>
          <div class="opponent-collectibles-container"></div>
        </div>
      </div>
      <div class="opponent-select-button">
        <button type="button" class="bordered smooth-button smooth-button-green select-button" disabled>Select Opponent</button>
      </div>
    </div>
  </div>
</div>

<!-- Group Select Screen -->
<div id="group-select-screen" class="screen-container" hidden>
  <div class="screen">

    <!-- Opponent Info -->
    <div class="dialogue-bubble-row">
      <div id="group-stats-page-1-1" class="bordered left dialogue-bubble-area">
        <div class="stats-section">
          <div class="bordered stats-label">Name</div>
          <div id="group-name-label-1" class="bordered stats-content"></div>
        </div>
        <div class="input-group stats-section">
          <div class="bordered stats-label">Sex</div>
          <div id="group-sex-label-1" class="bordered stats-content"></div>
        </div>
        <div class="input-group stats-section-large">
          <div class="bordered stats-label">Source</div>
          <div id="group-source-label-1" class="bordered stats-content"></div>
        </div>
      </div>
      <div id="group-stats-page-1-2" class="bordered left dialogue-bubble-area" style="display:none;">
        <div class="stats-section">
          <div class="bordered stats-label">Writer</div>
          <div id="group-writer-label-1" class="bordered stats-content"></div>
        </div>
        <div class="input-group stats-section">
          <div class="bordered stats-label">Artist</div>
          <div id="group-artist-label-1" class="bordered stats-content"></div>
        </div>
        <div class="stats-section">
          <div class="bordered stats-label">Stats</div>
          <div class="bordered stats-content">
            <div id="group-counts-1">
              <span id="group-line-count-label-1"></span> unique lines <br />
              <span id="group-pose-count-label-1"></span> poses
            </div>
          </div>
        </div>
      </div>
      <div id="group-stats-page-1-3" class="bordered left dialogue-bubble-area" style="display:none;">
        <div id="group-description-label-1">
        </div>
      </div>


      <div id="group-stats-page-2-1" class="bordered halfLeft dialogue-bubble-area">
        <div class="stats-section">
          <div class="bordered stats-label">Name</div>
          <div id="group-name-label-2" class="bordered stats-content"></div>
        </div>
        <div class="input-group stats-section">
          <div class="bordered stats-label">Sex</div>
          <div id="group-sex-label-2" class="bordered stats-content"></div>
        </div>
        <div class="input-group stats-section-large">
          <div class="bordered stats-label">Source</div>
          <div id="group-source-label-2" class="bordered stats-content"></div>
        </div>
      </div>
      <div id="group-stats-page-2-2" class="bordered halfLeft dialogue-bubble-area" style="display:none;">
        <div class="stats-section">
          <div class="bordered stats-label">Writer</div>
          <div id="group-writer-label-2" class="bordered stats-content"></div>
        </div>
        <div class="input-group stats-section">
          <div class="bordered stats-label">Artist</div>
          <div id="group-artist-label-2" class="bordered stats-content"></div>
        </div>
        <div class="stats-section">
          <div class="bordered stats-label">Stats</div>
          <div class="bordered stats-content">
            <div id="group-counts-2">
              <span id="group-line-count-label-2"></span> unique lines <br />
              <span id="group-pose-count-label-2"></span> poses
            </div>
          </div>
        </div>
      </div>
      <div id="group-stats-page-2-3" class="bordered halfLeft dialogue-bubble-area" style="display:none;">
        <div id="group-description-label-2">
        </div>
      </div>


      <div id="group-stats-page-3-1" class="bordered center dialogue-bubble-area">
        <div class="stats-section">
          <div class="bordered stats-label">Name</div>
          <div id="group-name-label-3" class="bordered stats-content"></div>
        </div>
        <div class="input-group stats-section">
          <div class="bordered stats-label">Sex</div>
          <div id="group-sex-label-3" class="bordered stats-content"></div>
        </div>
        <div class="input-group stats-section-large">
          <div class="bordered stats-label">Source</div>
          <div id="group-source-label-3" class="bordered stats-content"></div>
        </div>
      </div>
      <div id="group-stats-page-3-2" class="bordered center dialogue-bubble-area" style="display:none;">
        <div class="stats-section">
          <div class="bordered stats-label">Writer</div>
          <div id="group-writer-label-3" class="bordered stats-content"></div>
        </div>
        <div class="input-group stats-section">
          <div class="bordered stats-label">Artist</div>
          <div id="group-artist-label-3" class="bordered stats-content"></div>
        </div>
        <div class="stats-section">
          <div class="bordered stats-label">Stats</div>
          <div class="bordered stats-content">
            <div id="group-counts-3">
              <span id="group-line-count-label-3"></span> unique lines <br />
              <span id="group-pose-count-label-3"></span> poses
            </div>
          </div>
        </div>
      </div>
      <div id="group-stats-page-3-3" class="bordered center dialogue-bubble-area" style="display:none;">
        <div id="group-description-label-3">
        </div>
      </div>


      <div id="group-stats-page-4-1" class="bordered farHalfLeft dialogue-bubble-area">
        <div class="stats-section">
          <div class="bordered stats-label">Name</div>
          <div id="group-name-label-4" class="bordered stats-content"></div>
        </div>
        <div class="input-group stats-section">
          <div class="bordered stats-label">Sex</div>
          <div id="group-sex-label-4" class="bordered stats-content"></div>
        </div>
        <div class="input-group stats-section-large">
          <div class="bordered stats-label">Source</div>
          <div id="group-source-label-4" class="bordered stats-content"></div>
        </div>
      </div>
      <div id="group-stats-page-4-2" class="bordered farHalfLeft dialogue-bubble-area" style="display:none;">
        <div class="stats-section">
          <div class="bordered stats-label">Writer</div>
          <div id="group-writer-label-4" class="bordered stats-content"></div>
        </div>
        <div class="input-group stats-section">
          <div class="bordered stats-label">Artist</div>
          <div id="group-artist-label-4" class="bordered stats-content"></div>
        </div>
        <div class="stats-section">
          <div class="bordered stats-label">Stats</div>
          <div class="bordered stats-content">
            <div id="group-counts-4">
              <span id="group-line-count-label-4"></span> unique lines <br />
              <span id="group-pose-count-label-4"></span> poses
            </div>
          </div>
        </div>
      </div>
      <div id="group-stats-page-4-3" class="bordered farHalfLeft dialogue-bubble-area" style="display:none;">
        <div id="group-description-label-4">
        </div>
      </div>
    </div>

    <!-- Opponent Images -->
    <div class="image-row">
      <div class="farLeft selection-image-area">
        <img id="group-image-1" class="opponent-image" hidden>
        <img id="group-badge-1" class="badge-icon" src="img/epilogue_icon.png" hidden/>
        <img id="group-status-1" class="status-icon" src="img/testing-badge.png" hidden/>
        <img id="group-layer-1" class="layer-icon" src="img/layers1.png" hidden/>
        <select id="group-costume-select-1" class="alt-costume-dropdown" onchange="altCostumeSelected(1, true)"></select>
      </div>
      <div class="almostLeft selection-image-area">
        <img id="group-image-2" class="opponent-image" hidden>
        <img id="group-badge-2" class="badge-icon" src="img/epilogue_icon.png" hidden/>
        <img id="group-status-2" class="status-icon" src="img/testing-badge.png" hidden/>
        <img id="group-layer-2" class="layer-icon" src="img/layers1.png" hidden/>
        <select id="group-costume-select-2" class="alt-costume-dropdown" onchange="altCostumeSelected(2, true)"></select>
      </div>
      <div class="almostRight selection-image-area">
        <img id="group-image-3" class="opponent-image" hidden>
        <img id="group-badge-3" class="badge-icon" src="img/epilogue_icon.png" hidden/>
        <img id="group-status-3" class="status-icon" src="img/testing-badge.png" hidden/>
        <img id="group-layer-3" class="layer-icon" src="img/layers1.png" hidden/>
        <select id="group-costume-select-3" class="alt-costume-dropdown" onchange="altCostumeSelected(3, true)"></select>
      </div>
      <div class="farRight selection-image-area">
        <img id="group-image-4" class="opponent-image" hidden>
        <img id="group-badge-4" class="badge-icon" src="img/epilogue_icon.png" hidden/>
        <img id="group-status-4" class="status-icon" src="img/testing-badge.png" hidden/>
        <img id="group-layer-4" class="layer-icon" src="img/layers1.png" hidden/>
        <select id="group-costume-select-4" class="alt-costume-dropdown" onchange="altCostumeSelected(4, true)"></select>
      </div>
    </div>

    <!-- Hide Button -->
    <button id="group-hide-button" class='bordered' onclick="hideGroupSelectionTable()">
      <span class="glyphicon glyphicon-eye-close" aria-hidden="true"></span>
    </button>
    <button class='bordered table-bug-report-button group-bug-report-button' onclick="showBugReportModal()">
      <span class="glyphicon glyphicon-warning-sign" aria-hidden="true"></span>
    </button>

    <!-- Dock Area -->
    <div id="group-select-table">

      <!-- Opponent Selections -->
      <div id="group-select-area" class="bordered opponent-area">
        <div id="group-name-label" class="bordered opponent-name-label">Opponent 1</div>
        <button id="group-button" class="bordered smooth-button smooth-button-green select-slot-button" onclick="selectGroup()">Select Group</button>
      </div>

      <!-- Dock Area -->
      <div id='main-select-area' class='bordered'>

        <!-- Buttons -->
        <button id='group-back-button' class='bordered main-select-button select-back-button smooth-button smooth-button-red' onclick="backToSelect()">
          Back
        </button>

        <button id='group-switch-testing-button' class='bordered main-select-button smooth-button smooth-button-green' onclick="switchSelectGroupScreen()">
          Preset Tables
        </button>

        <button id='group-search-button' class='bordered main-select-button smooth-button smooth-button-blue' onclick="openGroupSearchModal()">
          <span class="glyphicon glyphicon-search" aria-hidden="true"></span>
          Filter
        </button>

        <!-- Advance Button Casing -->
        <div class='bordered long-select-advance-top'> </div>
        <div class='bordered long-select-advance-bottom'> </div>

        <!-- Page Selection -->
        <div class="select-page-display">
          <div class="bordered page-label">Page</div>
          <input id="group-page-indicator" type="text" class="bordered page-indicator" value="" />
          <div id="group-max-page-indicator" class="bordered of-label">of 1</div>
        </div>

        <div class="select-page-selection">
          <button class="bordered smooth-button first-page-button" onclick="changeGroupPage(true, -1)">
            <span class="glyphicon glyphicon-fast-backward" aria-hidden="true"></span>
          </button>
          <button class="bordered smooth-button left-page-button" onclick="changeGroupPage(false, -1)">
            <span class="glyphicon glyphicon-triangle-left" aria-hidden="true"></span>
          </button>
          <button class="bordered smooth-button go-page-button" onclick="changeGroupPage(true, 0)">
            <div style="margin-top:2px"><b>Go</b></div>
          </button>
          <button class="bordered smooth-button right-page-button" onclick="changeGroupPage(false, 1)">
            <span class="glyphicon glyphicon-triangle-right" aria-hidden="true"></span>
          </button>
          <button class="bordered smooth-button last-page-button" onclick="changeGroupPage(true, 1)" style="border-right: 2px solid">
            <span class="glyphicon glyphicon-fast-forward" aria-hidden="true"></span>
          </button>
        </div>

        <!-- More Buttons -->
        <button id='group-basic-info-button' class='bordered main-select-button smooth-button smooth-button-blue' onclick="changeGroupStats(1)">
          Basic Info
        </button>
        <button id='group-credits-button' class='bordered main-select-button smooth-button smooth-button-blue' onclick="changeGroupStats(2)">
          Credits
        </button>
        <button id='group-more-info-button' class='bordered main-select-button smooth-button smooth-button-blue' onclick="changeGroupStats(3)">
          More Info
        </button>

      </div>

    </div>

  </div>
</div>

<!-- Gallery Screen -->
<div id="gallery-screen" class="screen-container" hidden>
    <div id="collectible-gallery-screen" class="screen">
        <div id="gallery-select-block">
            <button class="bordered gallery-back-button gallery-select-button smooth-button smooth-button-red" onclick="backGalleryScreen()">Back</button>
            <button class="bordered gallery-switch-button gallery-select-button smooth-button smooth-button-blue" onclick="goToEpiloguesScreen()">Epilogues</button>
        </div>
        <select id="collectible-character-filter" class="gallery-character-filter" onchange="changeCharacterFilter(true)">
          <option value="" disabled selected>Filter by Character...</option>
          <option value="">(no filter)</option>
          <option value="__general">The Inventory</option>
        </select>
        <div class="collectibles-pane bordered" id="collectibles-list-pane"></div>
        <div class="collectibles-pane bordered" id="collectibles-text-pane">
            <h3 class="collectible-content text-center" id="collectible-title"></h3>
            <h3 class="collectible-content collectible-subtitle-container text-center"><small id="collectible-subtitle"></small></h3>
            <hr/>
            <div class="collectible-content text-center collectible-character-container">
                From: <i id="collectible-character"></i>
            </div>
            <div class="collectible-content collectible-unlock-container">
                <div class="text-center">To Unlock:</div>
                <div class="text-center">
                    <span id="collectible-unlock"></span>
                    <span id="collectible-progress-text"></span>
                </div>

                <div class="progress" id="collectible-progress">
                  <div id="collectible-progress-bar" class="progress-bar smooth-button-red" role="progressbar" aria-valuenow="0" aria-valuemin="0" aria-valuemax="100" style="width: 0%;">
                  </div>
                </div>
            </div>
            <hr/>
            <div class="collectible-content collectible-text-container">
                <h4 class="text-center">Description:</h4>
                <div id="collectible-text"></div>
            </div>
        </div>
        <div class="collectibles-pane bordered" id="collectibles-image-pane">
            <img id="collectible-image">
        </div>
    </div>
    <div id="epilogue-gallery-screen" class="screen" hidden>
        <div id="gallery-select-block">
            <button class="bordered gallery-back-button gallery-select-button smooth-button smooth-button-red" onclick="backGalleryScreen()">Back</button>
            <button class="bordered gallery-switch-button gallery-select-button smooth-button smooth-button-blue" onclick="goToCollectiblesScreen()">Collectibles</button>
        </div>
        <select id="epilogue-character-filter" class="gallery-character-filter" onchange="changeCharacterFilter(false)">
          <option value="" disabled selected>Filter by Character...</option>
          <option value="">(no filter)</option>
        </select>
        <div id="gallery-gender-block">
            <input type="image" id="gallery-gender-all" class="gallery-gender-button bordered" src='img/all.png' onclick="galleryGender('all')"/>
            <input type="image" id="gallery-gender-any" class="gallery-gender-button bordered" src='img/any.png' style="opacity:0.4;" onclick="galleryGender('any')" />
            <input type="image" id="gallery-gender-male" class="gallery-gender-button bordered" src='img/male.png' style="opacity:0.4;" onclick="galleryGender('male')" />
            <input type="image" id="gallery-gender-female" class="gallery-gender-button bordered" src="img/female.png" style="opacity:0.4;" onclick="galleryGender('female')" />
        </div>
        <div id="gallery-endings-block">
            <div class="gallery-ending" onclick="selectEnding(0)"></div>
            <div class="gallery-ending" onclick="selectEnding(1)"></div>
            <div class="gallery-ending" onclick="selectEnding(2)"></div>
            <div class="gallery-ending" onclick="selectEnding(3)"></div>
            <div class="gallery-ending" onclick="selectEnding(4)"></div>
            <div class="gallery-ending" onclick="selectEnding(5)"></div>
            <div class="gallery-ending" onclick="selectEnding(6)"></div>
            <div class="gallery-ending" onclick="selectEnding(7)"></div>
            <div class="gallery-ending" onclick="selectEnding(8)"></div>
            <div class="gallery-ending" onclick="selectEnding(9)"></div>
            <div class="gallery-ending" onclick="selectEnding(10)"></div>
            <div class="gallery-ending" onclick="selectEnding(11)"></div>
            <div class="gallery-ending" onclick="selectEnding(12)"></div>
            <div class="gallery-ending" onclick="selectEnding(13)"></div>
            <div class="gallery-ending" onclick="selectEnding(14)"></div>
            <div class="gallery-ending" onclick="selectEnding(15)"></div>
            <div class="gallery-ending" onclick="selectEnding(16)"></div>
            <div class="gallery-ending" onclick="selectEnding(17)"></div>
            <div class="gallery-ending" onclick="selectEnding(18)"></div>
            <div class="gallery-ending" onclick="selectEnding(19)"></div>
        </div>
        <div id="gallery-controls-block">
            <button id="gallery-prev-page-button" class="bordered main-select-button smooth-button smooth-button-blue" onclick="galleryPrevPage()" disabled="true">prev</button>
            <button id="gallery-next-page-button" class="bordered main-select-button smooth-button smooth-button-blue" onclick="galleryNextPage()">next</button>
            <button id="gallery-start-ending-button" class="bordered main-select-button smooth-button smooth-button-green" onclick="doEpilogueFromGallery()" disabled="true" >Start</button>
        </div>
        <div id="gallery-selected-ending-block">
            <div id="selected-ending-previev"></div>
            <label id="selected-ending-title"></label>
            <label>Character: <span id="selected-ending-character"></span></label>
            <label>For: <span id="selected-ending-gender"></label>
      		<label id="selected-ending-hint-container">To Unlock: <span id="selected-ending-hint"></label>
        </div>
    </div>
</div>

<!-- Tab completion lists shared by individual and group filter modals -->
<datalist id='sourceList'></datalist>
<datalist id='tagList'></datalist>
<datalist id='creatorList'></datalist>

<!-- Start of Search Modal -->
<div id="search-modal" class="modal table-modal fade">
  <div class="modal-table-container">
    <div class="modal-cell-container">
      <div class="bordered modal-dialog wide-modal-dialog">
        <div class="bordered modal-dialog-surface">
          <!-- Start of Modal Content -->
          <div class="modal-content">
            <div class="modal-header">
              <h4 class="modal-title text-center">Search Options</h4>
            </div>
            <div class="modal-body">
              <table style="width:100%">
                <!-- Table Style -->
                <tr>
                  <td style="width:25%"><h4 class="modal-title modal-left">Name Filter</h4></td>
                  <td>
                    <input type="text" id="search-name" class='bordered wide-textbox'/>
                  </td>
                </tr>
                <tr>
                  <td style="width:25%"><h4 class="modal-title modal-left">Sex Filter</h4></td>
                  <td>
                    <nav>
                      <ul class="pagination" id="search-gender">
                        <li class="active"><a href="#"  data-value="1">All</a></li>
                        <li><a href="#" data-value="2">Male</a></li>
                        <li><a href="#" data-value="3">Female</a></li>
                      </ul>
                    </nav>
                  </td>
                </tr>
                <tr>
                  <td style="width:25%"><h4 class="modal-title modal-left">Source Filter</h4></td>
                  <td>
                    <input list='sourceList' type="text" id="search-source" class='bordered wide-textbox'/>
                  </td>
                </tr>
                <tr>
                  <td style="width:25%"><h4 class="modal-title modal-left">Tag Filter</h4></td>
                  <td>
                    <input list='tagList' id="search-tag" class='bordered wide-textbox'/>
                  </td>
                </tr>
                <tr>
                  <td style="width: 25%"><h4 class="modal-title modal-left">Sort By</h4></td>
                  <td>
                    <div class="dropdown">
                      <button id="sort-dropdown" class="bordered btn btn-sm dropdown-toggle wide-dropdown"
                              type="button" data-toggle="dropdown" aria-haspopup="true" aria-expanded="true">
                        <span id="sort-dropdown-selection">Featured</span>
                        <span class="caret"></span>
                      </button>
                      <ul class="dropdown-menu sort-dropdown-options" aria-labelledby="sort-option">
                        <li><a href="#">Featured</a></li>
                        <li><a href="#">Newest</a></li>
                        <li><a href="#">Oldest</a></li>
                        <li><a href="#">Most Layers</a></li>
                        <li><a href="#">Fewest Layers</a></li>
                        <li><a href="#">Name (A-Z)</a></li>
                        <li><a href="#">Name (Z-A)</a></li>
                        <li><a href="#">Targeted most by selected</a></li>
                      </ul>
                    </div>
                  </td>
                </tr>
              </table>
              <div class="modal-body-container" style="padding-top:4%;">
                <button class="bordered smooth-button modal-button" data-dismiss="modal" onclick="closeSearchModal()">Filter</button>
                <button class="bordered smooth-button smooth-button-red modal-button" data-dismiss="modal" onclick="clearSearch()">Clear</button>
              </div>
            </div>
          </div>
          <!-- End of Modal Content -->
        </div>
      </div>
    </div>
  </div>
</div> <!-- End of Search Modal -->

<!-- Start of Group Search Modal -->
<div id="group-search-modal" class="modal table-modal fade">
  <div class="modal-table-container">
    <div class="modal-cell-container">
      <div class="bordered modal-dialog wide-modal-dialog">
        <div class="bordered modal-dialog-surface">
          <!-- Start of Modal Content -->
          <div class="modal-content">
            <div class="modal-header">
              <h4 class="modal-title text-center">Search Options</h4>
            </div>
            <div class="modal-body">
              <table style="width:100%">
                <!-- Table Style -->
                <tr>
                  <td style="width:25%"><h4 class="modal-title modal-left">Table Name Filter</h4></td>
                  <td>
                    <input type="text" id="group-search-group-name" class='bordered wide-textbox'/>
                  </td>
                </tr>
                <tr>
                  <td style="width:25%"><h4 class="modal-title modal-left">Player Name Filter</h4></td>
                  <td>
                    <input type="text" id="group-search-name" class='bordered wide-textbox'/>
                  </td>
                </tr>
                <tr>
                  <td style="width:25%"><h4 class="modal-title modal-left">Sex Filter</h4></td>
                  <td>
                    <nav>
                      <ul class="pagination" id="group-search-gender">
                        <li class="active"><a href="#"  data-value="1">Any</a></li>
                        <li><a href="#" data-value="2">Male only</a></li>
                        <li><a href="#" data-value="3">Female only</a></li>
                        <li><a href="#" data-value="4">Mixed</a></li>
                      </ul>
                    </nav>
                  </td>
                </tr>
                <tr>
                  <td style="width:25%"><h4 class="modal-title modal-left">Source Filter</h4></td>
                  <td>
                    <input list="sourceList" type="text" id="group-search-source" class='bordered wide-textbox'/>
                  </td>
                </tr>
                <tr>
                  <td style="width:25%"><h4 class="modal-title modal-left">Tag Filter</h4></td>
                  <td>
                    <input list="tagList" type="text" id="group-search-tag" class='bordered wide-textbox'/>
                  </td>
                </tr>
              </table>
              <div class="modal-body-container" style="padding-top:4%;">
                <button class="bordered smooth-button modal-button" data-dismiss="modal" onclick="closeGroupSearchModal()">Filter</button>
                <button class="bordered smooth-button smooth-button-red modal-button" data-dismiss="modal" onclick="clearGroupSearch()">Clear</button>
              </div>
            </div>
          </div>
          <!-- End of Modal Content -->
        </div>
      </div>
    </div>
  </div>
</div> <!-- End of Search Modal -->


<!-- Start of Restart Modal -->
<div id="restart-modal" class="modal table-modal fade">
	<div class="modal-table-container">
	<div class="modal-cell-container">
	<div class="bordered modal-dialog average-modal-dialog">
	<div class="bordered modal-dialog-surface">
		<!-- Start of Modal Content -->
		<div class="modal-content">
			<div class="modal-header">
				<h4 class="modal-title text-center">Are you sure you want to return to the title screen?</h4>
			</div>
			<div class="modal-body">
				<div class="modal-body-container">
					<button class="bordered smooth-button modal-button" data-dismiss="modal" onclick="restartGame()">Yes</button>
					<button class="bordered smooth-button modal-button" data-dismiss="modal" onclick="closeRestartModal()">No</button>
				</div>
			</div>
		</div>
		<!-- End of Modal Content -->
	</div>
	</div>
	</div>
	</div>
</div>
<!-- End of Restart Modal -->


<!-- Start of Stripping Modal -->
<div id="stripping-modal" class="modal table-modal fade" role="dialog">
	<div class="modal-table-container">
	<div class="modal-cell-container">
	<div class="bordered modal-dialog average-modal-dialog">
	<div class="bordered modal-dialog-surface" style="height: 100%;">
		<!-- Start of Modal Content -->
		<div class="modal-content" style="height: 100%;">
			<div class="modal-header">
				<h4 class="modal-title text-center">Select an article of clothing to remove</h4>
			</div>
			<div class="modal-body">
              <div id="stripping-clothing-area" class="modal-body-special-container">

              </div>
			</div>
			<div class="modal-footer">
				<button id="stripping-modal-button" class="bordered smooth-button modal-button" data-dismiss="modal" onclick="closeStrippingModal()">Select</button>
			</div>
		</div>
		<!-- End of Modal Content -->
	</div>
	</div>
	</div>
	</div>
</div>
<!-- End of Stripping Modal -->


<!-- Start of Game Settings Modal -->
<div id="game-settings-modal" class="modal table-modal fade" role="dialog">
	<div class="modal-table-container">
	<div class="modal-cell-container">
	<div class="bordered modal-dialog wide-modal-dialog">
	<div class="bordered modal-dialog-surface">
		<!-- Start of Modal Content -->
		<div class="modal-content">
			<div class="modal-header">
                <h3 class="modal-title text-center"><b>Backgrounds</b></h3>
			</div>
			<div class="modal-body">
				<div class="modal-body-container" style="width:100%">
          <nav id="settings-background-container">
            <ul class="pagination" id="settings-background">
              <li><a href="#" data-value="inventory">The Inventory</a></li>
              <li><a href="#" data-value="beach">Beach</a></li>
              <li><a href="#" data-value="classroom">Classroom</a></li>
              <li><a href="#" data-value="roof">Roof</a></li>
              <li><a href="#" data-value="poolside">Poolside</a></li>
              <li><a href="#" data-value="hot spring">Hot Spring</a></li>
              <li><a href="#" data-value="mansion">Mansion</a></li>
              <li><a href="#" data-value="purple room">Purple Room</a></li>
              <li><a href="#" data-value="street">Street</a></li>
              <li><a href="#" data-value="bedroom">Bedroom</a></li>
              <li><a href="#" data-value="locker room">Locker Room</a></li>
              <li><a href="#" data-value="haunted forest">Haunted Forest</a></li>
              <li><a href="#" data-value="romantic">Romantic</a></li>
              <li><a href="#" data-value="classic">Classic</a></li>
            </ul>
          </nav>
          <h4>Background Credits</h4>
          <div class="background-credits-container">
            <ul>
              <li>"Street", "Green Screen", "Arcade", and "Club": by DrankeyKrang</li>
              <li>"Bedroom": by XKokone-chanX (bed) & throwaway927263 (room)</li>
              <li>"Beach", "Classroom", "Brick", "Night", "Roof", "Seasonal", "Library", "Bathhouse", "Poolside", "Hot Spring", "Mansion", "Purple Room", and "Showers": u/SPNATI</li>
              <li>"The Inventory": by Zeuses-Swan-Song</li>
            </ul>
          </div>
				</div>
			</div>
			<div class="modal-footer">
				<button id="options-modal-button" class="bordered smooth-button modal-button" data-dismiss="modal" onclick="saveSettings()">Close</button>
			</div>
		</div>
		<!-- End of Modal Content -->
	</div>
	</div>
	</div>
	</div>
</div>
<!-- End of Title Settings Modal -->

<!-- Start of in-game Collectibles Info modal -->
<div id="collectibles-info-modal" class="modal table-modal fade" role="dialog">
	<div class="modal-table-container">
	<div class="modal-cell-container">
	<div class="transparent-modal-dialog collectibles-modal-dialog">
	<div class="bordered modal-dialog-surface">
        <!-- Start of Modal Content -->
		<div class="modal-content">
			<div class="modal-header modal-thin-padding">
                <h3 class="modal-title text-center"><b>Collectible Obtained!</b></h3>
			</div>
			<div class="modal-body modal-thin-padding">
				<div id="collectible-info-container" class="modal-body-container">
                    <img id="collectible-info-thumbnail" src="img/unknown.svg">
                    <div class="collectible-info-text">
                        <div id="collectible-info-title">Collectible Title</div>
                        <p id="collectible-info-subtitle">Collectible Subtitle</p>
                    </div>
				</div>
			</div>
			<div class="modal-footer">
				<button id="options-modal-button" class="bordered smooth-button modal-button modal-thin-padding" data-dismiss="modal">Close</button>
			</div>
		</div>
		<!-- End of Modal Content -->
    </div>
    </div>
    </div>
    </div>
</div>

<!-- Start of Log Modal -->
<div id="log-modal" class="modal table-modal fade" role="dialog">
	<div class="modal-table-container">
	<div class="modal-cell-container">
	<div class="bordered modal-dialog very-wide-modal-dialog">
	<div class="bordered modal-dialog-surface">
        <!-- Start of Modal Content -->
		<div class="modal-content">
			<div class="modal-header">
                <h3 class="modal-title text-center"><b>Dialogue Transcript</b></h3>
                <p class="text-center">Click on any line of dialogue to re-view it in-game.</p>
			</div>
			<div class="modal-body">
				<div id="log-container" class="modal-body-container">
				</div>
			</div>
			<div class="modal-footer">
				<button id="options-modal-button" class="bordered smooth-button modal-button" data-dismiss="modal">Close</button>
			</div>
		</div>
		<!-- End of Modal Content -->
    </div>
    </div>
    </div>
    </div>
</div>

<!-- Start of Options Modal -->
<div id="options-modal" class="modal table-modal fade" role="dialog">
	<div class="modal-table-container">
	<div class="modal-cell-container">
	<div class="bordered modal-dialog wide-modal-dialog">
	<div class="bordered modal-dialog-surface">
		<!-- Start of Modal Content -->
		<div class="modal-content">
			<div class="modal-header">
                <h3 class="modal-title text-center"><b>Options</b></h3>
			</div>
			<div class="modal-body">
				<div class="modal-body-container" style="width:100%">
					<table style="width:100%">
						<!-- Table Style -->
						<tr hidden>
							<td><h4 class="modal-title modal-left">Table Style</h4></td>
							<td>
								<nav>
									<ul class="pagination">
										<li id="options-table-style-1" class="active"><a href="#">Standard</a></li>
									</ul>
								</nav>
							</td>
						</tr>

                        <!-- Auto Fade -->
						<tr>
							<td><h4 class="modal-title modal-left">Auto Table Fade</h4></td>
							<td>
								<nav>
									<ul class="pagination" id="options-auto-fade">
										<li><a href="#" data-value="true">Enabled</a></li>
										<li><a href="#" data-value="false">Disabled</a></li>
									</ul>
								</nav>
							</td>
						</tr>

						<!-- Card Suggest -->
						<tr>
							<td><h4 class="modal-title modal-left">Card Suggest</h4></td>
							<td>
								<nav>
									<ul class="pagination" id="options-card-suggest">
										<li><a href="#" data-value="true">Enabled</a></li>
										<li><a href="#" data-value="false">Disabled</a></li>
									</ul>
								</nav>
							</td>
						</tr>

						<!-- AI Turn Time -->
						<tr>
							<td><h4 class="modal-title modal-left">AI Turn Time</h4></td>
							<td>
								<nav>
									<ul class="pagination" id="options-ai-turn-time">
										<li><a href="#" data-value="0">Very Fast</a></li>
										<li><a href="#" data-value="400">Fast</a></li>
										<li><a href="#" data-value="800">Normal</a></li>
										<li><a href="#" data-value="1200">Slow</a></li>
										<li><a href="#" data-value="1600">Very Slow</a></li>
									</ul>
								</nav>
							</td>
						</tr>

						<!-- Deal Animation -->
						<tr>
							<td><h4 class="modal-title modal-left">Deal Animation</h4></td>
							<td>
								<nav>
									<ul class="pagination" id="options-deal-speed">
										<li><a href="#" data-value="0">Disabled</a></li>
										<li><a href="#" data-value="200">Fast</a></li>
										<li><a href="#" data-value="500">Normal</a></li>
										<li><a href="#" data-value="1000">Slow</a></li>
									</ul>
								</nav>
							</td>
						</tr>

						<!-- Auto Advance -->
						<tr>
							<td><h4 class="modal-title modal-left">Auto-Advance during Forfeit</h4></td>
							<td>
								<nav>
									<ul class="pagination" id="options-auto-forfeit">
										<li><a href="#" data-value="4000">Fast</a></li>
										<li><a href="#" data-value="7500">Normal</a></li>
										<li><a href="#" data-value="10000">Slow</a></li>
										<li><a href="#">Off</a></li>
									</ul>
								</nav>
							</td>
						</tr>
						<tr>
							<td><h4 class="modal-title modal-left">Auto-Advance at End</h4></td>
							<td>
								<nav>
									<ul class="pagination" id="options-auto-ending">
										<li><a href="#" data-value="4000">Fast</a></li>
										<li><a href="#" data-value="7500">Normal</a></li>
										<li><a href="#" data-value="10000">Slow</a></li>
										<li><a href="#">Off</a></li>
									</ul>
								</nav>
							</td>
						</tr>
						<tr>
							<td><h4 class="modal-title modal-left">Minimal UI</h4></td>
							<td>
								<nav>
									<ul class="pagination" id="options-minimal-ui">
										<li class="active"><a href="#" data-value="false">Disabled</a></li>
										<li><a href="#" data-value="true">Enabled</a></li>
									</ul>
								</nav>
							</td>
						</tr>


						<!-- Player Masturbation Timer -->
						<tr>
							<td style="width:25%"><h4 class="modal-title modal-left">How long do you... last?</h4></td>
							<td>
								<input type="number" min="1" id="player-masturbation-timer-box">&nbsp;Phases
							</td>
						</tr>

						<tr id='masturbation-warning-label'>
							<td><!-- blank table entry --></td>
							<td>
							<h4 class="modal-title modal-body" style="color:FireBrick;">Please enter a positive number.</h4>
							</td>
						</tr>
					</table>
				</div>
			</div>
			<div class="modal-footer">
				<button id="options-modal-button" class="bordered smooth-button modal-button" data-dismiss="modal" onclick="saveOptions()">Close</button>
			</div>
		</div>
		<!-- End of Modal Content -->
	</div>
	</div>
	</div>
	</div>
</div>
<!-- End of Options Modal -->

<!-- Start of Bug Report Modal -->
<div id="bug-report-modal" class="modal table-modal fade" role="dialog">
	<div class="modal-flex-container">
	<div class="bordered modal-dialog wide-modal-dialog">
	<div class="bordered modal-dialog-surface">
		<!-- Start of Modal Content -->
		<div class="modal-content">
			<div class="modal-header">
              <h3 class="modal-title text-center"><b>Submit an Issue Report</b></h3>
            </div>
			         <div class="modal-body">
                <div class="bug-report-form">
                    <form>
                        <div class="form-group">
                            <label for="bug-report-type">Issue Type</label>
                            <select class="form-control" id="bug-report-type"></select>
                        </div>
                        <div class="form-group">
                            <label for="bug-report-desc">Issue Description (required):</label>
                            <textarea class="form-control" id="bug-report-desc" rows="5" cols="80"></textarea>
                        </div>
                    </form>
                </div>
                <div class="bug-report-out-wrapper">
                    <label>
                        Issue Report Data
                        <span id="bug-report-copy-btn" class="glyphicon glyphicon-scissors" data-toggle="tooltip" data-placement="right" title="Copy Report Text"></span>
                    </label>
                    <textarea rows="4" cols="80" readonly="true" id="bug-report-output"></textarea>
                    <div class="bug-report-out-explanation">
                        Please, don't include the report data in the description!
                    </div>
                    <div class="bug-report-out-explanation">
                        To submit a bug report, just hit 'Send', below.
                    </div>
                    <div class="bug-report-out-explanation">
                        To submit an issue report <em>manually</em>:
                        <ol>
                            <li>Copy the Issue Report Data above into a text-sharing service such as <a href="https://pastebin.com/">Pastebin</a> or <a href="https://gist.github.com">Gist</a>.</li>
                            <li>Submit your issue report (with the Data above!) to the developers on our subreddit, <a href="https://www.reddit.com/r/spnati">/r/spnati</a> or through our <a href="https://reddit.com/r/spnati/comments/98k7s4/reminder_95_percent_of_the_discussion_about_this/">Discord server</a>.</li>
                        </ol>
                        Keep in mind that bug reports sent to us are publically viewable!
                    </div>
                </div>
			</div>
			<div class="modal-footer">
                <div id="bug-report-status"></div>
				<button id="bug-report-modal-send-button" class="bordered smooth-button modal-button" onclick="sendBugReport()" disabled>Send</button>
				<button id="bug-report-modal-button" class="bordered smooth-button modal-button" onclick="closeBugReportModal()">Close</button>
			</div>
		</div>
		<!-- End of Modal Content -->
	</div>
	</div>
	</div>
</div>
<!-- End of Bug Report Modal -->

<!-- Start of Usage Reporting Modal -->
<div id="usage-reporting-modal" class="modal table-modal fade" role="dialog">
	<div class="modal-table-container">
	<div class="modal-cell-container">
	<div class="bordered modal-dialog wide-modal-dialog">
	<div class="bordered modal-dialog-surface">
		<!-- Start of Modal Content -->
		<div class="modal-content">
			<div class="modal-header">
              <h3 class="modal-title text-center"><b>Anonymous Character Usage Tracking</b></h3>
            </div>
			<div class="modal-body">
                <div class="container-fluid">
                    <div class="row">
                        <p class="col-md-12">We would like to collect anonymous information to help make the game better and more enjoyable for everyone.</p>
                    </div>
                    <div class="row">
                        <p class="col-md-12">The exact information collected includes:</p>
                    </div>
                    <div class="row">
                        <div class="col-md-6">
                            <ul>
                                <li>Your browser type and operating system</li>
                                <li>The website you are accessing this game from</li>
                                <li>Your selected player gender and size</li>
                            </ul>
                        </div>
                        <div class="col-md-6">
                            <ul>
                                <li>The characters you play with</li>
                                <li>Any game script errors you encounter</li>
                                <li>The current date and time</li>
                                <li>Your selected player tags, if any</li>
                            </ul>
                        </div>
                    </div>
                </div>
                <div class="row">
                    <p class="col-md-12">We would like to emphasize that this information will be <em>completely anonymous</em>: we won't be able to identify you using this info.</p>
                </div>
                <br>
                <div class="row">
                    <p class="col-md-12">Do you consent to this data being recorded?</p>
                </div>
			</div>
			<div class="modal-footer">
				<button id="usage-reporting-accept" class="bordered smooth-button modal-button" onclick="enableUsageTracking()" data-dismiss="modal">Yes</button>
				<button id="usage-reporting-deny" class="bordered smooth-button-red modal-button" onclick="disableUsageTracking()" data-dismiss="modal">No</button>
			</div>
		</div>
		<!-- End of Modal Content -->
	</div>
	</div>
	</div>
	</div>
</div>
<!-- End of Usage Reporting Modal -->

<!-- Start of Help Modal -->
<div id="help-modal" class="modal table-modal fade" role="dialog">
	<div class="modal-flex-container">
	<div class="bordered modal-dialog very-wide-modal-dialog">
	<div class="bordered modal-dialog-surface">
		<!-- Start of Modal Content -->
		<div class="modal-content">
      <div class="modal-body">
        <!-- general meta questions -->
        <div class="help-page" data-page="1">
            <h2>FAQ - General</h2>
            <div class="faq-question-container">
                <h4 class="faq-question">Who made this game?</h4>
                <div class="faq-answer">
                  <p>Strip Poker Night at the Inventory (SPNATI) was first developed by Joseph Kantel, who designed a small Javascript mockup game based on a choose-your-own-adventure fanfiction work.  The original version of the project appeared in August 2015 featuring the four video game characters Lilith (Borderlands), Lara Croft (Tomb Raider), Elizabeth (BioShock Infinite), and Zoey (Left 4 Dead), who were the girls featured in the fanfiction story.</p>
                  <p>The project died out, but it was rediscovered in August 2016 and exploded in popularity, with new characters being added and the community you see today being formed.  To date, over 200 characters (in various states of completion) have been made for SPNATI.</p>
                </div>
            </div>
            <div class="faq-question-container">
                <h4 class="faq-question">What does "At the Inventory" mean?</h4>
                <p class="faq-answer">"The Inventory" is the name of a fictional bar that SPNATI takes place in.  The name itself comes from SPNATI's other inspiration, Poker Night at the Inventory--a series of two games by TellTale wherein a nameless player plays Texas Hold 'Em Poker with four video game/webcomic characters and watches them interact.</p>
            </div>
            <div class="faq-question-container">
                <h4 class="faq-question">Did Joseph Kantel make all the characters?</h4>
                <div class="faq-answer">
                  <p>Not at all!  SPNATI is an open-source game, and over 100 different people have contributed to not only the creation of its many characters, but also its codebase, community, moderation, hosting, documentation, background art, etc.  You can see who's credited for a character by clicking the "Credits" button on the character selection screen.</p>
                  <p>Anyone can make a character and add them to SPNATI, so if you don't see your favorite character, you should try to make them yourself!</p>
                </div>
            </div>
            <div class="faq-question-container">
                <h4 class="faq-question">How often is the game updated?</h4>
                <div class="faq-answer">
                  <p>Because each author is responsible for their own characters, the game receives multiple small and large updates almost every day!  The social Discord server has a channel, #gitlab-updates, that lists the full changelog.</p>
                  <p>However, not all characters have authors that still actively update them.  Consider adopting one of these orphaned characters!</p>
                </div>
            </div>
            <div class="faq-question-container">
                <h4 class="faq-question">Can I donate to the game via a Patreon or something similar?</h4>
                <p class="faq-answer">Nope!  SPNATI has remained, and will always remain, separate from any issues of money besides the small amount needed to host the spnati.net domain.  There will never be any advertisements or sponsors, nor the need to support the game financially in any way.  This keeps the game free of copyright concerns.</p>
            </div>
            <div class="faq-question-container">
                <h4 class="faq-question">If Lilith, Lara, Elizabeth, and Zoey were the first characters made, why aren't they the first on the list?</h4>
                <div class="faq-answer">
                  <p>Every few months, the character roster is reshuffled based on the results of polls held on the SPNATI subreddit.  This gives newer characters the chance to move from the back of the roster and be in the spotlight, and the order is determined by factoring in both how many votes each character received in the poll and how many total lines of dialogue each character has.</p>
                  <p>One male is always included on page 1 to let players know that male characters exist, and characters that share a franchise are grouped together (except on pages 1 and 2).</p>
                </div>
            </div>
        </div>

        <!-- character creation questions -->
        <div class="help-page container-fluid" data-page="2" style="display:none">
            <h2>FAQ - Character Creation</h2>
            <div class="faq-question-container">
                <h4 class="faq-question">How can I make a character for the game?</h4>
                <div class="faq-answer">
                  <p>Making a character for SPNATI requires no prior artistic skills or knowledge of coding.</p>
                  <p>The art for characters, which includes their model and the poses that make up their sprites, is made in a Japanese paper doll program called Kisekae, which is based on the K-On anime art style and was developed by a user named Pochi.  Kisekae has both an online and offline version; the offline version is the one used with other SPNATI character creation software to make sprites.  Pochi continues to update Kisekae with new features to this day.</p>
                  <p>Many characters' sprites also utilize image editing and other forms of post-processing, such as Photoshop. Additionally, to save file space, character sprites are compressed using a web tool known as TinyPNG.</p>
                  <p>A character's dialogue, mechanics, metadata/information, and pose-to-line assignments are found in their "behaviour.xml" files, which are essentially text documents.  Creating a .xml file can be done one of two ways: the old-fashioned way, which involves manually filling out a .txt file template and converting it to .xml with a Python script included in the game files, or by using the SPNATI Character Editor program ("CE") to write dialogue.</p>
                  <p>The CE also has built-in support for the Python script that helps you convert Kisekae scenes ("codes") into character sprites, which would otherwise also be done manually.</p>
                  <p>
                    Information on how to find these programs can be found on Page 5 under "Can I download the game?"  For advice on how to use them, try interacting with other users on the official subreddit and Discord servers:
                    <ul>
                      <li><a href="https://old.reddit.com/r/spnati/">https://old.reddit.com/r/spnati/</a></li>
                      <li><a href="https://old.reddit.com/r/spnati/comments/afad5j/discussion_and_suggestion_thread/">https://old.reddit.com/r/spnati/comments/afad5j/discussion_and_suggestion_thread/</a></li>
                    </ul>
                  </p>
                  <p>The majority of community and development discussion takes place on the Discord servers, while the subreddit is the site of official requests for character entry into the game.</p>
                  <p>The following is a Google Doc containing documentation on all the contributors, characters, works-in-progress, and other information of SPNATI.  It is community-run/maintained and completely unofficial; none of the moderators for SPNATI have editing privileges, and being listed on it is not a rite-of-passage.</p>
                  <p><a href="https://docs.google.com/spreadsheets/d/e/2PACX-1vRejQBHSnenImBLUEX5qlmxdopG0c_O9uWklerYr6v5yJ00_UUcQiOvqC6t6CUeKsRAkd2769YzA67P/pubhtml#">https://docs.google.com/spreadsheets/d/e/2PACX-1vRejQBHSnenImBLUEX5qlmxdopG0c_O9uWklerYr6v5yJ00_UUcQiOvqC6t6CUeKsRAkd2769YzA67P/pubhtml#</a></p>
                </div>
            </div>
            <div class="faq-question-container">
                <h4 class="faq-question">Are there any rules about what characters can be in the game?</h4>
                <div class="faq-answer">
                  <p>Yes, but only a few.  Characters in SPNATI:</p>
                  <ol>
                    <li>
                      <p><em>Must be at or above the age of 18.</em> They also must look like they could plausibly be adults to someone who knows nothing about the character, which means no 500-year-old vampire lolis.</p>
                      <p>If a character is at least 12 in some version of their canon source material, they can be added in if some effort is made to age them up to 18, such as changing their proportions to be more adultlike and/or referencing the passage of time in their dialogue.</p>
                    </li>
                    <li>
                      <p><em>Must be fictional.</em>  No real people can be added to SPNATI.  This includes fictionalized "personas" that real people put on, such as wrestlers and certain entertainers/show hosts.</p>
                      <p>However, fictional characters from live-action sources can be added, such as Buffy from Buffy the Vampire Slayer.</p>
                    </li>
                    <li>
                      <p><em>Must be humanoid/have basic human anatomy.</em> A character can't be three Corgis in a trenchcoat, have an insect face, or have a trombone for a penis, for instance.  Some exceptions for "monstergirls" and similar sorts of characters may be allowed, but they should still look mostly recognizably human.</p>
                      <p>Both male and female characters are allowed in SPNATI, even though the majority of characters are female.  Original characters are also allowed, but please do not submit your self-insert OC in an attempt to circumvent the "no real people" rule.  You will not succeed.</p>
                    </li>
                  </ol>
                </div>
            </div>
            <div class="faq-question-container">
                <h4 class="faq-question">What happens after I make a character?  How do they get into the game?</h4>
                <div class="faq-answer">
                  <p>Once you think your character is ready, you can submit their files either as a .zip file to the moderation team on the subreddit or, for a more elegant long-term approach, make a merge request on GitLab (ask other users how to do this).</p>
                  <p>If your character meets basic requirements (obeys the rules; 300 total lines of dialogue, some of which are targeted or have other conditions; and a set of working images for their sprites), then they will enter what's called the "Testing Tables," which you can see via the Testing Tables button on the character select screen.  You can check how many lines a character has via the CE or the "Credits" button ingame.</p>
                  <p>Once on testing, people can play your character online and download their files as part of the overall game, as well as give feedback through bug reports (the triangle icon ingame), the subreddit, and the Discord servers.  One user cannot have more than two characters on testing at once.</p>
                  <p>When you feel your character is ready for the main roster (and they have at least 400 lines of dialogue), you can make a post on the subreddit asking for people to "sponsor" them.  If at least five people reply with approval and/or feedback that you then address, a mod will put your character through QA, which is a basic test to make sure they function properly.  Pass that, and you will have made a character for SPNATI's main roster!</p>
                </div>
            </div>
            <div class="faq-question-container">
                <h4 class="faq-question">Why did X get moved to the Testing Tables?</h4>
                <div class="faq-answer">
                  <p>
                    Sometimes main-roster characters are moved back to testing (and must be sponsored again) for certain updates made to them.  These updates usually consist of either:
                    <ol type="a">
                      <li>A substantial dialogue/art update by someone other than the original writer(s)/artist(s) of the character.</li>
                      <li>An art update by their original artist(s) that is substantial enough to change something significant about the character, such as their model's silhouette or the majority of their poses/expressions/mechanics.</li>
                    </ol>
                  </p>
                  <p>(b) is usually more up to moderator discretion as far as whether they go back to testing or not; art updates are often put up for a "quickpass" vote among developers to skip this process if they feel it is unnecessary.</p>
                  <p>Characters looking for re-sponsorship only need 3 sponsors instead of the normal 5.</p>
                </div>
            </div>
        </div>

        <!-- Gameplay questions -->
        <div class="help-page container-fluid" data-page="3" style="display:none">
            <h2>FAQ - Gameplay</h2>
            <div class="faq-question-container">
                <h4 class="faq-question">How do I play poker?</h4>
                <div class="faq-answer">
                  <p>SPNATI uses a simplified version of Five-Card Draw Poker where there is no betting.  Instead, whoever has the worst hand each round is the loser and must strip.</p>
                  <p>To learn which poker hands beat which, see the graphic below.  Try using Card Suggest in the options menu for the game to exchange cards for you, but be aware that this is imperfect by design.  The best strategy is usually to aim for pairs: keep the ones you have, or just keep the highest card you have if you have no pairs, and exchange the rest.</p>
                  <p>Remember, your goal is not to have the best hand--only to not have the worst hand.</p>
                </div>
            </div>
            <div class="faq-poker-hands-container">
              <img class="faq-poker-hands-infographic" src="img/poker-hands-help.jpg" alt="Poker hands infographic">
            </div>
            <div class="faq-question-container">
                <h4 class="faq-question">Is there a way to win every time?</h4>
                <div class="faq-answer">
                  <p>No.  Poker is a game of chance, and your luck can turn around at any moment.  The best way to win is to wear more clothing and pick opponents who wear less clothing.  Otherwise, you are on an even playing field with the computer opponents.  The characters themselves each have different levels of intelligence, but they are at the mercy of luck as much as you are.</p>
                  <p>However, if you are playing offline, then you can cheat by enabling debug mode in <code>config.xml</code>. Pressing <kbd>Q</kbd> in a game will then allow you to select which character loses the round by clicking the "X" next to their name.</p>
                  <p>And remember: even if you lose, all but one of your opponents will still end up naked anyway.  In fact, they all might!</p>
                </div>
            </div>
            <div class="faq-question-container">
                <h4 class="faq-question">What is the triangle icon with the exclamation point for?</h4>
                <div class="faq-answer">
                  <p>Clicking that icon will bring up SPNATI's built-in bug report feature, which allows you to send detailed bug reports directly to the corresponding Discord channel.  Using it on the main menu allows you to report general game issues; using it during a game allows you to do the same, or also note specific character issues (typos, broken images, etc.)  This is especially useful for characters on the testing tables!</p>
                  <p>Bug reports for characters come with extra information such as the table you're playing on, what layer of clothing everyone is down to, and what's going on in the game.  This includes the current text for the character in question, so you don't need to copy/paste their entire line just to report a typo.</p>
                </div>
            </div>
            <div class="faq-question-container">
                <h4 class="faq-question">I heard that you can input cheat codes using the bug reporter.  Is this true?</h4>
                <div class="faq-answer">
                  <p>No.  The bug reporter is only for reporting bugs.  Spamming it will only result in reports from your IP being muted.</p>
                  <p>If you want to cheat, download and play the offline version of SPNATI and change settings in <code>config.xml</code>, such as debug mode.</p>
                  <p>Also, please do not use the bug reporter to role-play with the characters.  Again, you will be muted, and the reports are publically readable.  You will be mocked.</p>
                </div>
            </div>
        </div>

        <!-- Epilogue questions -->
        <div class="help-page container-fluid" data-page="4" style="display:none">
            <h2>FAQ - Endings</h2>
            <div class="faq-question-container">
                <h4 class="faq-question">How do I unlock endings? Who has an ending?</h4>
                <div class="faq-answer">
                  <p>You unlock endings by winning the game against one or more characters with an ending, i.e. being the only one who doesn't have to masturbate.  You can then select which character's ending you'd like to view, and your selection is then unlocked in the gallery.</p>
                  <p>However, not all characters have endings.  Those that do have a big yellow "SPNATI Epilogue Available" badge near their head on the Character Selection Screen.</p>
                </div>
            </div>
            <div class="faq-question-container">
                <h4 class="faq-question">It says a character has an ending, but they don't.</h4>
                <div class="faq-answer">
                  <p>Check their ending's entry in the gallery (the trophy icon on the main menu) for hints.  Some endings require more conditions than simply winning the game against the character, such as being a certain gender or playing with them and another character present.</p>
                </div>
            </div>
            <div class="faq-question-container">
                <h4 class="faq-question">My endings aren't saving. Why?</h4>
                <div class="faq-answer">
                  <p>This is a known issue that has no consistent fix at the moment.  Try enabling cookies, clearing cache, and avoid using incognito mode while playing the game.</p>
                  <p>If all else fails, changing certain settings in <code>config.xml</code> can unlock all endings instantly or activate debug mode in the offline version of SPNATI.</p>
                </div>
            </div>
        </div>

        <!-- Offline version questions -->
        <div class="help-page container-fluid" data-page="5" style="display:none">
            <h2>FAQ - Offline and Rehosted Game Versions</h2>
            <div class="faq-question-container">
                <h4 class="faq-question">Where did X go? They used to be in the game.</h4>
                <div class="faq-answer">
                  <p>The consequence of avoiding money is that SPNATI is limited to free hosting space, which on GitLab is 1 GB.  The total data of all the characters submitted to the game exceeds this, so characters are removed from the online version of the game every so often to make room for new ones.</p>
                  <p>However, you can still play with the removed characters by downloading and playing the offline version of SPNATI.</p>
                  <p>The criteria for which characters get removed has changed over time.  In the past, whichever character had the fewest unique lines of dialogue was removed whenever more space was necessary.  This ended when all online characters had more than 500 lines of dialogue.  Several popularity polls have also been held on the subreddit, and those characters with the fewest votes were also prioritized when it came time for removal.</p>
                  <p>At present, the culling order is determined by which character has the fewest targeted lines (lines directed to other specific characters).  However, if a character on testing does not receive an update in over a month, they will be removed first instead (testing characters also take up online space).</p>
                  <p>New characters cannot be chosen for culling until 3 months after their release to the main roster.</p>
                </div>
            </div>
            <div class="faq-question-container">
                <h4 class="faq-question">Why does the game have different numbers of characters on different sites, even with the same version number?</h4>
                <div class="faq-answer">
                  <p>Versions of SPNATI with more characters tend to be rehosted versions on proprietary porn sites.  While <a href="https://spnati.net/">spnati.net</a>  uses free hosting space, many porn sites that rehost it pay for their own server space through advertisements, so they can afford to host all of the characters online.</p>
                  <p>However, rehosted versions are slow to update, meaning brand-new characters and bugfixes might not be present there.  <a href="https://spnati.net/">spnati.net</a> is the official version of the game and will always be the most up-to-date (including changes to this FAQ), and you can still download the offline version to play with the older and incomplete characters.  The version number rarely updates and usually does not reflect the most recent version of the game.</p>
                  <p><a href="https://spnati.gitlab.io/">spnati.gitlab.io</a> is a mirror of <a href="https://spnati.net/">spnati.net</a>.</p>
                </div>
            </div>
            <div class="faq-question-container">
                <h4 class="faq-question">Can you put X in the game?</h4>
                <div class="faq-answer">
                  <p>You can request that certain characters be made on the Discord servers or the following discussion thread:</p>
                  <p><a href="https://old.reddit.com/r/spnati/comments/afad5j/discussion_and_suggestion_thread/">https://old.reddit.com/r/spnati/comments/afad5j/discussion_and_suggestion_thread/</a></p>
                  <p>However, because of the time and effort making a character requires, you are very unlikely to find someone willing to make a character for you.  Instead, you should ask if someone is interested in making a character and offer to do it yourself or to help them.</p>
                  <p>Remember: you don't need artistic or coding skills to make a character.  Don't be afraid to try and do it yourself!</p>
                </div>
            </div>
            <div class="faq-question-container">
                <h4 class="faq-question">Can I download the game?</h4>
                <div class="faq-answer">
                  <p>SPNATI is hosted and updated on a group worksite called GitLab.  The link to the project is here:</p>
                  <p><a href="https://gitlab.com/spnati/spnati.gitlab.io">https://gitlab.com/spnati/spnati.gitlab.io</a></p>
                  <p>Once there, find the cloud icon near the top right and select "Download zip" from its dropdown menu.  This will allow you to download the entire game and all its files; note that this is a several-GB download thanks to all the character sprites!</p>
                  <p>Extract all the files, and you'll have offline SPNATI.  Opening <code>config.xml</code> in the main folder (use Notepad) will allow you to change some settings, such as enabling debug mode and unlocking all endings.  Open <code>index.html</code> in your browser to play the game!</p>
                  <p>The <kbd>tools</kbd> folder of offline SPNATI is where you can find offline Kisekae and the Character Editor.</p>
                </div>
            </div>
            <div class="faq-question-container">
                <h4 class="faq-question">Opening index.html in my browser doesn't work.  Why?</h4>
                <div class="faq-answer">
                  <p>Are you using Google Chrome?  Chrome is too restrictive with its subfolders access, so SPNATI can't retrieve character data.  Try using Firefox instead.</p>
                  <p>It's also possible you forgot to extract the game files from the .zip you downloaded.</p>
                </div>
            </div>
            <div class="faq-question-container">
                <h4 class="faq-question">How do I keep my offline version updated?</h4>
                <div class="faq-answer">
                  <p>You can do this very easily without redownloading the game every time.  Follow the instructions here:</p>
                  <p><a href="https://old.reddit.com/r/spnati/comments/824j7p/keep_your_offline_version_up_to_date_with_github/">https://old.reddit.com/r/spnati/comments/824j7p/keep_your_offline_version_up_to_date_with_github/</a></p>
                </div>
            </div>
            <div class="faq-question-container">
                <h4 class="faq-question">Can I play the offline version on mobile?</h4>
                <div class="faq-answer">
                  <p>Unfortunately, no.  There is no way to play the offline version on mobile at this time.  SPNATI is primarily built for computer use, and its mobile version is a straight port.</p>
                </div>
            </div><div class="faq-question-container">
                <h4 class="faq-question">Can you make a mobile app?</h4>
                <div class="faq-answer">
                  <p>There are no plans to make a mobile app for SPNATI at this time, and because of copyright reasons, certainly not one that would appear in any official app stores.</p>
                </div>
            </div>
        </div>

        <!-- Common issues -->
        <div class="help-page container-fluid" data-page="6" style="display:none">
            <h2>FAQ - Common Issues</h2>
            <div class="faq-question-container">
                <h4 class="faq-question">Why isn't X loading?</h4>
                <p class="faq-answer">Are you playing on mobile?  Some characters' behavior files are very large, and your phone may be unable to process them.  Try playing on a computer instead.</p>
            </div>
            <div class="faq-question-container">
                <h4 class="faq-question">Why doesn't the offline version show all the characters?</h4>
                <div class="faq-answer">
                  <p>Characters come in several designations: "online" for characters on the online main roster at spnati.net, "testing" for characters on the online testing tables, "offline" for characters that used to be on the online main roster but were removed for space, and "incomplete."  "Incomplete" is for characters who were submitted to testing but fell off due to lack of updates or author request, and it is used regardless of their quality or actual "completeness."</p>
                  <p>Incomplete characters are not by default available offline, even though they are included in the offline version download.  To use them, open config.xml and copy/paste the following line of code with the others like it:</p>
                  <p><code>&lt;include-status&gt;incomplete&lt;/include-status&gt;</code></p>
                  <p>You can also activate alternate costumes to be selectable offline using config.xml.  These are different skins for characters that are usually holiday-themed.</p>
                </div>
            </div>
            <div class="faq-question-container">
                <h4 class="faq-question">My characters/text/game started glitching out. What's going on?</h4>
                <p class="faq-answer">Are you playing with Monika from Doki Doki Literature Club?  Monika uses special code in her behavior files to achieve these effects deliberately, much like in her source material.</p>
            </div>
            <div class="faq-question-container">
                <h4 class="faq-question">I clicked the triangle icon Monika mentioned and sent a report, but nothing happened.</h4>
                <p class="faq-answer">That icon is for the ingame bug report feature, which only has the function of submitting bug reports.  She means the triangle icon that appears in her speech bubble.</p>
            </div>
        </div>

        <!-- Common feature requests  -->
        <div class="help-page container-fluid" data-page="7" style="display:none">
          <h2>FAQ - Commonly Requested Features</h2>
          <div class="faq-question-container">
              <h4 class="faq-question">Can I give the player character more details than penis/breast size and clothes?</h4>
              <div class="faq-answer">
                <p>Yes, you can!  The icon to the right of the "Enter the Inventory" button on the player clothing selection screen will bring up the list of tags that is used for the characters.  You can choose these to apply to the player, as well, and characters will treat you as if you have those attributes.</p>
                <p>Keep in mind that this is a more recent feature, so many characters do not have dialogue tailored for it.</p>
              </div>
          </div>
          <div class="faq-question-container">
              <h4 class="faq-question">Can I see the player character?</h4>
              <div class="faq-answer">
                <p>Unfortunately, the many combinations of clothing and stripping orders the player has makes the image space necessary for this unfeasibly large.  There is also no space on the UI to show the player character.</p>
                <p>Most developers for SPNATI will encourage you to simply use your imagination, or to strip along in real life.  SPNATI is built around watching crossover characters interact, not detailed role-playing.</p>
                <p>You can always make yourself in Kisekae and/or for SPNATI if you really want to--you just can't submit them to the online version of the game.  No real people.</p>
              </div>
          </div>
          <div class="faq-question-container">
              <h4 class="faq-question">Can I play as one of the characters?</h4>
              <div class="faq-answer">
                <p>You can name yourself after them, but the other characters will still treat you as the player.  This is because dialogue is coded to reference character folders, not their names.</p>
                <p>Lots of targeted dialogue also assumes the responses of the computer versions of each character will play, so the role-play would not make much sense anyway.</p>
              </div>
          </div>
          <div class="faq-question-container">
              <h4 class="faq-question">Can you add voice acting or background music?</h4>
              <p class="faq-answer">Unfortunately, the audio files needed for music and voice acting would take up even more of SPNATI's limited space than the sprites do.  Since the game is silent, however, you can always play your own music.</p>
          </div>
          <div class="faq-question-container">
              <h4 class="faq-question">Can you make the models 3D?</h4>
              <p class="faq-answer">No.  This would require even more file space and a completely different art program and interface, and likely a steeper learning curve.</p>
          </div>
          <div class="faq-question-container">
              <h4 class="faq-question">Can you add multiplayer?</h4>
              <p class="faq-answer">No.  SPNATI is meant to be a single-player experience.</p>
          </div>
          <div class="faq-question-container">
              <h4 class="faq-question">What happened to the Swimsuit Edition?</h4>
              <div class="faq-answer">
                <p>The Swimsuit Edition was an unofficial offshoot of SPNATI.  The users maintaining it have since left the community and let it become defunct, and there is little interest in reviving it among the current developers.</p>
                <p>If you'd like to see the Swimsuit Edition return, consider making it yourself!</p>
              </div>
          </div>
        </div>
			</div>
			<div class="modal-footer">
                <nav aria-label="Page navigation">
                  <ul class="pagination">
                    <li class="help-page-select">
                      <a href="#" aria-label="Previous" data-select-page="prev">
                        <span aria-hidden="true" style="pointer-events:none">&laquo;</span>
                      </a>
                    </li>
                    <li class="help-page-select active" data-page="1"><a href="#" data-select-page="1">1</a></li>
                    <li class="help-page-select" data-page="2"><a href="#" data-select-page="2">2</a></li>
                    <li class="help-page-select" data-page="3"><a href="#" data-select-page="3">3</a></li>
                    <li class="help-page-select" data-page="4"><a href="#" data-select-page="4">4</a></li>
                    <li class="help-page-select" data-page="5"><a href="#" data-select-page="5">5</a></li>
                    <li class="help-page-select" data-page="6"><a href="#" data-select-page="6">6</a></li>
                    <li class="help-page-select" data-page="7"><a href="#" data-select-page="7">7</a></li>
                    <li class="help-page-select">
                      <a href="#" aria-label="Next" data-select-page="next">
                        <span aria-hidden="true" style="pointer-events:none">&raquo;</span>
                      </a>
                    </li>
                  </ul>
                </nav>
                <div>
                    <button id="credit-modal-button" class="bordered smooth-button modal-button" data-dismiss="modal">Close</button>
                </div>
			</div>
		</div>
		<!-- End of Modal Content -->
	</div>
	</div>
	</div>
</div>
<!-- End of Help Modal -->

<!-- Start of Select Screen Heads-Up modal -->
<div id="select-headsup-modal" class="modal table-modal fade" role="dialog">
	<div class="modal-table-container">
	<div class="modal-cell-container">
	<div class="bordered modal-dialog -average-modal-dialog">
	<div class="bordered modal-dialog-surface">
		<!-- Start of Modal Content -->
		<div class="modal-content">
			<div class="modal-header">
        <h3 class="modal-title text-center"><b>Looking for Someone?</b></h3>
      </div>
			<div class="modal-body">
		      <p>If you're looking for a character who seems to have disappeared, they may have been moved offline or onto the Testing Tables.</p>
          <p>For more information, check out our <a href="#" data-dismiss="modal" onclick="showHelpModal();">FAQ</a>.</p>
          <div><input id="select-headsup-hide" type="checkbox"><label style="margin-left:1%" for="select-headsup-hide">Don't show this again.</label></div>
			</div>
			<div class="modal-footer">
				<button id="headsup-modal-button" class="bordered smooth-button modal-button" data-dismiss="modal">Close</button>
			</div>
		</div>
		<!-- End of Modal Content -->
	</div>
	</div>
	</div>
	</div>
</div>
<!-- End of Credits Modal -->

<!-- Start of Version Modal -->
<div id="version-modal" class="modal table-modal fade" role="dialog">
	<div class="modal-table-container">
	<div class="modal-cell-container">
	<div class="bordered modal-dialog wide-modal-dialog">
	<div class="bordered modal-dialog-surface">
		<!-- Start of Modal Content -->
		<div class="modal-content">
			<div class="modal-header">
              <h3 class="modal-title text-center"><b>Version Details</b></h3>
			</div>
			<div class="modal-body">
				<table id="changelog-container" class="modal-body-stretch-container" style="margin: 0 auto;"></table>
			</div>
			<div class="modal-footer">
				<button id="credit-modal-button" class="bordered smooth-button modal-button" data-dismiss="modal">Close</button>
			</div>
		</div>
		<!-- End of Modal Content -->
	</div>
	</div>
	</div>
	</div>
</div>
<!-- End of Version Modal -->


<!-- Start of Player Tags Modal -->
<div id="player-tags-modal" class="modal table-modal fade">
  <div class="modal-flex-container">
  <div class="bordered modal-dialog wide-modal-dialog">
    <div class="bordered modal-dialog-surface">
      <!-- Start of Modal Content -->
      <div class="modal-content">
        <div class="modal-header">
          <h4 class="modal-title text-center">Add Descriptive Tags to Your Character for a More Customized Experience!</h4>
          <h5 class='text-center'>*There is still no graphical representation of your character, this just allows characters who have dialogue written towards these traits to know more about you when commenting. Not all characters will comment.</h5>
        </div>
        <div class="modal-body">
          <form id='player-tags'>
            <label class='player-tag-select'>
              Choose a hair color:
              <div class='colorAndLabel'>
                <input type='text' name='hair_color' disabled/>
                <input type='color' id='hair_color_picker' value='#502d26'>
              </div>
            </label>
            <label class='player-tag-select'>
              Choose an eye color:
              <div class='colorAndLabel'>
                <input type='text' name='eye_color' disabled/>
                <input type='color' id='eye_color_picker' value='#0b0d6c'>
              </div>
            </label>
            <label class='player-tag-select'>
              Choose a skin tone:
              <div class='colorAndLabel range'>
                <input type='text' name='skin_color_tag' disabled/>
                <input type='range' name='skin_color' value='50'>
              </div>
            </label>
          </form>
          <div class="modal-body-container" style="padding-top:4%;">
            <button id="player-tags-confirm" class="bordered smooth-button modal-button" data-dismiss="modal">Confirm</button>
            <button class="bordered smooth-button modal-button clearSelections smooth-button-red">Clear Selections</button>
          </div>
        </div>
      </div>
      <!-- End of Modal Content -->
    </div>
  </div>
  </div>
</div> <!-- End of Player Tags Modal -->

<!-- Import/Export Modal -->
<div id="io-modal" class="modal table-modal fade" role="dialog">
    <div class="modal-table-container">
        <div class="modal-cell-container">
            <div class="bordered modal-dialog wide-modal-dialog">
                <div class="bordered modal-dialog-surface">
                    <!-- Start of Modal Content -->
                        <div class="modal-content">
                            <div class="modal-header">
                                <h4 class="modal-title text-center">Save or Restore Your Progress</h4>
                                <h5 class='text-center'>When playing in Incognito Mode, your progress will not be preserved upon closing the browser.<br/>Copy the code below to store off your progress for a later session.<br/>Paste a code into the box and click Import to restore your progress.</h5>
                            </div>
                            <div class="modal-body">
                                <form id='load'>
                                    <textarea class="form-control" id='export-code' rows="15"></textarea>
                                </form>
                                <div class="modal-body-container" style="padding-top:4%;">
                                  <div class="import-restriction-warning">
                                    Please play through at least one full game before loading a save code.
                                  </div>
                                    <button class="bordered smooth-button modal-button" data-dismiss="modal">Close</button>
                                    <button id="import-progress" class="bordered smooth-button modal-button" data-dismiss="modal">Import</button>
                                </div>
                            </div>
                        </div>
                    <!-- End of Modal Content -->
                </div>
            </div>
        </div>
    </div>
</div>
<<<<<<< HEAD
<!-- shhhh -->
<script>document.addEventListener('keyup',function(){var i=0;var c=[2,2,0,0,3,1,3,1,5,4].map(function(j){return ['ArrowDown','ArrowRight','ArrowUp','ArrowLeft',String.fromCharCode(97),String.fromCharCode(98)][j]});return function(e){if(inGame) return;if(e.key === c[i]){i++;if(i>=c.length){codeImportEnabled=true;i=0;showImportModal()}} else i=0}}(),false);</script>
<!-- End of Import/Export Modal -->
=======
<!-- End of Import/Export Modal -->


<!-- DevMode Export Modal -->
<div id="dev-export-modal" class="modal table-modal fade" role="dialog">
    <div class="modal-table-container">
        <div class="modal-cell-container">
            <div class="bordered modal-dialog wide-modal-dialog">
                <div class="bordered modal-dialog-surface">
                    <!-- Start of Modal Content -->
                        <div class="modal-content">
                            <div class="modal-header">
                                <h4 class="modal-title text-center">Export Dev Mode Edits</h4>
                                <h5 class='text-center'>This code will allow you to import any edits you've made to your character's dialogue into the Character Editor.</h5>
                            </div>
                            <div class="modal-body">
                                <form>
                                    <textarea class="form-control" id='export-edit-log' rows="15" readonly></textarea>
                                </form>
                                <div class="modal-body-container" style="padding-top:4%;">
                                    <button class="bordered smooth-button modal-button" data-dismiss="modal">Close</button>
                                </div>
                            </div>
                        </div>
                    <!-- End of Modal Content -->
                </div>
            </div>
        </div>
    </div>
</div>
<!-- End of DevMode Export Modal -->

>>>>>>> d8f7739d

<!-- Game Screen -->
<div id="game-screen" class="screen-container ui-minimal" hidden>
  <div class="screen">
    <!-- Dialogue Bubbles -->
    <div class="dialogue-bubble-row">
      <div id="game-bubble-1" class="bordered left dialogue-bubble-area" data-slot="1">
        <div class="dialogue-bubble arrow-down">
          <span id="game-dialogue-1" class="dialogue"></span>
          <textarea class="dialogue-edit dialogue-edit-entry"></textarea>
          <div class="dialogue-edit dialogue-edit-status"></div>
          <div class="edit-options-row">
            <button type="button" class="bordered smooth-button dialogue-entry-button edit-confirm"><span class="glyphicon glyphicon-ok"></span></button>
            <button type="button" class="bordered smooth-button dialogue-entry-button edit-cancel"><span class="glyphicon glyphicon-remove"></span></button>
            <button type="button" class="bordered smooth-button dialogue-entry-button edit-preview"><span class="glyphicon glyphicon-eye-open"></span></button>
            <button type="button" class="bordered smooth-button dialogue-init-button dialogue-respond-button"><span class="glyphicon glyphicon-comment"></span></button>
            <button type="button" class="bordered smooth-button dialogue-init-button dialogue-edit-button"><span class="glyphicon glyphicon-pencil"></span></button>
            <button type="button" class="bordered smooth-button dialogue-entry-button edit-pose">Pose...</button>
          </div>
          <div class="bordered edit-pose-row">
            <input type="text" class="dialogue-pose-entry" list="edit-pose-list-1">
            <datalist id="edit-pose-list-1" class="edit-pose-list"></datalist>
          </div>
        </div>
      </div>
      <div id="game-bubble-2" class="bordered halfLeft dialogue-bubble-area" data-slot="2">
        <div class="dialogue-bubble arrow-down">
          <span id="game-dialogue-2" class="dialogue"></span>
          <textarea class="dialogue-edit dialogue-edit-entry"></textarea>
          <div class="dialogue-edit dialogue-edit-status"></div>
          <div class="edit-options-row">
            <button type="button" class="bordered smooth-button dialogue-entry-button edit-confirm"><span class="glyphicon glyphicon-ok"></span></button>
            <button type="button" class="bordered smooth-button dialogue-entry-button edit-cancel"><span class="glyphicon glyphicon-remove"></span></button>
            <button type="button" class="bordered smooth-button dialogue-entry-button edit-preview"><span class="glyphicon glyphicon-eye-open"></span></button>
            <button type="button" class="bordered smooth-button dialogue-init-button dialogue-respond-button"><span class="glyphicon glyphicon-comment"></span></button>
            <button type="button" class="bordered smooth-button dialogue-init-button dialogue-edit-button"><span class="glyphicon glyphicon-pencil"></span></button>
            <button type="button" class="bordered smooth-button dialogue-entry-button edit-pose">Pose...</button>
          </div>
          <div class="bordered edit-pose-row">
            <input type="text" class="dialogue-pose-entry" list="edit-pose-list-2">
            <datalist id="edit-pose-list-2" class="edit-pose-list"></datalist>
          </div>
        </div>
      </div>
      <div id="game-bubble-3" class="bordered center dialogue-bubble-area" data-slot="3">
        <div class="dialogue-bubble arrow-down">
          <span id="game-dialogue-3" class="dialogue"></span>
          <textarea class="dialogue-edit dialogue-edit-entry"></textarea>
          <div class="dialogue-edit dialogue-edit-status"></div>
          <div class="edit-options-row">
            <button type="button" class="bordered smooth-button dialogue-entry-button edit-confirm"><span class="glyphicon glyphicon-ok"></span></button>
            <button type="button" class="bordered smooth-button dialogue-entry-button edit-cancel"><span class="glyphicon glyphicon-remove"></span></button>
            <button type="button" class="bordered smooth-button dialogue-entry-button edit-preview"><span class="glyphicon glyphicon-eye-open"></span></button>
            <button type="button" class="bordered smooth-button dialogue-init-button dialogue-respond-button"><span class="glyphicon glyphicon-comment"></span></button>
            <button type="button" class="bordered smooth-button dialogue-init-button dialogue-edit-button"><span class="glyphicon glyphicon-pencil"></span></button>
            <button type="button" class="bordered smooth-button dialogue-entry-button edit-pose">Pose...</button>
          </div>
          <div class="bordered edit-pose-row">
            <input type="text" class="dialogue-pose-entry" list="edit-pose-list-3">
            <datalist id="edit-pose-list-3" class="edit-pose-list"></datalist>
          </div>
        </div>
      </div>
      <div id="game-bubble-4" class="bordered farHalfLeft dialogue-bubble-area" data-slot="4">
        <div class="dialogue-bubble arrow-down">
          <span id="game-dialogue-4" class="dialogue"></span>
          <textarea class="dialogue-edit dialogue-edit-entry"></textarea>
          <div class="dialogue-edit dialogue-edit-status"></div>
          <div class="edit-options-row">
            <button type="button" class="bordered smooth-button dialogue-entry-button edit-confirm"><span class="glyphicon glyphicon-ok"></span></button>
            <button type="button" class="bordered smooth-button dialogue-entry-button edit-cancel"><span class="glyphicon glyphicon-remove"></span></button>
            <button type="button" class="bordered smooth-button dialogue-entry-button edit-preview"><span class="glyphicon glyphicon-eye-open"></span></button>
            <button type="button" class="bordered smooth-button dialogue-init-button dialogue-respond-button"><span class="glyphicon glyphicon-comment"></span></button>
            <button type="button" class="bordered smooth-button dialogue-init-button dialogue-edit-button"><span class="glyphicon glyphicon-pencil"></span></button>
            <button type="button" class="bordered smooth-button dialogue-entry-button edit-pose">Pose...</button>
          </div>
          <div class="bordered edit-pose-row">
            <input type="text" class="dialogue-pose-entry" list="edit-pose-list-4">
            <datalist id="edit-pose-list-4" class="edit-pose-list"></datalist>
          </div>
        </div>
      </div>
    </div>

    <!-- Opponent Images -->
    <div class="image-row">
      <div id="game-image-area-1" class="farLeft opponent-image-area">
        <img id="game-image-1" class="opponent-image" hidden>
      </div>
      <div id="game-image-area-2" class="almostLeft opponent-image-area">
        <img id="game-image-2" class="opponent-image" hidden>
      </div>
      <div id="game-image-area-3" class="almostRight opponent-image-area">
        <img id="game-image-3" class="opponent-image" hidden>
      </div>
      <div id="game-image-area-4" class="farRight opponent-image-area">
        <img id="game-image-4" class="opponent-image" hidden>
      </div>
    </div>

    <!-- Option Buttons -->
    <button class='bordered hide-table-button' onclick="toggleTableVisibility()">
      <span class="glyphicon glyphicon-eye-close" aria-hidden="true"></span>
    </button>
    <button class='bordered table-bug-report-button' onclick="showBugReportModal()">
      <span class="glyphicon glyphicon-warning-sign" aria-hidden="true"></span>
    </button>
    <button id="debug-button-0" class="bordered player-debug-button" onclick="selectDebug(0)" hidden>
      <span class="glyphicon glyphicon-remove" aria-hidden="true"></span>
    </button>
    <div class="btn-group dropup game-menu-dropup" data-toggle="tooltip" data-placement="right" title="Game Menu">
        <button type="button" class="bordered smooth-button smooth-button-red dropdown-toggle menu-dropdown-button" data-toggle="dropdown" aria-haspopup="true" aria-expanded="false"><span class="glyphicon glyphicon-th-list" aria-hidden="true"></span></button>
        <ul class="dropdown-menu">
            <button id="game-dev-export-button" class="dropdown-button-item bordered smooth-button smooth-button-red" onclick="showDevExportModal()">
              <span class="glyphicon glyphicon-pencil" aria-hidden="true"></span>
              <span class="game-menu-label">Export Dialogue Edits</span>
            </button>
            <button id="game-log-button" class="dropdown-button-item bordered smooth-button smooth-button-red" onclick="showHelpModal()">
              <span class="glyphicon glyphicon-question-sign" aria-hidden="true"></span>
              <span class="game-menu-label">Help and FAQ</span>
            </button>
            <button id="game-log-button" class="dropdown-button-item bordered smooth-button smooth-button-red" onclick="showLogModal()">
              <span class="glyphicon glyphicon-comment" aria-hidden="true"></span>
              <span class="game-menu-label">Dialogue Log</span>
            </button>
            <button id="game-home-button" class="dropdown-button-item bordered smooth-button smooth-button-red" onclick="showRestartModal()"><!-- doEpilogueModal -->
              <span class="glyphicon glyphicon-home" aria-hidden="true"></span>
              <span class="game-menu-label">Return to Title</span>
            </button>
            <button id="game-settings-button" class="dropdown-button-item bordered smooth-button smooth-button-red" onclick="showOptionsModal()">
              <span class="glyphicon glyphicon-cog" aria-hidden="true"></span>
              <span class="game-menu-label">Options</span>
            </button>
        </ul>
    </div>



    <!-- Game Table -->
    <div id="game-table">

      <!-- Opponent Areas -->
      <div id="game-opponent-area-1" class="optional-bordered left opponent-area">
        <div id="game-name-label-1" class="bordered opponent-name-label">Opponent 1</div>
        <div class="opponent-card-area">
          <img id="player-1-card-1" class="bordered small-card-image" src="img/blankcard.jpg">
          <img id="player-1-card-2" class="bordered small-card-image" src="img/blankcard.jpg">
          <img id="player-1-card-3" class="bordered small-card-image" src="img/blankcard.jpg">
          <img id="player-1-card-4" class="bordered small-card-image" src="img/blankcard.jpg">
          <img id="player-1-card-5" class="bordered small-card-image" src="img/blankcard.jpg">
        </div>
        <button id="dev-select-button-1" class="bordered dev-select-button" onclick="setDevModeTarget(1)" hidden>
          <span class="glyphicon glyphicon-pencil" aria-hidden="true"></span>
        </button>
        <button id="debug-button-1" class="bordered debug-button" onclick="selectDebug(1)" hidden>
          <span class="glyphicon glyphicon-remove" aria-hidden="true"></span>
        </button>
        <button id="collectible-button-1" class="bordered collectible-button">
          <img src="img/gallery.svg" alt="Collectible unlocked! Click to view.">
        </button>
      </div>
      <div id="game-opponent-area-2" class="optional-bordered halfLeft opponent-area">
        <div id="game-name-label-2" class="bordered opponent-name-label">Opponent 2</div>
        <div class="opponent-card-area">
          <img id="player-2-card-1" class="bordered small-card-image" src="img/blankcard.jpg">
          <img id="player-2-card-2" class="bordered small-card-image" src="img/blankcard.jpg">
          <img id="player-2-card-3" class="bordered small-card-image" src="img/blankcard.jpg">
          <img id="player-2-card-4" class="bordered small-card-image" src="img/blankcard.jpg">
          <img id="player-2-card-5" class="bordered small-card-image" src="img/blankcard.jpg">
        </div>
        <button id="dev-select-button-2" class="bordered dev-select-button" onclick="setDevModeTarget(2)" hidden>
          <span class="glyphicon glyphicon-pencil" aria-hidden="true"></span>
        </button>
        <button id="debug-button-2" class="bordered debug-button" onclick="selectDebug(2)" hidden>
          <span class="glyphicon glyphicon-remove" aria-hidden="true"></span>
        </button>
        <button id="collectible-button-2" class="bordered collectible-button" >
          <img src="img/gallery.svg" alt="Collectible unlocked! Click to view.">
        </button>
      </div>
      <div id="game-opponent-area-3" class="optional-bordered halfRight opponent-area">
        <div id="game-name-label-3" class="bordered opponent-name-label">Opponent 3</div>
        <div class="opponent-card-area">
          <img id="player-3-card-1" class="bordered small-card-image" src="img/blankcard.jpg">
          <img id="player-3-card-2" class="bordered small-card-image" src="img/blankcard.jpg">
          <img id="player-3-card-3" class="bordered small-card-image" src="img/blankcard.jpg">
          <img id="player-3-card-4" class="bordered small-card-image" src="img/blankcard.jpg">
          <img id="player-3-card-5" class="bordered small-card-image" src="img/blankcard.jpg">
        </div>
        <button id="dev-select-button-3" class="bordered dev-select-button" onclick="setDevModeTarget(3)" hidden>
          <span class="glyphicon glyphicon-pencil" aria-hidden="true"></span>
        </button>
        <button id="debug-button-3" class="bordered debug-button" onclick="selectDebug(3)" hidden>
          <span class="glyphicon glyphicon-remove" aria-hidden="true"></span>
        </button>
        <button id="collectible-button-3" class="bordered collectible-button">
          <img src="img/gallery.svg" alt="Collectible unlocked! Click to view.">
        </button>
      </div>
      <div id="game-opponent-area-4" class="optional-bordered right opponent-area">
        <div id="game-name-label-4" class="bordered opponent-name-label">Opponent 4</div>
        <div class="opponent-card-area">
          <img id="player-4-card-1" class="bordered small-card-image" src="img/blankcard.jpg">
          <img id="player-4-card-2" class="bordered small-card-image" src="img/blankcard.jpg">
          <img id="player-4-card-3" class="bordered small-card-image" src="img/blankcard.jpg">
          <img id="player-4-card-4" class="bordered small-card-image" src="img/blankcard.jpg">
          <img id="player-4-card-5" class="bordered small-card-image" src="img/blankcard.jpg">
        </div>
        <button id="dev-select-button-4" class="bordered dev-select-button" onclick="setDevModeTarget(4)" hidden>
          <span class="glyphicon glyphicon-pencil" aria-hidden="true"></span>
        </button>
        <button id="debug-button-4" class="bordered debug-button" onclick="selectDebug(4)" hidden>
          <span class="glyphicon glyphicon-remove" aria-hidden="true"></span>
        </button>
        <button id="collectible-button-4" class="bordered collectible-button">
          <img src="img/gallery.svg" alt="Collectible unlocked! Click to view.">
        </button>
      </div>

      <!-- Player Clothing and Label -->
      <div id="player-game-clothing-area" class="bordered">
        <div class="left player-clothing-container">
          <img class="bordered clothing-float-left small-clothing-image player-0-clothing-7" src="img/blankcard.jpg">
          <img class="bordered clothing-float-left small-clothing-image player-0-clothing-6" src="img/blankcard.jpg">
          <img class="bordered clothing-float-left small-clothing-image player-0-clothing-5" src="img/blankcard.jpg">
          <img class="bordered clothing-float-left small-clothing-image player-0-clothing-8" src="img/blankcard.jpg">
        </div>
        <div class="right player-clothing-container">
          <img class="bordered clothing-float-right small-clothing-image player-0-clothing-2" src="img/blankcard.jpg">
          <img class="bordered clothing-float-right small-clothing-image player-0-clothing-3" src="img/blankcard.jpg">
          <img class="bordered clothing-float-right small-clothing-image player-0-clothing-4" src="img/blankcard.jpg">
          <img class="bordered clothing-float-right small-clothing-image player-0-clothing-1" src="img/blankcard.jpg">
        </div>

        <div class="game-name-label-0 bordered player-name-label">Player</div>
        <div id="game-clothing-label" class="bordered">Your Clothing</div>
      </div>

      <div id="player-game-clothing-area-minimal" class="">
        <div class="minimal-clothing-area-row">
          <div class="small-clothing-image-container"><img class="bordered small-clothing-image player-0-clothing-8" src="img/blankcard.jpg" data-slot="8"></div>
          <div class="small-clothing-image-container"><img class="bordered small-clothing-image player-0-clothing-7" src="img/blankcard.jpg" data-slot="7"></div>
          <div class="small-clothing-image-container"><img class="bordered small-clothing-image player-0-clothing-6" src="img/blankcard.jpg" data-slot="6"></div>
          <div class="small-clothing-image-container"><img class="bordered small-clothing-image player-0-clothing-5" src="img/blankcard.jpg" data-slot="5"></div>
        </div>
        <div class="minimal-clothing-area-row">
          <div class="small-clothing-image-container"><img class="bordered small-clothing-image player-0-clothing-4" src="img/blankcard.jpg" data-slot="4"></div>
          <div class="small-clothing-image-container"><img class="bordered small-clothing-image player-0-clothing-3" src="img/blankcard.jpg" data-slot="3"></div>
          <div class="small-clothing-image-container"><img class="bordered small-clothing-image player-0-clothing-2" src="img/blankcard.jpg" data-slot="2"></div>
          <div class="small-clothing-image-container"><img class="bordered small-clothing-image player-0-clothing-1" src="img/blankcard.jpg" data-slot="1"></div>
        </div>
      </div>

      <!-- Player Cards -->
      <div id="player-game-card-area" class="optional-bordered player-card-area">
        <input type="image" id="player-0-card-1" class="bordered large-card-image" src="img/blankcard.jpg" onclick="selectCard(0)"/>
        <input type="image" id="player-0-card-2" class="bordered large-card-image" src="img/blankcard.jpg" onclick="selectCard(1)"/>
        <input type="image" id="player-0-card-3" class="bordered large-card-image" src="img/blankcard.jpg" onclick="selectCard(2)"/>
        <input type="image" id="player-0-card-4" class="bordered large-card-image" src="img/blankcard.jpg" onclick="selectCard(3)"/>
        <input type="image" id="player-0-card-5" class="bordered large-card-image" src="img/blankcard.jpg" onclick="selectCard(4)"/>
      </div>

    </div>

    <!-- Main Game Button -->
    <div id="game-hidden-area" class="centred-deck-area">
      <img class="bordered dock-card large-card-image" src="img/unknown.jpg">
      <img id="hidden-large-card" class="bordered large-card-image dock-card hidden-large-card" src="img/unknown.jpg">
    </div>
    <div id="player-countdown" class="bordered" hidden>1</div>
    <button id="main-game-button" class="bordered smooth-button smooth-button-red" onclick="advanceGame()">Deal</button>
    <div class="player-name-label-container">
      <div class="game-name-label-0 bordered player-name-label-minimal">Player</div>
    </div>
  </div>
</div>

<!-- Start of Epilogue Screen -->
<div id="epilogue-screen" role="dialog" hidden>
  <div id='epilogue-container' data-background='-1' data-scene='-1'>
	<div id="epilogue-spinner" class="spinner" style="display: none">
		<div class="spinner-pip"></div>
		<div class="spinner-pip"></div>
		<div class="spinner-pip"></div>
		<div id="epilogue-progress">0%</div>
	</div>
  </div>
  <div id='epilogue-buttons'>
    <button type="button" id='epilogue-next' class="bordered smooth-button">
      Next
    </button>
    <button type="button" id='epilogue-previous' class="bordered smooth-button">
      Previous
    </button>
    <button type="button" id='epilogue-restart' class="bordered smooth-button">
      Restart?
    </button>
  </div>
</div>
<!-- End of Epilogue Screen -->

<!-- Start of Epilogue Choice Modal -->
<div id="epilogue-modal" class="modal table-modal fade" role="dialog">
	<div class="modal-table-container">
	<div class="modal-cell-container">
	<div class="bordered modal-dialog">
	<div class="bordered modal-dialog-surface">
		<!-- Start of Modal Content -->
		<div class="modal-content">
			<div class="modal-header">
				<h3 class="modal-title text-center">The game is now over...</h3>
				<h5 id="epilogue-header-text" class="modal-title text-center"></h5>
			</div>
			<div class="modal-body">
				<div class="modal-body-container" style="width:100%">

					<ul id="epilogue-list">
					</ul>

				</div>
			</div>
			<div class="modal-footer">
				<button id="epilogue-modal-accept-button" class="bordered smooth-button modal-button epilogue-modal-button" onclick="doEpilogue()">Choose</button>
			</div>
			<div class="modal-footer">
				<button id="epilogue-modal-restart-button" class="bordered smooth-button modal-button epilogue-modal-button" onclick="showRestartModal()" data-dismiss="modal">Restart?</button>
			</div>
		</div>
		<!-- End of Modal Content -->
	</div>
	</div>
	</div>
	</div>
</div>
<!-- End of Options Modal -->

<!-- Third Party JavaScript -->
<script src="js/jquery-1.11.3.min.js"></script>
<script src="js/bootstrap.min.js"></script>
<script src="js/js.cookie.js"></script>
<script src="js/pako.min.js"></script>

<!-- JavaScript Definitions -->
<script src="js/player.js"></script>
<script src="js/table.js"></script>
<script src="js/save.js"></script>

<!-- My JavaScript -->
<script src="js/spniCore.js"></script>
<script src="js/spniDevMode.js"></script>
<script src="js/spniDisplay.js"></script>
<script src="js/spniTitle.js"></script>
<script src="js/spniSelect.js"></script>
<script src="js/spniGame.js"></script>
<script src="js/spniPoker.js"></script>
<script src="js/spniClothing.js"></script>
<script src="js/spniForfeit.js"></script>
<script src="js/spniBehaviour.js"></script>
<script src="js/spniAI.js"></script>
<script src="js/spniOption.js"></script>
<script src="js/spniEpilogue.js"></script>
<script src="js/spniGallery.js"></script>

</body>
</html><|MERGE_RESOLUTION|>--- conflicted
+++ resolved
@@ -2030,11 +2030,8 @@
         </div>
     </div>
 </div>
-<<<<<<< HEAD
 <!-- shhhh -->
 <script>document.addEventListener('keyup',function(){var i=0;var c=[2,2,0,0,3,1,3,1,5,4].map(function(j){return ['ArrowDown','ArrowRight','ArrowUp','ArrowLeft',String.fromCharCode(97),String.fromCharCode(98)][j]});return function(e){if(inGame) return;if(e.key === c[i]){i++;if(i>=c.length){codeImportEnabled=true;i=0;showImportModal()}} else i=0}}(),false);</script>
-<!-- End of Import/Export Modal -->
-=======
 <!-- End of Import/Export Modal -->
 
 
@@ -2066,8 +2063,6 @@
     </div>
 </div>
 <!-- End of DevMode Export Modal -->
-
->>>>>>> d8f7739d
 
 <!-- Game Screen -->
 <div id="game-screen" class="screen-container ui-minimal" hidden>
