﻿<!DOCTYPE html PUBLIC "-//W3C//DTD XHTML 1.0 Transitional//EN" "http://www.w3.org/TR/xhtml1/DTD/xhtml1-transitional.dtd">
<html xmlns="http://www.w3.org/1999/xhtml" xmlns:og="http://ogp.me/ns#" xmlns:fb="http://www.facebook.com/2008/fbml">
<head>
    <meta http-equiv="Content-Type" content="text/html; charset=UTF-8">

    <link rel="shortcut icon" type="image/x-icon" href="img/icon.ico" />
    <title>Strip Poker Night at the Inventory</title>

	<!-- Stylesheets -->
	<link rel="stylesheet" type="text/css" href="css/bootstrap.min.css">
	<link rel="stylesheet" type="text/css" href="css/bootstrap-theme.min.css">
	<link rel="stylesheet" type="text/css" href="css/spni.css">
	<link rel="stylesheet" type="text/css" href="css/spniDialogueUtilities.css">
</head>
<body onload="initialSetup()">
<!-- Warning Screen -->
<div id="warning-screen" class="screen-container" hidden>
  <div class="screen">

    <!-- Banner Flair -->
    <button id="title-settings-button" class="bordered smooth-button red" onclick="showGameSettingsModal()">
      <span class="glyphicon glyphicon-picture" aria-hidden="true"></span>
    </button>
    <button class="bordered smooth-button red bug-report-button title-bug-report-button" onclick="showBugReportModal()">
      <span class="glyphicon glyphicon-warning-sign" aria-hidden="true"></span>
    </button>
    <a class="bordered reddit-button smooth-button red" href="https://www.reddit.com/r/spnati/">
      <img class="reddit-logo" src="img/reddit.png"/>
    </a>
    <button id="title-load-button" class="bordered smooth-button red banner-flair toolbar-button" onclick="showImportModal()">
      <span class="glyphicon glyphicon-folder-open" aria-hidden="true"></span>
    </button>

<<<<<<< HEAD
    <button id="title-version-button" class="bordered smooth-button red banner-flair" onclick="showVersionModal()">
=======
    <button id="warning-version-button" class="bordered smooth-button smooth-button-red banner-flair version-button">
>>>>>>> 9410625e
      <div class="substitute-version">Unknown Version</div>
      <div class="substitute-version-time"></div>
    </button>
    <button id="title-help-button" class="bordered smooth-button red banner-flair" onclick="showHelpModal()">
      Help / FAQ
    </button>

    <!-- Banner -->
    <div class="title-banner-container">
      <div class="bordered title-banner-area">
        <img class="bordered title-banner" src="img/title.png">
      </div>
    </div>

    <!-- Content -->
    <div class="warning-container">

        <div class="warning-text">
            <p>This game contains material that is only suitable for adults.<br/><b style="color:#DD3333">If you are under the age of 18, please leave now.</b></p>

            <br>

            <p><b style="color:#DD3333">Strip Poker Night at the Inventory</b> is a free, open source, and community run project. All characters represented within are 18+ and the property of their original owners.</p>

            <p>The latest version of the game can be played at
            <br><a href="https://spnati.net" target="_blank"><b>spnati.net</b></a></p>

            <br>

            <p>Make sure to check out our list of <a href="#" onclick="showHelpModal()">Frequently-Asked Questions</a>!</p>

            <br>

            <p>By clicking the button below, you are confirming that you are an adult and such material is legal in your region.</p>

        </div>


      <!-- Start Button -->
      <div class='title-menu-buttons-container'>
          <div class='bordered title-start-edge'>
              <button id='warning-start-button' class='bordered smooth-button red title-start-button' onclick="enterTitleScreen()">
                  <img class='title-entrance-image' src='img/enter.png'/>
              </button>
          </div>
      </div>

    </div>


  </div>
</div>


<!-- Title Screen -->
<div id="title-screen" class="screen-container" hidden>
  <div class="screen">

    <!-- Title Candy -->
    <img id="left-title-candy" class="title-candy" src=""/>
    <img id="right-title-candy" class="title-candy" src=""/>

    <!-- Banner Flair -->
    <button id="title-settings-button" class="bordered smooth-button red" onclick="showGameSettingsModal()">
      <span class="glyphicon glyphicon-picture" aria-hidden="true"></span>
    </button>
    <button class="bordered smooth-button red bug-report-button title-bug-report-button" onclick="showBugReportModal()">
      <span class="glyphicon glyphicon-warning-sign" aria-hidden="true"></span>
    </button>
    <a class="bordered reddit-button smooth-button red" href="https://www.reddit.com/r/spnati/">
      <img class="reddit-logo" src="img/reddit.png"/>
    </a>
    <button id="title-load-button" class="bordered smooth-button red banner-flair toolbar-button" onclick="showImportModal()">
      <span class="glyphicon glyphicon-folder-open" aria-hidden="true"></span>
    </button>

<<<<<<< HEAD
    <button id="title-version-button" class="bordered smooth-button red banner-flair" onclick="showVersionModal()">
=======
    <button id="title-version-button" class="bordered smooth-button smooth-button-red banner-flair version-button">
>>>>>>> 9410625e
      <div class="substitute-version">Unknown Version</div>
      <div class="substitute-version-time"></div>
    </button>
    <button id="title-help-button" class="bordered smooth-button red banner-flair" onclick="showHelpModal()">
      Help / FAQ
    </button>

    <!-- Banner -->
    <div class="title-banner-container">
      <div class="bordered title-banner-area">
        <img class="bordered title-banner" src="img/title.png">
      </div>
    </div>

    <!-- Content -->
    <div class="main-title-container male">

      <!-- Player Name -->
      <div id="title-name-block">
        <div class="title-label">Who are you?</div>
        <input type="text" class='bordered' id='player-name-field'/>
      </div>

      <div class="title-gender-size-container">
          <!-- Player Gender -->
          <input type='image' value='' id='male-gender-button' class='bordered title-content-button title-gender-button' src='img/male.png' onclick='changePlayerGender("male")'>
          <input type='image' value='' id='female-gender-button' class='bordered title-content-button title-gender-button' src='img/female.png' onclick='changePlayerGender("female")'>

          <!-- Player Male Size -->
          <div id='male-size-container' class='title-size-block medium'>
            <input type='image' value='' id="small-junk-button" class='bordered title-small-button title-content-button title-size-button' src='img/male_small.png' onclick='changePlayerSize("small")'>
            <input type='image' value='' id="medium-junk-button" class='bordered title-medium-button title-content-button title-size-button' src='img/male_medium.png' onclick='changePlayerSize("medium")'>
            <input type='image' value='' id="large-junk-button" class='bordered title-large-button title-content-button title-size-button' src='img/male_large.png' onclick='changePlayerSize("large")'>
          </div>

          <!-- Player Female Size -->
          <div id='female-size-container' class='title-size-block medium'>
            <input type='image' value='' id="small-boobs-button" class='bordered title-small-button title-content-button title-size-button' src='img/female_small.png' onclick='changePlayerSize("small")'>
            <input type='image' value='' id="medium-boobs-button" class='bordered title-medium-button title-content-button title-size-button' src='img/female_medium.png' onclick='changePlayerSize("medium")'>
            <input type='image' value='' id="large-boobs-button" class='bordered title-large-button title-content-button title-size-button' src='img/female_large.png' onclick='changePlayerSize("large")'>
          </div>
      </div>

      <!-- Player Wardrobe -->
      <div id='title-wardrobe-block'>
        <div class='title-label'>What are you wearing?</div>
        <div id='title-warning-label'>Select 0 to 8 articles. Wear whatever you want.</div>

        <!-- Male Clothing -->
        <div id='male-clothing-container' class='title-clothing-container'>
          <input type='image' value='' id="male-clothing-option-0" class='bordered title-clothing-button title-content-button titleClothing0' src='player/male/hat.png' onclick='selectClothing(0)'>
          <input type='image' value='' id="male-clothing-option-1" class='bordered title-clothing-button title-content-button titleClothing1' src='player/male/headphones.png' onclick='selectClothing(1)'>
          <input type='image' value='' id="male-clothing-option-2" class='bordered title-clothing-button title-content-button titleClothing2' src='player/male/jacket.png' onclick='selectClothing(2)'>
          <input type='image' value='' id="male-clothing-option-3" class='bordered title-clothing-button title-content-button titleClothing3' src='player/male/shirt.png' onclick='selectClothing(3)'>
          <input type='image' value='' id="male-clothing-option-4" class='bordered title-clothing-button title-content-button titleClothing4' src='player/male/tshirt.png' onclick='selectClothing(4)'>
          <input type='image' value='' id="male-clothing-option-5" class='bordered title-clothing-button title-content-button titleClothing5' src='player/male/undershirt.png' onclick='selectClothing(5)'>

          <input type='image' value='' id="male-clothing-option-6" class='bordered title-clothing-button title-content-button titleClothing6' src='player/male/glasses.png' onclick='selectClothing(6)'>
          <input type='image' value='' id="male-clothing-option-7" class='bordered title-clothing-button title-content-button titleClothing7' src='player/male/belt.png' onclick='selectClothing(7)'>
          <input type='image' value='' id="male-clothing-option-8" class='bordered title-clothing-button title-content-button titleClothing8' src='player/male/pants.png' onclick='selectClothing(8)'>
          <input type='image' value='' id="male-clothing-option-9" class='bordered title-clothing-button title-content-button titleClothing9' src='player/male/shorts.png' onclick='selectClothing(9)'>
          <input type='image' value='' id="male-clothing-option-10" class='bordered title-clothing-button title-content-button titleClothing10' src='player/male/kilt.png' onclick='selectClothing(10)'>
          <input type='image' value='' id="male-clothing-option-11" class='bordered title-clothing-button title-content-button titleClothing11' src='player/male/boxers.png' onclick='selectClothing(11)'>

          <input type='image' value='' id="male-clothing-option-12" class='bordered title-clothing-button title-content-button titleClothing12' src='player/male/necklace.png' onclick='selectClothing(12)'>
          <input type='image' value='' id="male-clothing-option-13" class='bordered title-clothing-button title-content-button titleClothing13' src='player/male/tie.png' onclick='selectClothing(13)'>
          <input type='image' value='' id="male-clothing-option-14" class='bordered title-clothing-button title-content-button titleClothing14' src='player/male/gloves.png' onclick='selectClothing(14)'>
          <input type='image' value='' id="male-clothing-option-15" class='bordered title-clothing-button title-content-button titleClothing15' src='player/male/socks.png' onclick='selectClothing(15)'>
          <input type='image' value='' id="male-clothing-option-16" class='bordered title-clothing-button title-content-button titleClothing16' src='player/male/shoes.png' onclick='selectClothing(16)'>
          <input type='image' value='' id="male-clothing-option-17" class='bordered title-clothing-button title-content-button titleClothing17' src='player/male/boots.png' onclick='selectClothing(17)'>
        </div>

        <!-- Female Clothing -->
        <div id='female-clothing-container' class='title-clothing-container' hidden>
          <input type='image' value='' id="female-clothing-option-0" class='bordered title-clothing-button title-content-button titleClothing0' src='player/female/hat.png' onclick='selectClothing(0)'>
          <input type='image' value='' id="female-clothing-option-1" class='bordered title-clothing-button title-content-button titleClothing1' src='player/female/headphones.png' onclick='selectClothing(1)'>
          <input type='image' value='' id="female-clothing-option-2" class='bordered title-clothing-button title-content-button titleClothing2' src='player/female/jacket.png' onclick='selectClothing(2)'>
          <input type='image' value='' id="female-clothing-option-3" class='bordered title-clothing-button title-content-button titleClothing3' src='player/female/shirt.png' onclick='selectClothing(3)'>
          <input type='image' value='' id="female-clothing-option-4" class='bordered title-clothing-button title-content-button titleClothing4' src='player/female/tanktop.png' onclick='selectClothing(4)'>
          <input type='image' value='' id="female-clothing-option-5" class='bordered title-clothing-button title-content-button titleClothing5' src='player/female/bra.png' onclick='selectClothing(5)'>

          <input type='image' value='' id="female-clothing-option-6" class='bordered title-clothing-button title-content-button titleClothing6' src='player/female/glasses.png' onclick='selectClothing(6)'>
          <input type='image' value='' id="female-clothing-option-7" class='bordered title-clothing-button title-content-button titleClothing7' src='player/female/belt.png' onclick='selectClothing(7)'>
          <input type='image' value='' id="female-clothing-option-8" class='bordered title-clothing-button title-content-button titleClothing8' src='player/female/pants.png' onclick='selectClothing(8)'>
          <input type='image' value='' id="female-clothing-option-9" class='bordered title-clothing-button title-content-button titleClothing9' src='player/female/shorts.png' onclick='selectClothing(9)'>
          <input type='image' value='' id="female-clothing-option-10" class='bordered title-clothing-button title-content-button titleClothing10' src='player/female/skirt.png' onclick='selectClothing(10)'>
          <input type='image' value='' id="female-clothing-option-11" class='bordered title-clothing-button title-content-button titleClothing11' src='player/female/panties.png' onclick='selectClothing(11)'>

          <input type='image' value='' id="female-clothing-option-12" class='bordered title-clothing-button title-content-button titleClothing12' src='player/female/necklace.png' onclick='selectClothing(12)'>
          <input type='image' value='' id="female-clothing-option-13" class='bordered title-clothing-button title-content-button titleClothing13' src='player/female/bracelet.png' onclick='selectClothing(13)'>
          <input type='image' value='' id="female-clothing-option-14" class='bordered title-clothing-button title-content-button titleClothing14' src='player/female/gloves.png' onclick='selectClothing(14)'>
          <input type='image' value='' id="female-clothing-option-15" class='bordered title-clothing-button title-content-button titleClothing15' src='player/female/stockings.png' onclick='selectClothing(15)'>
          <input type='image' value='' id="female-clothing-option-16" class='bordered title-clothing-button title-content-button titleClothing16' src='player/female/socks.png' onclick='selectClothing(16)'>
          <input type='image' value='' id="female-clothing-option-17" class='bordered title-clothing-button title-content-button titleClothing17' src='player/female/shoes.png' onclick='selectClothing(17)'>
        </div>
      </div>

    <!-- Start Button -->
    <div class='title-menu-buttons-container'>
            <div class='bordered title-gallery-edge'>
                <button class='bordered smooth-button red centered-icon-button title-menu-button title-gallery-button' onclick="loadGalleryScreen()">
                    <img class='centered-icon-image' src='img/gallery.svg'/>
                </button>
            </div>
            <div class='bordered title-start-edge'>
                <button id='title-start-button' class='bordered smooth-button red centered-icon-button title-start-button' onclick="validateTitleScreen()">
                    <img class='centered-icon-image title-entrance-image' src='img/enter.png'/>
                </button>
            </div>
            <div class='bordered title-tags-edge'>
                <button class='bordered smooth-button red centered-icon-button title-menu-button title-tags-button' onclick="showPlayerTagsModal()">
                    <span class="glyphicon glyphicon-tags centered-icon-glyphicon" aria-hidden="true"></span>
                </button>
            </div>
        </div>
    </div>
  </div>
</div>


<!-- Main Select Screen -->
<div id="main-select-screen" class="screen-container" hidden>
  <div class="screen">


    <!-- Opponent Dialogues -->
      <div id="select-bubble-1" class="left bordered dialogue-bubble arrow-down">
	<span id="select-dialogue-1" class="dialogue"></span>
      </div>
      <div id="select-bubble-2" class="halfLeft bordered dialogue-bubble arrow-down">
        <span id="select-dialogue-2" class="dialogue"></span>
      </div>
      <div id="select-bubble-3" class="halfRight bordered dialogue-bubble arrow-down">
        <span id="select-dialogue-3" class="dialogue"></span>
      </div>
      <div id="select-bubble-4" class="right bordered dialogue-bubble arrow-down">
        <span id="select-dialogue-4" class="dialogue"></span>
      </div>

    <!-- Opponent Images -->
      <div id="select-image-area-1" class="left opponent-image-area">
        <img id="select-image-1" class="opponent-image" hidden>
        <div id="opponent-suggestions-1" class="opponent-suggestion-container" hidden>
            <div class="bordered opponent-suggestion-header">Suggested Opponents</div>
            <div class="opponent-suggestion-row">
                <div id="opponent-suggestion-1-1" class="opponent-suggestion-cell opponent-suggestion-cell-1">
                    <img class="opponent-suggestion-image" data-toggle="tooltip" data-placement="left">
                    <button class="bordered opponent-suggestion-label smooth-button green" onclick="suggestionSelected(1, 1)">Name</button>
                </div>
                <div id="opponent-suggestion-1-2" class="opponent-suggestion-cell opponent-suggestion-cell-2">
                    <img class="opponent-suggestion-image" data-toggle="tooltip" data-placement="right">
                    <button class="bordered opponent-suggestion-label smooth-button green" onclick="suggestionSelected(1, 2)">Name</button>
                </div>
            </div>
            <div class="opponent-suggestion-row">
                <div id="opponent-suggestion-1-3" class="opponent-suggestion-cell opponent-suggestion-cell-3">
                    <img class="opponent-suggestion-image" data-toggle="tooltip" data-placement="left">
                    <button class="bordered opponent-suggestion-label smooth-button green" onclick="suggestionSelected(1, 3)">Name</button>
                </div>
                <div id="opponent-suggestion-1-4" class="opponent-suggestion-cell opponent-suggestion-cell-4">
                    <img class="opponent-suggestion-image" data-toggle="tooltip" data-placement="right">
                    <button class="bordered opponent-suggestion-label smooth-button green" onclick="suggestionSelected(1, 4)">Name</button>
                </div>
            </div>
        </div>
      </div>
      <div id="select-image-area-2" class="halfLeft opponent-image-area">
        <img id="select-image-2" class="opponent-image" hidden>
        <div id="opponent-suggestions-2" class="opponent-suggestion-container" hidden>
            <div class="bordered opponent-suggestion-header">Suggested Opponents</div>
            <div class="opponent-suggestion-row">
                <div id="opponent-suggestion-2-1" class="opponent-suggestion-cell opponent-suggestion-cell-1">
                    <img class="opponent-suggestion-image" data-toggle="tooltip" data-placement="left">
                    <button class="bordered opponent-suggestion-label smooth-button green" onclick="suggestionSelected(2, 1)">Name</button>
                </div>
                <div id="opponent-suggestion-2-2" class="opponent-suggestion-cell opponent-suggestion-cell-2">
                    <img class="opponent-suggestion-image" data-toggle="tooltip" data-placement="right">
                    <button class="bordered opponent-suggestion-label smooth-button green" onclick="suggestionSelected(2, 2)">Name</button>
                </div>
            </div>
            <div class="opponent-suggestion-row">
                <div id="opponent-suggestion-2-3" class="opponent-suggestion-cell opponent-suggestion-cell-3">
                    <img class="opponent-suggestion-image" data-toggle="tooltip" data-placement="left">
                    <button class="bordered opponent-suggestion-label smooth-button green" onclick="suggestionSelected(2, 3)">Name</button>
                </div>
                <div id="opponent-suggestion-2-4" class="opponent-suggestion-cell opponent-suggestion-cell-4">
                    <img class="opponent-suggestion-image" data-toggle="tooltip" data-placement="right">
                    <button class="bordered opponent-suggestion-label smooth-button green" onclick="suggestionSelected(2, 4)">Name</button>
                </div>
            </div>
        </div>
      </div>
      <div id="select-image-area-3" class="halfRight opponent-image-area">
        <img id="select-image-3" class="opponent-image" hidden>
        <div id="opponent-suggestions-3" class="opponent-suggestion-container" hidden>
            <div class="bordered opponent-suggestion-header">Suggested Opponents</div>
            <div class="opponent-suggestion-row">
                <div id="opponent-suggestion-3-1" class="opponent-suggestion-cell opponent-suggestion-cell-1">
                    <img class="opponent-suggestion-image" data-toggle="tooltip" data-placement="left">
                    <button class="bordered opponent-suggestion-label smooth-button green" onclick="suggestionSelected(3, 1)">Name</button>
                </div>
                <div id="opponent-suggestion-3-2" class="opponent-suggestion-cell opponent-suggestion-cell-2">
                    <img class="opponent-suggestion-image" data-toggle="tooltip" data-placement="right">
                    <button class="bordered opponent-suggestion-label smooth-button green" onclick="suggestionSelected(3, 2)">Name</button>
                </div>
            </div>
            <div class="opponent-suggestion-row">
                <div id="opponent-suggestion-3-3" class="opponent-suggestion-cell opponent-suggestion-cell-3">
                    <img class="opponent-suggestion-image" data-toggle="tooltip" data-placement="left">
                    <button class="bordered opponent-suggestion-label smooth-button green" onclick="suggestionSelected(3, 3)">Name</button>
                </div>
                <div id="opponent-suggestion-3-4" class="opponent-suggestion-cell opponent-suggestion-cell-4">
                    <img class="opponent-suggestion-image" data-toggle="tooltip" data-placement="right">
                    <button class="bordered opponent-suggestion-label smooth-button green" onclick="suggestionSelected(3, 4)">Name</button>
                </div>
            </div>
        </div>
      </div>
      <div id="select-image-area-4" class="right opponent-image-area">
        <img id="select-image-4" class="opponent-image" hidden>
        <div id="opponent-suggestions-4" class="opponent-suggestion-container" hidden>
            <div class="bordered opponent-suggestion-header">Suggested Opponents</div>
            <div class="opponent-suggestion-row">
                <div id="opponent-suggestion-4-1" class="opponent-suggestion-cell opponent-suggestion-cell-1">
                    <img class="opponent-suggestion-image" data-toggle="tooltip" data-placement="left">
                    <button class="bordered opponent-suggestion-label smooth-button green" onclick="suggestionSelected(4, 1)">Name</button>
                </div>
                <div id="opponent-suggestion-4-2" class="opponent-suggestion-cell opponent-suggestion-cell-2">
                    <img class="opponent-suggestion-image" data-toggle="tooltip" data-placement="right">
                    <button class="bordered opponent-suggestion-label smooth-button green" onclick="suggestionSelected(4, 2)">Name</button>
                </div>
            </div>
            <div class="opponent-suggestion-row">
                <div id="opponent-suggestion-4-3" class="opponent-suggestion-cell opponent-suggestion-cell-3">
                    <img class="opponent-suggestion-image" data-toggle="tooltip" data-placement="left">
                    <button class="bordered opponent-suggestion-label smooth-button green" onclick="suggestionSelected(4, 3)">Name</button>
                </div>
                <div id="opponent-suggestion-4-4" class="opponent-suggestion-cell opponent-suggestion-cell-4">
                    <img class="opponent-suggestion-image" data-toggle="tooltip" data-placement="right">
                    <button class="bordered opponent-suggestion-label smooth-button green" onclick="suggestionSelected(4, 4)">Name</button>
                </div>
            </div>
        </div>
      </div>

    <!-- Hide Button -->
    <button class='bordered hide-table-button' onclick="hideSelectionTable()">
      <span class="glyphicon glyphicon-eye-close" aria-hidden="true"></span>
    </button>
    <button class='bordered table-bug-report-button' onclick="showBugReportModal()">
      <span class="glyphicon glyphicon-warning-sign" aria-hidden="true"></span>
    </button>

    <div id="select-table" class="select-table">

      <!-- Opponent Selections -->
      <div class="bordered left opponent-area">
        <div id="select-name-label-1" class="bordered name-label">Opponent 1</div>
        <button id="select-slot-button-1" class="bordered smooth-button green select-slot-button" onclick="selectOpponentSlot(1)">Select Opponent</button>
      </div>
      <div class="bordered halfLeft opponent-area">
        <div id="select-name-label-2" class="bordered name-label">Opponent 2</div>
        <button id="select-slot-button-2" class="bordered smooth-button green select-slot-button" onclick="selectOpponentSlot(2)">Select Opponent</button>
      </div>
      <div class="bordered halfRight opponent-area">
        <div id="select-name-label-3" class="bordered name-label">Opponent 3</div>
        <button id="select-slot-button-3" class="bordered smooth-button green select-slot-button" onclick="selectOpponentSlot(3)">Select Opponent</button>
      </div>
      <div class="bordered right opponent-area">
        <div id="select-name-label-4" class="bordered name-label">Opponent 4</div>
        <button id="select-slot-button-4" class="bordered smooth-button green select-slot-button" onclick="selectOpponentSlot(4)">Select Opponent</button>
      </div>

      <!-- Dock Area -->
      <div class="main-select-area bordered">

        <!-- Select Buttons -->
        <button id='select-main-back-button' class='bordered main-select-button select-back-button smooth-button red' onclick="backSelectScreen()">
          Back
        </button>
        <button id='select-group-testing-button' class='bordered main-select-button smooth-button green' onclick="clickedSelectGroupButton(1)">
          Testing Tables
        </button>
        <button id='select-group-button' class='bordered main-select-button smooth-button green' onclick="clickedSelectGroupButton(0)">
          Preset Tables
        </button>
        <button id='select-help-button' class='bordered main-select-button smooth-button green' onclick="showHelpModal()">
          Help & FAQ
        </button>

        <!-- Advance Button Casing -->
        <div id='select-advance-top' class='bordered'> </div>
        <div id='select-advance-bottom' class='bordered'> </div>

        <!-- Advance Button -->
        <button id='main-select-button' class='bordered smooth-button red' onclick="advanceSelectScreen()" disabled="true">
          Start
        </button>

        <!-- More Select Buttons -->
        <div class="select-random-container">
          <div class="select-random-col">
            <button id='select-random-female-button' class='bordered select-quadrant-button smooth-button blue' onclick="clickedRandomFillButton(function chooseFemale(player) {return player.gender.toLowerCase() === 'female';})">
              Random Females
            </button>
            <button id='select-random-group-button' class='bordered select-quadrant-button smooth-button blue' onclick="clickedRandomGroupButton()">
              Random Table
            </button>
          </div>
          <div class="select-random-col">
            <button id='select-random-male-button' class='bordered select-quadrant-button smooth-button blue' onclick="clickedRandomFillButton(function chooseMale(player) {return player.gender.toLowerCase() === 'male';})">
              Random Males
            </button>
            <button id='select-random-button' class='bordered select-quadrant-button  smooth-button blue' onclick="clickedRandomFillButton()">
              Random Fill
            </button>
          </div>
        </div>

        <button id='select-remove-all-button' class='bordered main-select-button  smooth-button red' onclick="clickedRemoveAllButton()" disabled="true">
          Remove All
        </button>

      </div>
    </div>

  </div>
</div>

<div id="individual-select-screen" class="wide-screen-container" hidden>
  <div class="screen">
    <div class="selection-cards-container">
    <!--
    (example opponent card element)
      <div class="selection-card">
        <div class="selection-card-image-clip">
          <div class="selection-card-image-area">
            <img class="opponent-card-image-simple" src="opponents/sayori/0-calm.png">
          </div>
        </div>

        <img class="badge-icon" src="img/epilogue_icon.png"/>
        <div class="selection-card-sidebar">
          <img class="layer-icon" src="img/testing-badge.png"/>
          <img class="status-icon" src="img/testing-badge.png"/>
          <img class="gender-icon" src="img/female.png"/>
        </div>
        <div class="selection-card-footer">
          <div class="selection-card-label selection-card-name">Sayori</div>
          <div class="selection-card-label selection-card-source">Doki Doki Literature Club!</div>
        </div>
      </div>
      -->
    </div>
    <div class="bordered selection-options-row">
      <button type="button" class="bordered smooth-button red select-back-btn" onclick="backToSelect()">Back</button>
      <div id="gender-sort-column" class="column-component">
        <div class="gender-component">
          <nav>
            <ul class="pagination" id="search-gender">
              <li class="active"><a href="#"  data-value="1">All</a></li>
              <li><a href="#" data-value="2">Male</a></li>
              <li><a href="#" data-value="3">Female</a></li>
            </ul>
          </nav>
        </div>
        <div class="dropdown sort-component">
          <button id="sort-dropdown" class="bordered btn btn-sm dropdown-toggle wide-dropdown"
                  type="button" data-toggle="dropdown" aria-haspopup="true" aria-expanded="true">
            <span id="sort-dropdown-selection">Featured</span>
            <span class="caret"></span>
          </button>
          <ul class="dropdown-menu sort-dropdown-options" aria-labelledby="sort-option">
            <li><a href="#" data-value="roster">Featured</a></li>
            <li><a href="#" data-value="date">Newest</a></li>
            <li><a href="#" data-value="date-reverse">Oldest</a></li>
            <li><a href="#" data-value="layers">Most Layers</a></li>
            <li><a href="#" data-value="layers-reverse">Fewest Layers</a></li>
            <li><a href="#" data-value="name">Name (A-Z)</a></li>
            <li><a href="#" data-value="name-reverse">Name (Z-A)</a></li>
            <li><a href="#" data-value="target">Targeted most by selected</a></li>
          </ul>
        </div>
      </div>
      <div id="name-creator-column" class="column-component">
        <div class="option-component creator-component">
          <label for="search-creator">Search Creator:</label>
          <input list='creatorList' type="text" id="search-creator" class='bordered wide-textbox sort-filter-field' placeholder="Search by Creator"/>
        </div>
        <div class="option-component name-component">
          <label for="search-name">Search Name: </label>
          <input type="text" id="search-name" class='bordered wide-textbox sort-filter-field' placeholder="Name"/>
        </div>
      </div>
      <div id="source-tag-column" class="column-component">
        <div class="option-component source-component">
          <label for="search-source">Search Source: </label>
          <input list='sourceList' type="text" id="search-source" class='bordered wide-textbox sort-filter-field' placeholder="Search by Source"/>
        </div>
        <div class="option-component tag-component">
          <label for="search-tag">Search Tag: </label>
          <input list='tagList' type="text" id="search-tag" class='bordered wide-textbox sort-filter-field' placeholder="Search by Tag"/>
        </div>
      </div>
    </div>

    <div class="opponent-details-container">
      <div class="opponent-details-image-area">
        <img class="opponent-details-simple-image" />
      </div>
      <div class="opponent-details-panel bordered" hidden>
        <div class="opponent-details-view opponent-details-basic show-more">
          <div class="opponent-options-row">
            <button type="button" class="bordered smooth-button blue show-more-button">Show </button>
            <select class="form-control opponent-costume-select"></select>
          </div>
          <div class="bordered opponent-details-field opponent-details-name">
            <div class="opponent-details-value opponent-full-name"></div>
            <div class="opponent-details-value opponent-source"></div>
          </div>
          <div class="bordered left-cap extra-details-row opponent-details-field opponent-epilogues-field">
            <div class="opponent-details-label left-cap">Epilogues</div>
            <button type="button" class="smooth-button blue opponent-nav-button opponent-details-value opponent-epilogues" data-target="epilogues"></button>
          </div>
          <div class="bordered left-cap extra-details-row opponent-details-field opponent-collectibles-field">
            <div class="opponent-details-label left-cap">Collectibles</div>
            <button type="button" class="smooth-button blue opponent-nav-button opponent-details-value opponent-collectibles" data-target="collectibles"></button>
          </div>
          <div class="bordered left-cap extra-details-row opponent-details-field opponent-writers-field">
            <div class="opponent-details-label left-cap">Writer(s)</div>
            <div class="opponent-details-value opponent-writer"></div>
          </div>
          <div class="bordered left-cap extra-details-row opponent-details-field opponent-artists-field">
            <div class="opponent-details-label left-cap">Artist(s)</div>
            <div class="opponent-details-value opponent-artist"></div>
          </div>
          <div class="extra-details-row opponent-options-row">
            <div class="bordered left-cap opponent-details-field opponent-linecount-field">
              <div class="opponent-details-label left-cap">Unique Lines</div>
              <div class="opponent-details-value opponent-linecount"></div>
            </div>
            <div class="bordered left-cap opponent-details-field opponent-posecount-field">
              <div class="opponent-details-label left-cap">Poses</div>
              <div class="opponent-details-value opponent-posecount"></div>
            </div>
          </div>
          <div class="bordered opponent-details-field extra-details-row opponent-details-description"></div>
        </div>
        <div class="opponent-details-view opponent-details-epilogues" hidden>
          <div class="opponent-options-row">
            <button type="button" class="bordered smooth-button red opponent-nav-button" data-target="main">Back</button>
          </div>
          <div class="opponent-epilogues-container"></div>
        </div>
        <div class="opponent-details-view opponent-details-collectibles" hidden>
          <div class="opponent-options-row">
            <button type="button" class="bordered smooth-button red opponent-nav-button" data-target="main">Back</button>
          </div>
          <div class="opponent-collectibles-container"></div>
        </div>
      </div>
      <div class="opponent-select-button">
        <button type="button" class="bordered smooth-button green select-button" disabled>Select Opponent</button>
      </div>
    </div>
  </div>
</div>

<!-- Group Select Screen -->
<div id="group-select-screen" class="screen-container" hidden>
  <div class="screen">

    <!-- Opponent Info -->
      <div id="group-stats-page-1-1" class="bordered left stats-box">
        <div class="stats-section">
          <div class="bordered stats-label">Name</div>
          <div id="group-name-label-1" class="bordered stats-content"></div>
        </div>
        <div class="stats-section">
          <div class="bordered stats-label">Sex</div>
          <div id="group-sex-label-1" class="bordered stats-content"></div>
        </div>
        <div class="stats-section-large">
          <div class="bordered stats-label">Source</div>
          <div id="group-source-label-1" class="bordered stats-content"></div>
        </div>
      </div>
      <div id="group-stats-page-1-2" class="bordered left stats-box" style="display:none;">
        <div class="stats-section">
          <div class="bordered stats-label">Writer</div>
          <div id="group-writer-label-1" class="bordered stats-content wrap-text"></div>
        </div>
        <div class="stats-section">
          <div class="bordered stats-label">Artist</div>
          <div id="group-artist-label-1" class="bordered stats-content wrap-text"></div>
        </div>
        <div class="stats-section-large">
          <div class="bordered stats-label">Stats</div>
          <div class="bordered stats-content">
            <div id="group-counts-1">
              <span id="group-line-count-label-1"></span> unique lines <br />
              <span id="group-pose-count-label-1"></span> poses
            </div>
          </div>
        </div>
      </div>
      <div id="group-stats-page-1-3" class="bordered left stats-box" style="display:none;">
        <div id="group-description-label-1" class="character-description">
        </div>
      </div>


      <div id="group-stats-page-2-1" class="bordered halfLeft stats-box">
        <div class="stats-section">
          <div class="bordered stats-label">Name</div>
          <div id="group-name-label-2" class="bordered stats-content"></div>
        </div>
        <div class="stats-section">
          <div class="bordered stats-label">Sex</div>
          <div id="group-sex-label-2" class="bordered stats-content"></div>
        </div>
        <div class="stats-section-large">
          <div class="bordered stats-label">Source</div>
          <div id="group-source-label-2" class="bordered stats-content"></div>
        </div>
      </div>
      <div id="group-stats-page-2-2" class="bordered halfLeft stats-box" style="display:none;">
        <div class="stats-section">
          <div class="bordered stats-label">Writer</div>
          <div id="group-writer-label-2" class="bordered stats-content wrap-text"></div>
        </div>
        <div class="stats-section">
          <div class="bordered stats-label">Artist</div>
          <div id="group-artist-label-2" class="bordered stats-content wrap-text"></div>
        </div>
        <div class="stats-section-large">
          <div class="bordered stats-label">Stats</div>
          <div class="bordered stats-content">
            <div id="group-counts-2">
              <span id="group-line-count-label-2"></span> unique lines <br />
              <span id="group-pose-count-label-2"></span> poses
            </div>
          </div>
        </div>
      </div>
      <div id="group-stats-page-2-3" class="bordered halfLeft stats-box" style="display:none;">
        <div id="group-description-label-2" class="character-description">
        </div>
      </div>


      <div id="group-stats-page-3-1" class="bordered halfRight stats-box">
        <div class="stats-section">
          <div class="bordered stats-label">Name</div>
          <div id="group-name-label-3" class="bordered stats-content"></div>
        </div>
        <div class="stats-section">
          <div class="bordered stats-label">Sex</div>
          <div id="group-sex-label-3" class="bordered stats-content"></div>
        </div>
        <div class="stats-section-large">
          <div class="bordered stats-label">Source</div>
          <div id="group-source-label-3" class="bordered stats-content"></div>
        </div>
      </div>
      <div id="group-stats-page-3-2" class="bordered halfRight stats-box" style="display:none;">
        <div class="stats-section">
          <div class="bordered stats-label">Writer</div>
          <div id="group-writer-label-3" class="bordered stats-content wrap-text"></div>
        </div>
        <div class="stats-section">
          <div class="bordered stats-label">Artist</div>
          <div id="group-artist-label-3" class="bordered stats-content wrap-text"></div>
        </div>
        <div class="stats-section-large">
          <div class="bordered stats-label">Stats</div>
          <div class="bordered stats-content">
            <div id="group-counts-3">
              <span id="group-line-count-label-3"></span> unique lines <br />
              <span id="group-pose-count-label-3"></span> poses
            </div>
          </div>
        </div>
      </div>
      <div id="group-stats-page-3-3" class="bordered halfRight stats-box" style="display:none;">
        <div id="group-description-label-3" class="character-description">
        </div>
      </div>


      <div id="group-stats-page-4-1" class="bordered right stats-box">
        <div class="stats-section">
          <div class="bordered stats-label">Name</div>
          <div id="group-name-label-4" class="bordered stats-content"></div>
        </div>
        <div class="stats-section">
          <div class="bordered stats-label">Sex</div>
          <div id="group-sex-label-4" class="bordered stats-content"></div>
        </div>
        <div class="stats-section-large">
          <div class="bordered stats-label">Source</div>
          <div id="group-source-label-4" class="bordered stats-content"></div>
        </div>
      </div>
      <div id="group-stats-page-4-2" class="bordered right stats-box" style="display:none;">
        <div class="stats-section">
          <div class="bordered stats-label">Writer</div>
          <div id="group-writer-label-4" class="bordered stats-content wrap-text"></div>
        </div>
        <div class="stats-section">
          <div class="bordered stats-label">Artist</div>
          <div id="group-artist-label-4" class="bordered stats-content wrap-text"></div>
        </div>
        <div class="stats-section-large">
          <div class="bordered stats-label">Stats</div>
          <div class="bordered stats-content">
            <div id="group-counts-4">
              <span id="group-line-count-label-4"></span> unique lines <br />
              <span id="group-pose-count-label-4"></span> poses
            </div>
          </div>
        </div>
      </div>
      <div id="group-stats-page-4-3" class="bordered right stats-box" style="display:none;">
        <div id="group-description-label-4" class="character-description">
        </div>
      </div>

    <!-- Opponent Images -->
      <div class="left opponent-image-area">
        <img id="group-image-1" class="opponent-image" hidden>
        <img id="group-badge-1" class="badge-icon" src="img/epilogue_icon.png" hidden/>
        <img id="group-status-1" class="status-icon" src="img/testing-badge.png" hidden/>
        <img id="group-layer-1" class="layer-icon" src="img/layers1.png" hidden/>
        <select id="group-costume-select-1" class="alt-costume-dropdown" onchange="altCostumeSelected(1, true)"></select>
      </div>
      <div class="halfLeft opponent-image-area">
        <img id="group-image-2" class="opponent-image" hidden>
        <img id="group-badge-2" class="badge-icon" src="img/epilogue_icon.png" hidden/>
        <img id="group-status-2" class="status-icon" src="img/testing-badge.png" hidden/>
        <img id="group-layer-2" class="layer-icon" src="img/layers1.png" hidden/>
        <select id="group-costume-select-2" class="alt-costume-dropdown" onchange="altCostumeSelected(2, true)"></select>
      </div>
      <div class="halfRight opponent-image-area">
        <img id="group-image-3" class="opponent-image" hidden>
        <img id="group-badge-3" class="badge-icon" src="img/epilogue_icon.png" hidden/>
        <img id="group-status-3" class="status-icon" src="img/testing-badge.png" hidden/>
        <img id="group-layer-3" class="layer-icon" src="img/layers1.png" hidden/>
        <select id="group-costume-select-3" class="alt-costume-dropdown" onchange="altCostumeSelected(3, true)"></select>
      </div>
      <div class="right opponent-image-area">
        <img id="group-image-4" class="opponent-image" hidden>
        <img id="group-badge-4" class="badge-icon" src="img/epilogue_icon.png" hidden/>
        <img id="group-status-4" class="status-icon" src="img/testing-badge.png" hidden/>
        <img id="group-layer-4" class="layer-icon" src="img/layers1.png" hidden/>
        <select id="group-costume-select-4" class="alt-costume-dropdown" onchange="altCostumeSelected(4, true)"></select>
      </div>

    <!-- Hide Button -->
    <button id="group-hide-button" class="bordered hide-table-button" onclick="hideGroupSelectionTable()">
      <span class="glyphicon glyphicon-eye-close" aria-hidden="true"></span>
    </button>
    <button class='bordered table-bug-report-button group-bug-report-button' onclick="showBugReportModal()">
      <span class="glyphicon glyphicon-warning-sign" aria-hidden="true"></span>
    </button>

    <!-- Dock Area -->
    <div id="group-select-table" class="select-table">

      <!-- Opponent Selections -->
      <div id="group-select-area" class="bordered opponent-area">
        <div id="group-name-label" class="bordered name-label">Opponent 1</div>
        <button id="group-button" class="bordered smooth-button green select-slot-button" onclick="selectGroup()">Select Group</button>
      </div>

      <!-- Dock Area -->
      <div class="main-select-area bordered">

        <!-- Buttons -->
        <button id='group-back-button' class='bordered main-select-button select-back-button smooth-button red' onclick="backToSelect()">
          Back
        </button>

        <button id='group-switch-testing-button' class='bordered main-select-button smooth-button green' onclick="switchSelectGroupScreen()">
          Preset Tables
        </button>

        <button id='group-search-button' class='bordered main-select-button smooth-button blue' onclick="openGroupSearchModal()">
          <span class="glyphicon glyphicon-search" aria-hidden="true"></span><br/>
          Filter
        </button>

        <!-- Advance Button Casing -->
        <div class='bordered long-select-advance-top'> </div>
        <div class='bordered long-select-advance-bottom'> </div>

        <!-- Page Selection -->
        <div class="select-page-display">
          <div class="bordered page-label">Page</div>
          <input id="group-page-indicator" type="text" class="bordered page-indicator" value="" />
          <div id="group-max-page-indicator" class="bordered of-label">of 1</div>
        </div>

        <div class="select-page-selection">
          <button class="bordered smooth-button first-page-button" onclick="changeGroupPage(true, -1)">
            <span class="glyphicon glyphicon-fast-backward" aria-hidden="true"></span>
          </button>
          <button class="bordered smooth-button left-page-button" onclick="changeGroupPage(false, -1)">
            <span class="glyphicon glyphicon-triangle-left" aria-hidden="true"></span>
          </button>
          <button class="bordered smooth-button go-page-button" onclick="changeGroupPage(true, 0)">
            <div style="margin-top:2px"><b>Go</b></div>
          </button>
          <button class="bordered smooth-button right-page-button" onclick="changeGroupPage(false, 1)">
            <span class="glyphicon glyphicon-triangle-right" aria-hidden="true"></span>
          </button>
          <button class="bordered smooth-button last-page-button" onclick="changeGroupPage(true, 1)" style="border-right: 2px solid">
            <span class="glyphicon glyphicon-fast-forward" aria-hidden="true"></span>
          </button>
        </div>

        <!-- More Buttons -->
        <button id='group-basic-info-button' class='bordered main-select-button smooth-button blue' onclick="changeGroupStats(1)">
          Basic Info
        </button>
        <button id='group-credits-button' class='bordered main-select-button smooth-button blue' onclick="changeGroupStats(2)">
          Credits
        </button>
        <button id='group-more-info-button' class='bordered main-select-button smooth-button blue' onclick="changeGroupStats(3)">
          More Info
        </button>

      </div>

    </div>

  </div>
</div>

<!-- Gallery Screen -->
<div id="gallery-screen" class="screen-container" hidden>
    <div id="collectible-gallery-screen" class="screen">
        <div id="gallery-select-block">
            <button class="bordered gallery-back-button gallery-select-button smooth-button red" onclick="backGalleryScreen()">Back</button>
            <button class="bordered gallery-switch-button gallery-select-button smooth-button blue" onclick="goToEpiloguesScreen()">Epilogues</button>
        </div>
        <select id="collectible-character-filter" class="gallery-character-filter" onchange="changeCharacterFilter(true)">
          <option value="" disabled selected>Filter by Character...</option>
          <option value="">(no filter)</option>
          <option value="__general">The Inventory</option>
        </select>
        <div class="collectibles-pane bordered" id="collectibles-list-pane"></div>
        <div class="collectibles-pane bordered" id="collectibles-text-pane">
            <h3 class="collectible-content text-center" id="collectible-title"></h3>
            <h3 class="collectible-content collectible-subtitle-container text-center"><small id="collectible-subtitle"></small></h3>
            <hr/>
            <div class="collectible-content text-center collectible-character-container">
                From: <i id="collectible-character"></i>
            </div>
            <div class="collectible-content collectible-unlock-container">
                <div class="text-center">To Unlock:</div>
                <div class="text-center">
                    <span id="collectible-unlock"></span>
                    <span id="collectible-progress-text"></span>
                </div>

                <div class="progress" id="collectible-progress">
                  <div id="collectible-progress-bar" class="progress-bar smooth-button red" role="progressbar" aria-valuenow="0" aria-valuemin="0" aria-valuemax="100" style="width: 0%;">
                  </div>
                </div>
            </div>
            <hr/>
            <div class="collectible-content collectible-text-container">
                <h4 class="text-center">Description:</h4>
                <div id="collectible-text"></div>
            </div>
        </div>
        <div class="collectibles-pane bordered" id="collectibles-image-pane">
            <img id="collectible-image">
        </div>
    </div>
    <div id="epilogue-gallery-screen" class="screen" hidden>
        <div id="gallery-select-block">
            <button class="bordered gallery-back-button gallery-select-button smooth-button red" onclick="backGalleryScreen()">Back</button>
            <button class="bordered gallery-switch-button gallery-select-button smooth-button blue" onclick="goToCollectiblesScreen()">Collectibles</button>
        </div>
        <select id="epilogue-character-filter" class="gallery-character-filter" onchange="changeCharacterFilter(false)">
          <option value="" disabled selected>Filter by Character...</option>
          <option value="">(no filter)</option>
        </select>
        <div id="gallery-gender-block">
            <input type="image" id="gallery-gender-all" class="gallery-gender-button bordered" src='img/all.png' onclick="galleryGender('all')"/>
            <input type="image" id="gallery-gender-any" class="gallery-gender-button bordered" src='img/any.png' style="opacity:0.4;" onclick="galleryGender('any')" />
            <input type="image" id="gallery-gender-male" class="gallery-gender-button bordered" src='img/male.png' style="opacity:0.4;" onclick="galleryGender('male')" />
            <input type="image" id="gallery-gender-female" class="gallery-gender-button bordered" src="img/female.png" style="opacity:0.4;" onclick="galleryGender('female')" />
        </div>
        <div id="gallery-endings-block">
            <div class="gallery-ending" onclick="selectEnding(0)"></div>
            <div class="gallery-ending" onclick="selectEnding(1)"></div>
            <div class="gallery-ending" onclick="selectEnding(2)"></div>
            <div class="gallery-ending" onclick="selectEnding(3)"></div>
            <div class="gallery-ending" onclick="selectEnding(4)"></div>
            <div class="gallery-ending" onclick="selectEnding(5)"></div>
            <div class="gallery-ending" onclick="selectEnding(6)"></div>
            <div class="gallery-ending" onclick="selectEnding(7)"></div>
            <div class="gallery-ending" onclick="selectEnding(8)"></div>
            <div class="gallery-ending" onclick="selectEnding(9)"></div>
            <div class="gallery-ending" onclick="selectEnding(10)"></div>
            <div class="gallery-ending" onclick="selectEnding(11)"></div>
            <div class="gallery-ending" onclick="selectEnding(12)"></div>
            <div class="gallery-ending" onclick="selectEnding(13)"></div>
            <div class="gallery-ending" onclick="selectEnding(14)"></div>
            <div class="gallery-ending" onclick="selectEnding(15)"></div>
            <div class="gallery-ending" onclick="selectEnding(16)"></div>
            <div class="gallery-ending" onclick="selectEnding(17)"></div>
            <div class="gallery-ending" onclick="selectEnding(18)"></div>
            <div class="gallery-ending" onclick="selectEnding(19)"></div>
        </div>
        <div id="gallery-controls-block">
<<<<<<< HEAD
            <button id="gallery-prev-page-button" class="bordered main-select-button smooth-button blue" onclick="galleryPrevPage()" disabled="true">prev</button>
            <button id="gallery-next-page-button" class="bordered main-select-button smooth-button blue" onclick="galleryNextPage()">next</button>
            <button id="gallery-start-ending-button" class="bordered main-select-button smooth-button green" onclick="doEpilogueFromGallery()" disabled="true" >Start</button>
=======
            <button id="gallery-prev-page-button" class="bordered main-select-button smooth-button smooth-button-blue" onclick="galleryPrevPage()" disabled="true">Prev</button>
            <button id="gallery-next-page-button" class="bordered main-select-button smooth-button smooth-button-blue" onclick="galleryNextPage()">Next</button>
            <button id="gallery-start-ending-button" class="bordered main-select-button smooth-button smooth-button-green" onclick="doEpilogueFromGallery()" disabled="true">Start</button>
>>>>>>> 9410625e
        </div>
        <div id="gallery-selected-ending-block">
            <div id="selected-ending-previev"></div>
            <label id="selected-ending-title"></label>
            <label>Character: <span id="selected-ending-character"></span></label>
            <label>For: <span id="selected-ending-gender"></label>
      		<label id="selected-ending-hint-container">To Unlock: <span id="selected-ending-hint"></label>
        </div>
    </div>
</div>

<!-- Tab completion lists shared by individual and group filter modals -->
<datalist id='sourceList'></datalist>
<datalist id='tagList'></datalist>
<datalist id='creatorList'></datalist>

<!-- Start of Search Modal -->
<div id="search-modal" class="modal table-modal fade">
  <div class="modal-table-container">
    <div class="modal-cell-container">
      <div class="bordered modal-dialog wide-modal-dialog">
        <div class="bordered modal-dialog-surface">
          <!-- Start of Modal Content -->
          <div class="modal-content">
            <div class="modal-header">
              <h4 class="modal-title text-center">Search Options</h4>
            </div>
            <div class="modal-body">
              <table style="width:100%">
                <!-- Table Style -->
                <tr>
                  <td style="width:25%"><h4 class="modal-title modal-left">Name Filter</h4></td>
                  <td>
                    <input type="text" id="search-name" class='bordered wide-textbox'/>
                  </td>
                </tr>
                <tr>
                  <td style="width:25%"><h4 class="modal-title modal-left">Sex Filter</h4></td>
                  <td>
                    <nav>
                      <ul class="pagination" id="search-gender">
                        <li class="active"><a href="#"  data-value="1">All</a></li>
                        <li><a href="#" data-value="2">Male</a></li>
                        <li><a href="#" data-value="3">Female</a></li>
                      </ul>
                    </nav>
                  </td>
                </tr>
                <tr>
                  <td style="width:25%"><h4 class="modal-title modal-left">Source Filter</h4></td>
                  <td>
                    <input list='sourceList' type="text" id="search-source" class='bordered wide-textbox'/>
                  </td>
                </tr>
                <tr>
                  <td style="width:25%"><h4 class="modal-title modal-left">Tag Filter</h4></td>
                  <td>
                    <input list='tagList' id="search-tag" class='bordered wide-textbox'/>
                  </td>
                </tr>
                <tr>
                  <td style="width: 25%"><h4 class="modal-title modal-left">Sort By</h4></td>
                  <td>
                    <div class="dropdown">
                      <button id="sort-dropdown" class="bordered btn btn-sm dropdown-toggle wide-dropdown"
                              type="button" data-toggle="dropdown" aria-haspopup="true" aria-expanded="true">
                        <span id="sort-dropdown-selection">Featured</span>
                        <span class="caret"></span>
                      </button>
                      <ul class="dropdown-menu sort-dropdown-options" aria-labelledby="sort-option">
                        <li><a href="#">Featured</a></li>
                        <li><a href="#">Newest</a></li>
                        <li><a href="#">Oldest</a></li>
                        <li><a href="#">Most Layers</a></li>
                        <li><a href="#">Fewest Layers</a></li>
                        <li><a href="#">Name (A-Z)</a></li>
                        <li><a href="#">Name (Z-A)</a></li>
                        <li><a href="#">Targeted most by selected</a></li>
                      </ul>
                    </div>
                  </td>
                </tr>
              </table>
              <div class="modal-body-container" style="padding-top:4%;">
                <button class="bordered smooth-button modal-button" data-dismiss="modal" onclick="closeSearchModal()">Filter</button>
                <button class="bordered smooth-button red modal-button" data-dismiss="modal" onclick="clearSearch()">Clear</button>
              </div>
            </div>
          </div>
          <!-- End of Modal Content -->
        </div>
      </div>
    </div>
  </div>
</div> <!-- End of Search Modal -->

<!-- Start of Group Search Modal -->
<div id="group-search-modal" class="modal table-modal fade">
  <div class="modal-table-container">
    <div class="modal-cell-container">
      <div class="bordered modal-dialog wide-modal-dialog">
        <div class="bordered modal-dialog-surface">
          <!-- Start of Modal Content -->
          <div class="modal-content">
            <div class="modal-header">
              <h4 class="modal-title text-center">Search Options</h4>
            </div>
            <div class="modal-body">
              <table style="width:100%">
                <!-- Table Style -->
                <tr>
                  <td style="width:25%"><h4 class="modal-title modal-left">Table Name Filter</h4></td>
                  <td>
                    <input type="text" id="group-search-group-name" class='bordered wide-textbox'/>
                  </td>
                </tr>
                <tr>
                  <td style="width:25%"><h4 class="modal-title modal-left">Player Name Filter</h4></td>
                  <td>
                    <input type="text" id="group-search-name" class='bordered wide-textbox'/>
                  </td>
                </tr>
                <tr>
                  <td style="width:25%"><h4 class="modal-title modal-left">Sex Filter</h4></td>
                  <td>
                    <nav>
                      <ul class="pagination" id="group-search-gender">
                        <li class="active"><a href="#"  data-value="1">Any</a></li>
                        <li><a href="#" data-value="2">Male only</a></li>
                        <li><a href="#" data-value="3">Female only</a></li>
                        <li><a href="#" data-value="4">Mixed</a></li>
                      </ul>
                    </nav>
                  </td>
                </tr>
                <tr>
                  <td style="width:25%"><h4 class="modal-title modal-left">Source Filter</h4></td>
                  <td>
                    <input list="sourceList" type="text" id="group-search-source" class='bordered wide-textbox'/>
                  </td>
                </tr>
                <tr>
                  <td style="width:25%"><h4 class="modal-title modal-left">Tag Filter</h4></td>
                  <td>
                    <input list="tagList" type="text" id="group-search-tag" class='bordered wide-textbox'/>
                  </td>
                </tr>
              </table>
              <div class="modal-body-container" style="padding-top:4%;">
                <button class="bordered smooth-button modal-button" data-dismiss="modal" onclick="closeGroupSearchModal()">Filter</button>
                <button class="bordered smooth-button red modal-button" data-dismiss="modal" onclick="clearGroupSearch()">Clear</button>
              </div>
            </div>
          </div>
          <!-- End of Modal Content -->
        </div>
      </div>
    </div>
  </div>
</div> <!-- End of Search Modal -->


<!-- Start of Restart Modal -->
<div id="restart-modal" class="modal table-modal fade">
	<div class="modal-table-container">
	<div class="modal-cell-container">
	<div class="bordered modal-dialog average-modal-dialog">
	<div class="bordered modal-dialog-surface">
		<!-- Start of Modal Content -->
		<div class="modal-content">
			<div class="modal-header">
				<h4 class="modal-title text-center">Are you sure you want to return to the title screen?</h4>
			</div>
			<div class="modal-body">
				<div class="modal-body-container">
					<button class="bordered smooth-button modal-button" data-dismiss="modal" onclick="restartGame()">Yes</button>
					<button class="bordered smooth-button modal-button" data-dismiss="modal" onclick="closeRestartModal()">No</button>
				</div>
			</div>
		</div>
		<!-- End of Modal Content -->
	</div>
	</div>
	</div>
	</div>
</div>
<!-- End of Restart Modal -->


<!-- Start of Stripping Modal -->
<div id="stripping-modal" class="modal table-modal fade" role="dialog">
	<div class="modal-table-container">
	<div class="modal-cell-container">
	<div class="bordered modal-dialog average-modal-dialog">
	<div class="bordered modal-dialog-surface" style="height: 100%;">
		<!-- Start of Modal Content -->
		<div class="modal-content" style="height: 100%;">
			<div class="modal-header">
				<h4 class="modal-title text-center">Select an article of clothing to remove</h4>
			</div>
			<div class="modal-body">
              <div id="stripping-clothing-area" class="modal-body-special-container">

              </div>
			</div>
			<div class="modal-footer">
				<button id="stripping-modal-button" class="bordered smooth-button modal-button" data-dismiss="modal" onclick="closeStrippingModal()">Select</button>
			</div>
		</div>
		<!-- End of Modal Content -->
	</div>
	</div>
	</div>
	</div>
</div>
<!-- End of Stripping Modal -->


<!-- Start of Game Settings Modal -->
<div id="game-settings-modal" class="modal table-modal fade" role="dialog">
	<div class="modal-table-container">
	<div class="modal-cell-container">
	<div class="bordered modal-dialog wide-modal-dialog">
	<div class="bordered modal-dialog-surface">
		<!-- Start of Modal Content -->
		<div class="modal-content">
			<div class="modal-header">
                <h3 class="modal-title text-center"><b>Backgrounds</b></h3>
			</div>
			<div class="modal-body">
				<div class="modal-body-container" style="width:100%">
          <nav id="settings-background-container">
            <ul class="pagination" id="settings-background">
              <li><a href="#" data-value="inventory">The Inventory</a></li>
              <li><a href="#" data-value="beach">Beach</a></li>
              <li><a href="#" data-value="classroom">Classroom</a></li>
              <li><a href="#" data-value="roof">Roof</a></li>
              <li><a href="#" data-value="poolside">Poolside</a></li>
              <li><a href="#" data-value="hot spring">Hot Spring</a></li>
              <li><a href="#" data-value="mansion">Mansion</a></li>
              <li><a href="#" data-value="purple room">Purple Room</a></li>
              <li><a href="#" data-value="street">Street</a></li>
              <li><a href="#" data-value="bedroom">Bedroom</a></li>
              <li><a href="#" data-value="locker room">Locker Room</a></li>
              <li><a href="#" data-value="haunted forest">Haunted Forest</a></li>
              <li><a href="#" data-value="romantic">Romantic</a></li>
              <li><a href="#" data-value="classic">Classic</a></li>
            </ul>
          </nav>
          <h4>Background Credits</h4>
          <div class="background-credits-container">
            <ul>
              <li>"Street", "Green Screen", "Arcade", and "Club": by DrankeyKrang</li>
              <li>"Bedroom": by XKokone-chanX (bed) & throwaway927263 (room)</li>
              <li>"Beach", "Classroom", "Brick", "Night", "Roof", "Seasonal", "Library", "Bathhouse", "Poolside", "Hot Spring", "Mansion", "Purple Room", and "Showers": u/SPNATI</li>
              <li>"The Inventory": by Zeuses-Swan-Song</li>
            </ul>
          </div>
				</div>
			</div>
			<div class="modal-footer">
				<button id="options-modal-button" class="bordered smooth-button modal-button" data-dismiss="modal" onclick="saveSettings()">Close</button>
			</div>
		</div>
		<!-- End of Modal Content -->
	</div>
	</div>
	</div>
	</div>
</div>
<!-- End of Title Settings Modal -->

<!-- Start of in-game Collectibles Info modal -->
<div id="collectibles-info-modal" class="modal table-modal fade" role="dialog">
	<div class="modal-table-container">
	<div class="modal-cell-container">
	<div class="transparent-modal-dialog collectibles-modal-dialog">
	<div class="bordered modal-dialog-surface">
        <!-- Start of Modal Content -->
		<div class="modal-content">
			<div class="modal-header modal-thin-padding">
                <h3 class="modal-title text-center"><b>Collectible Obtained!</b></h3>
			</div>
			<div class="modal-body modal-thin-padding">
				<div id="collectible-info-container" class="modal-body-container">
                    <img id="collectible-info-thumbnail" src="img/unknown.svg">
                    <div class="collectible-info-text">
                        <div id="collectible-info-title">Collectible Title</div>
                        <p id="collectible-info-subtitle">Collectible Subtitle</p>
                    </div>
				</div>
			</div>
			<div class="modal-footer">
				<button id="options-modal-button" class="bordered smooth-button modal-button modal-thin-padding" data-dismiss="modal">Close</button>
			</div>
		</div>
		<!-- End of Modal Content -->
    </div>
    </div>
    </div>
    </div>
</div>

<!-- Start of Log Modal -->
<div id="log-modal" class="modal table-modal fade" role="dialog">
	<div class="modal-table-container">
	<div class="modal-cell-container">
	<div class="bordered modal-dialog very-wide-modal-dialog">
	<div class="bordered modal-dialog-surface">
        <!-- Start of Modal Content -->
		<div class="modal-content">
			<div class="modal-header">
                <h3 class="modal-title text-center"><b>Dialogue Transcript</b></h3>
                <p class="text-center">Click on any line of dialogue to re-view it in-game.</p>
			</div>
			<div class="modal-body">
				<div id="log-container" class="modal-body-container">
				</div>
			</div>
			<div class="modal-footer">
				<button id="options-modal-button" class="bordered smooth-button modal-button" data-dismiss="modal">Close</button>
			</div>
		</div>
		<!-- End of Modal Content -->
    </div>
    </div>
    </div>
    </div>
</div>

<!-- Start of Options Modal -->
<div id="options-modal" class="modal table-modal fade" role="dialog">
	<div class="modal-table-container">
	<div class="modal-cell-container">
	<div class="bordered modal-dialog wide-modal-dialog">
	<div class="bordered modal-dialog-surface">
		<!-- Start of Modal Content -->
		<div class="modal-content">
			<div class="modal-header">
                <h3 class="modal-title text-center"><b>Options</b></h3>
			</div>
			<div class="modal-body">
				<div class="modal-body-container" style="width:100%">
					<table style="width:100%">
						<!-- Table Style -->
						<tr hidden>
							<td><h4 class="modal-title modal-left">Table Style</h4></td>
							<td>
								<nav>
									<ul class="pagination">
										<li id="options-table-style-1" class="active"><a href="#">Standard</a></li>
									</ul>
								</nav>
							</td>
						</tr>

                        <!-- Auto Fade -->
						<tr>
							<td><h4 class="modal-title modal-left">Auto Table Fade</h4></td>
							<td>
								<nav>
									<ul class="pagination" id="options-auto-fade">
										<li><a href="#" data-value="true">Enabled</a></li>
										<li><a href="#" data-value="false">Disabled</a></li>
									</ul>
								</nav>
							</td>
						</tr>

						<!-- Card Suggest -->
						<tr>
							<td><h4 class="modal-title modal-left">Card Suggest</h4></td>
							<td>
								<nav>
									<ul class="pagination" id="options-card-suggest">
										<li><a href="#" data-value="true">Enabled</a></li>
										<li><a href="#" data-value="false">Disabled</a></li>
									</ul>
								</nav>
							</td>
						</tr>

						<!-- Explain Hands -->
						<tr>
							<td><h4 class="modal-title modal-left">Explain all Hands after Reveal</h4></td>
							<td>
								<nav>
									<ul class="pagination" id="options-explain-hands">
										<li><a href="#" data-value="true">Enabled</a></li>
										<li><a href="#" data-value="false">Disabled</a></li>
									</ul>
								</nav>
							</td>
						</tr>

						<!-- AI Turn Time -->
						<tr>
							<td><h4 class="modal-title modal-left">AI Turn Time</h4></td>
							<td>
								<nav>
									<ul class="pagination" id="options-ai-turn-time">
										<li><a href="#" data-value="0">Very Fast</a></li>
										<li><a href="#" data-value="400">Fast</a></li>
										<li><a href="#" data-value="800">Normal</a></li>
										<li><a href="#" data-value="1200">Slow</a></li>
										<li><a href="#" data-value="1600">Very Slow</a></li>
									</ul>
								</nav>
							</td>
						</tr>

						<!-- Deal Animation -->
						<tr>
							<td><h4 class="modal-title modal-left">Deal Animation</h4></td>
							<td>
								<nav>
									<ul class="pagination" id="options-deal-speed">
										<li><a href="#" data-value="0">Disabled</a></li>
										<li><a href="#" data-value="200">Fast</a></li>
										<li><a href="#" data-value="500">Normal</a></li>
										<li><a href="#" data-value="1000">Slow</a></li>
									</ul>
								</nav>
							</td>
						</tr>

						<!-- Auto Advance -->
						<tr>
							<td><h4 class="modal-title modal-left">Auto-Advance during Forfeit</h4></td>
							<td>
								<nav>
									<ul class="pagination" id="options-auto-forfeit">
										<li><a href="#" data-value="4000">Fast</a></li>
										<li><a href="#" data-value="7500">Normal</a></li>
										<li><a href="#" data-value="10000">Slow</a></li>
										<li><a href="#">Off</a></li>
									</ul>
								</nav>
							</td>
						</tr>
						<tr>
							<td><h4 class="modal-title modal-left">Auto-Advance at End</h4></td>
							<td>
								<nav>
									<ul class="pagination" id="options-auto-ending">
										<li><a href="#" data-value="4000">Fast</a></li>
										<li><a href="#" data-value="7500">Normal</a></li>
										<li><a href="#" data-value="10000">Slow</a></li>
										<li><a href="#">Off</a></li>
									</ul>
								</nav>
							</td>
						</tr>
						<tr>
							<td><h4 class="modal-title modal-left">Minimal UI</h4></td>
							<td>
								<nav>
									<ul class="pagination" id="options-minimal-ui">
										<li class="active"><a href="#" data-value="false">Disabled</a></li>
										<li><a href="#" data-value="true">Enabled</a></li>
									</ul>
								</nav>
							</td>
						</tr>


						<!-- Player Masturbation Timer -->
						<tr>
							<td style="width:25%"><h4 class="modal-title modal-left">How long do you... last?</h4></td>
							<td>
								<input type="number" min="1" id="player-masturbation-timer-box">&nbsp;Phases
							</td>
						</tr>

						<tr id='masturbation-warning-label'>
							<td><!-- blank table entry --></td>
							<td>
							<h4 class="modal-title modal-body" style="color:FireBrick;">Please enter a positive number.</h4>
							</td>
						</tr>
					</table>
				</div>
			</div>
			<div class="modal-footer">
				<button id="options-modal-button" class="bordered smooth-button modal-button" data-dismiss="modal" onclick="saveOptions()">Close</button>
			</div>
		</div>
		<!-- End of Modal Content -->
	</div>
	</div>
	</div>
	</div>
</div>
<!-- End of Options Modal -->

<!-- Start of Bug Report Modal -->
<div id="bug-report-modal" class="modal table-modal fade" role="dialog">
	<div class="modal-flex-container">
	<div class="bordered modal-dialog wide-modal-dialog">
	<div class="bordered modal-dialog-surface">
		<!-- Start of Modal Content -->
		<div class="modal-content">
			<div class="modal-header">
              <h3 class="modal-title text-center"><b>Submit an Issue Report</b></h3>
            </div>
			         <div class="modal-body">
                <div class="bug-report-form">
                    <form>
                        <div class="form-group">
                            <label for="bug-report-type">Issue Type</label>
                            <select class="form-control" id="bug-report-type"></select>
                        </div>
                        <div class="form-group">
                            <label for="bug-report-desc">Issue Description (required):</label>
                            <textarea class="form-control" id="bug-report-desc" rows="5" cols="80"></textarea>
                        </div>
                    </form>
                </div>
                <div class="bug-report-out-wrapper">
                    <label>
                        Issue Report Data
                        <span id="bug-report-copy-btn" class="glyphicon glyphicon-scissors" data-toggle="tooltip" data-placement="right" title="Copy Report Text"></span>
                    </label>
                    <textarea rows="4" cols="80" readonly="true" id="bug-report-output"></textarea>
                    <div class="bug-report-out-explanation">
                        Please, don't include the report data in the description!
                    </div>
                    <div class="bug-report-out-explanation">
                        To submit a bug report, just hit 'Send', below.
                    </div>
                    <div class="bug-report-out-explanation">
                        To submit an issue report <em>manually</em>:
                        <ol>
                            <li>Copy the Issue Report Data above into a text-sharing service such as <a href="https://pastebin.com/">Pastebin</a> or <a href="https://gist.github.com">Gist</a>.</li>
                            <li>Submit your issue report (with the Data above!) to the developers on our subreddit, <a href="https://www.reddit.com/r/spnati">/r/spnati</a> or through our <a href="https://reddit.com/r/spnati/comments/98k7s4/reminder_95_percent_of_the_discussion_about_this/">Discord server</a>.</li>
                        </ol>
                        Keep in mind that bug reports sent to us are publically viewable!
                    </div>
                </div>
			</div>
			<div class="modal-footer">
                <div id="bug-report-status"></div>
				<button id="bug-report-modal-send-button" class="bordered smooth-button modal-button" onclick="sendBugReport()" disabled>Send</button>
				<button id="bug-report-modal-button" class="bordered smooth-button modal-button" onclick="closeBugReportModal()">Close</button>
			</div>
		</div>
		<!-- End of Modal Content -->
	</div>
	</div>
	</div>
</div>
<!-- End of Bug Report Modal -->

<!-- Start of Usage Reporting Modal -->
<div id="usage-reporting-modal" class="modal table-modal fade" role="dialog">
	<div class="modal-table-container">
	<div class="modal-cell-container">
	<div class="bordered modal-dialog wide-modal-dialog">
	<div class="bordered modal-dialog-surface">
		<!-- Start of Modal Content -->
		<div class="modal-content">
			<div class="modal-header">
              <h3 class="modal-title text-center"><b>Anonymous Character Usage Tracking</b></h3>
            </div>
			<div class="modal-body">
                <div class="container-fluid">
                    <div class="row">
                        <p class="col-md-12">We would like to collect anonymous information to help make the game better and more enjoyable for everyone.</p>
                    </div>
                    <div class="row">
                        <p class="col-md-12">The exact information collected includes:</p>
                    </div>
                    <div class="row">
                        <div class="col-md-6">
                            <ul>
                                <li>Your browser type and operating system</li>
                                <li>The website you are accessing this game from</li>
                                <li>Your selected player gender and size</li>
                            </ul>
                        </div>
                        <div class="col-md-6">
                            <ul>
                                <li>The characters you play with</li>
                                <li>Any game script errors you encounter</li>
                                <li>The current date and time</li>
                                <li>Your selected player tags, if any</li>
                            </ul>
                        </div>
                    </div>
                </div>
                <div class="row">
                    <p class="col-md-12">We would like to emphasize that this information will be <em>completely anonymous</em>: we won't be able to identify you using this info.</p>
                </div>
                <br>
                <div class="row">
                    <p class="col-md-12">Do you consent to this data being recorded?</p>
                </div>
			</div>
			<div class="modal-footer">
				<button id="usage-reporting-accept" class="bordered smooth-button modal-button" onclick="enableUsageTracking()" data-dismiss="modal">Yes</button>
				<button id="usage-reporting-deny" class="bordered smooth-button red modal-button" onclick="disableUsageTracking()" data-dismiss="modal">No</button>
			</div>
		</div>
		<!-- End of Modal Content -->
	</div>
	</div>
	</div>
	</div>
</div>
<!-- End of Usage Reporting Modal -->

<!-- Start of Help Modal -->
<div id="help-modal" class="modal table-modal fade" role="dialog">
	<div class="modal-flex-container">
	<div class="bordered modal-dialog very-wide-modal-dialog">
	<div class="bordered modal-dialog-surface">
		<!-- Start of Modal Content -->
		<div class="modal-content">
      <div class="modal-body">
        <!-- general meta questions -->
        <div class="help-page" data-page="1">
            <h2>FAQ - General</h2>
            <div class="faq-question-container">
                <h4 class="faq-question">Who made this game?</h4>
                <div class="faq-answer">
                  <p>Strip Poker Night at the Inventory (SPNATI) was first developed by Joseph Kantel, who designed a small Javascript mockup game based on a choose-your-own-adventure fanfiction work.  The original version of the project appeared in August 2015 featuring the four video game characters Lilith (Borderlands), Lara Croft (Tomb Raider), Elizabeth (BioShock Infinite), and Zoey (Left 4 Dead), who were the girls featured in the fanfiction story.</p>
                  <p>The project died out, but it was rediscovered in August 2016 and exploded in popularity, with new characters being added and the community you see today being formed.  To date, over 200 characters (in various states of completion) have been made for SPNATI.</p>
                </div>
            </div>
            <div class="faq-question-container">
                <h4 class="faq-question">What does "At the Inventory" mean?</h4>
                <p class="faq-answer">"The Inventory" is the name of a fictional bar that SPNATI takes place in.  The name itself comes from SPNATI's other inspiration, Poker Night at the Inventory--a series of two games by TellTale wherein a nameless player plays Texas Hold 'Em Poker with four video game/webcomic characters and watches them interact.</p>
            </div>
            <div class="faq-question-container">
                <h4 class="faq-question">Did Joseph Kantel make all the characters?</h4>
                <div class="faq-answer">
                  <p>Not at all!  SPNATI is an open-source game, and over 100 different people have contributed to not only the creation of its many characters, but also its codebase, community, moderation, hosting, documentation, background art, etc.  You can see who's credited for a character by clicking the "Credits" button on the character selection screen.</p>
                  <p>Anyone can make a character and add them to SPNATI, so if you don't see your favorite character, you should try to make them yourself!</p>
                </div>
            </div>
            <div class="faq-question-container">
                <h4 class="faq-question">How often is the game updated?</h4>
                <div class="faq-answer">
                  <p>Because each author is responsible for their own characters, the game receives multiple small and large updates almost every day!  The social Discord server has a channel, #gitlab-updates, that lists the full changelog.</p>
                  <p>However, not all characters have authors that still actively update them.  Consider adopting one of these orphaned characters!</p>
                </div>
            </div>
            <div class="faq-question-container">
                <h4 class="faq-question">Can I donate to the game via a Patreon or something similar?</h4>
                <p class="faq-answer">Nope!  SPNATI has remained, and will always remain, separate from any issues of money besides the small amount needed to host the spnati.net domain.  There will never be any advertisements or sponsors, nor the need to support the game financially in any way.  This keeps the game free of copyright concerns.</p>
            </div>
            <div class="faq-question-container">
                <h4 class="faq-question">If Lilith, Lara, Elizabeth, and Zoey were the first characters made, why aren't they the first on the list?</h4>
                <div class="faq-answer">
                  <p>Every few months, the character roster is reshuffled based on the results of polls held on the SPNATI subreddit.  This gives newer characters the chance to move from the back of the roster and be in the spotlight, and the order is determined by factoring in both how many votes each character received in the poll and how many total lines of dialogue each character has.</p>
                  <p>One male is always included on page 1 to let players know that male characters exist, and characters that share a franchise are grouped together (except on pages 1 and 2).</p>
                </div>
            </div>
        </div>

        <!-- character creation questions -->
        <div class="help-page container-fluid" data-page="2" style="display:none">
            <h2>FAQ - Character Creation</h2>
            <div class="faq-question-container">
                <h4 class="faq-question">How can I make a character for the game?</h4>
                <div class="faq-answer">
                  <p>Making a character for SPNATI requires no prior artistic skills or knowledge of coding.</p>
                  <p>The art for characters, which includes their model and the poses that make up their sprites, is made in a Japanese paper doll program called Kisekae, which is based on the K-On anime art style and was developed by a user named Pochi.  Kisekae has both an online and offline version; the offline version is the one used with other SPNATI character creation software to make sprites.  Pochi continues to update Kisekae with new features to this day.</p>
                  <p>Many characters' sprites also utilize image editing and other forms of post-processing, such as Photoshop. Additionally, to save file space, character sprites are compressed using a web tool known as TinyPNG.</p>
                  <p>A character's dialogue, mechanics, metadata/information, and pose-to-line assignments are found in their "behaviour.xml" files, which are essentially text documents.  Creating a .xml file can be done one of two ways: the old-fashioned way, which involves manually filling out a .txt file template and converting it to .xml with a Python script included in the game files, or by using the SPNATI Character Editor program ("CE") to write dialogue.</p>
                  <p>The CE also has built-in support for the Python script that helps you convert Kisekae scenes ("codes") into character sprites, which would otherwise also be done manually.</p>
                  <p>
                    Information on how to find these programs can be found on Page 5 under "Can I download the game?"  For advice on how to use them, try interacting with other users on the official subreddit and Discord servers:
                    <ul>
                      <li><a href="https://old.reddit.com/r/spnati/">https://old.reddit.com/r/spnati/</a></li>
                      <li><a href="https://old.reddit.com/r/spnati/comments/afad5j/discussion_and_suggestion_thread/">https://old.reddit.com/r/spnati/comments/afad5j/discussion_and_suggestion_thread/</a></li>
                    </ul>
                  </p>
                  <p>The majority of community and development discussion takes place on the Discord servers, while the subreddit is the site of official requests for character entry into the game.</p>
                  <p>The following is a Google Doc containing documentation on all the contributors, characters, works-in-progress, and other information of SPNATI.  It is community-run/maintained and completely unofficial; none of the moderators for SPNATI have editing privileges, and being listed on it is not a rite-of-passage.</p>
                  <p><a href="https://docs.google.com/spreadsheets/d/e/2PACX-1vRejQBHSnenImBLUEX5qlmxdopG0c_O9uWklerYr6v5yJ00_UUcQiOvqC6t6CUeKsRAkd2769YzA67P/pubhtml#">https://docs.google.com/spreadsheets/d/e/2PACX-1vRejQBHSnenImBLUEX5qlmxdopG0c_O9uWklerYr6v5yJ00_UUcQiOvqC6t6CUeKsRAkd2769YzA67P/pubhtml#</a></p>
                </div>
            </div>
            <div class="faq-question-container">
                <h4 class="faq-question">Are there any rules about what characters can be in the game?</h4>
                <div class="faq-answer">
                  <p>Yes, but only a few.  Characters in SPNATI:</p>
                  <ol>
                    <li>
                      <p><em>Must be at or above the age of 18.</em> They also must look like they could plausibly be adults to someone who knows nothing about the character, which means no 500-year-old vampire lolis.</p>
                      <p>If a character is at least 12 in some version of their canon source material, they can be added in if some effort is made to age them up to 18, such as changing their proportions to be more adultlike and/or referencing the passage of time in their dialogue.</p>
                    </li>
                    <li>
                      <p><em>Must be fictional.</em>  No real people can be added to SPNATI.  This includes fictionalized "personas" that real people put on, such as wrestlers and certain entertainers/show hosts.</p>
                      <p>However, fictional characters from live-action sources can be added, such as Buffy from Buffy the Vampire Slayer.</p>
                    </li>
                    <li>
                      <p><em>Must be humanoid/have basic human anatomy.</em> A character can't be three Corgis in a trenchcoat, have an insect face, or have a trombone for a penis, for instance.  Some exceptions for "monstergirls" and similar sorts of characters may be allowed, but they should still look mostly recognizably human.</p>
                      <p>Both male and female characters are allowed in SPNATI, even though the majority of characters are female.  Original characters are also allowed, but please do not submit your self-insert OC in an attempt to circumvent the "no real people" rule.  You will not succeed.</p>
                    </li>
                  </ol>
                </div>
            </div>
            <div class="faq-question-container">
                <h4 class="faq-question">What happens after I make a character?  How do they get into the game?</h4>
                <div class="faq-answer">
                  <p>Once you think your character is ready, you can submit their files either as a .zip file to the moderation team on the subreddit or, for a more elegant long-term approach, make a merge request on GitLab (ask other users how to do this).</p>
                  <p>If your character meets basic requirements (obeys the rules; 300 total lines of dialogue, some of which are targeted or have other conditions; and a set of working images for their sprites), then they will enter what's called the "Testing Tables," which you can see via the Testing Tables button on the character select screen.  You can check how many lines a character has via the CE or the "Credits" button ingame.</p>
                  <p>Once on testing, people can play your character online and download their files as part of the overall game, as well as give feedback through bug reports (the triangle icon ingame), the subreddit, and the Discord servers.  One user cannot have more than two characters on testing at once.</p>
                  <p>When you feel your character is ready for the main roster (and they have at least 400 lines of dialogue), you can make a post on the subreddit asking for people to "sponsor" them.  If at least five people reply with approval and/or feedback that you then address, a mod will put your character through QA, which is a basic test to make sure they function properly.  Pass that, and you will have made a character for SPNATI's main roster!</p>
                </div>
            </div>
            <div class="faq-question-container">
                <h4 class="faq-question">Why did X get moved to the Testing Tables?</h4>
                <div class="faq-answer">
                  <p>
                    Sometimes main-roster characters are moved back to testing (and must be sponsored again) for certain updates made to them.  These updates usually consist of either:
                    <ol type="a">
                      <li>A substantial dialogue/art update by someone other than the original writer(s)/artist(s) of the character.</li>
                      <li>An art update by their original artist(s) that is substantial enough to change something significant about the character, such as their model's silhouette or the majority of their poses/expressions/mechanics.</li>
                    </ol>
                  </p>
                  <p>(b) is usually more up to moderator discretion as far as whether they go back to testing or not; art updates are often put up for a "quickpass" vote among developers to skip this process if they feel it is unnecessary.</p>
                  <p>Characters looking for re-sponsorship only need 3 sponsors instead of the normal 5.</p>
                </div>
            </div>
        </div>

        <!-- Gameplay questions -->
        <div class="help-page container-fluid" data-page="3" style="display:none">
            <h2>FAQ - Gameplay</h2>
            <div class="faq-question-container">
                <h4 class="faq-question">How do I play poker?</h4>
                <div class="faq-answer">
                  <p>SPNATI uses a simplified version of Five-Card Draw Poker where there is no betting.  Instead, whoever has the worst hand each round is the loser and must strip.</p>
                  <p>To learn which poker hands beat which, see the graphic below.  Try using Card Suggest in the options menu for the game to exchange cards for you, but be aware that this is imperfect by design.  The best strategy is usually to aim for pairs: keep the ones you have, or just keep the highest card you have if you have no pairs, and exchange the rest.</p>
                  <p>Remember, your goal is not to have the best hand--only to not have the worst hand.</p>
                </div>
            </div>
            <div class="faq-poker-hands-container">
              <img class="faq-poker-hands-infographic" src="img/poker-hands-help.jpg" alt="Poker hands infographic">
            </div>
            <div class="faq-question-container">
                <h4 class="faq-question">Is there a way to win every time?</h4>
                <div class="faq-answer">
                  <p>No.  Poker is a game of chance, and your luck can turn around at any moment.  The best way to win is to wear more clothing and pick opponents who wear less clothing.  Otherwise, you are on an even playing field with the computer opponents.  The characters themselves each have different levels of intelligence, but they are at the mercy of luck as much as you are.</p>
                  <p>However, if you are playing offline, then you can cheat by enabling debug mode in <code>config.xml</code>. Pressing <kbd>Q</kbd> in a game will then allow you to select which character loses the round by clicking the "X" next to their name.</p>
                  <p>And remember: even if you lose, all but one of your opponents will still end up naked anyway.  In fact, they all might!</p>
                </div>
            </div>
            <div class="faq-question-container">
                <h4 class="faq-question">What is the triangle icon with the exclamation point for?</h4>
                <div class="faq-answer">
                  <p>Clicking that icon will bring up SPNATI's built-in bug report feature, which allows you to send detailed bug reports directly to the corresponding Discord channel.  Using it on the main menu allows you to report general game issues; using it during a game allows you to do the same, or also note specific character issues (typos, broken images, etc.)  This is especially useful for characters on the testing tables!</p>
                  <p>Bug reports for characters come with extra information such as the table you're playing on, what layer of clothing everyone is down to, and what's going on in the game.  This includes the current text for the character in question, so you don't need to copy/paste their entire line just to report a typo.</p>
                </div>
            </div>
            <div class="faq-question-container">
                <h4 class="faq-question">I heard that you can input cheat codes using the bug reporter.  Is this true?</h4>
                <div class="faq-answer">
                  <p>No.  The bug reporter is only for reporting bugs.  Spamming it will only result in reports from your IP being muted.</p>
                  <p>If you want to cheat, download and play the offline version of SPNATI and change settings in <code>config.xml</code>, such as debug mode.</p>
                  <p>Also, please do not use the bug reporter to role-play with the characters.  Again, you will be muted, and the reports are publically readable.  You will be mocked.</p>
                </div>
            </div>
            <div class="faq-question-container">
                <h4 class="faq-question">Are there hotkeys for SPNATI?</h4>
                <div class="faq-answer">
                  <p>Yes, and they are as follows:</p>

                  <h3>Game Hotkeys</h3>
                  <p>
                    <ul>
                      <li>Space key: "Next"</li>
                      <li>1: Select card 1</li>
                      <li>2: Select card 2</li>
                      <li>3: Select card 3</li>
                      <li>4: Select card 4</li>
                      <li>5: Select card 5</li>
                      <li>Q: Open Debug Screen</li>
                      <li>T: Show/Hide UI</li>
                    </ul>
                    <h4>When picking what to strip</h4>
                    <ul>
                      <li>Space key: Strip Selected</li>
                      <li>1: Select item 1</li>
                      <li>2: Select item 2</li>
                      <li>3: Select item 3</li>
                      <li>4: Select item 4</li>
                      <li>5: Select item 5</li>
                      <li>6: Select item 6</li>
                      <li>7: Select item 7</li>
                      <li>8: Select item 8</li>
                    </ul>
                  </p>
                  <h3>Select Screen Hotkeys</h3>
                  <p>
                    <ul>
                      <li>Left arrow: Back</li>
                      <li>Right arrow: Next</li>
                      <li>Enter Key: Select Group</li>
                    </ul>
                  </p>
                </div>
            </div>
        </div>

        <!-- Epilogue questions -->
        <div class="help-page container-fluid" data-page="4" style="display:none">
            <h2>FAQ - Endings</h2>
            <div class="faq-question-container">
                <h4 class="faq-question">How do I unlock endings? Who has an ending?</h4>
                <div class="faq-answer">
                  <p>You unlock endings by winning the game against one or more characters with an ending, i.e. being the only one who doesn't have to masturbate.  You can then select which character's ending you'd like to view, and your selection is then unlocked in the gallery.</p>
                  <p>However, not all characters have endings.  Those that do have a big yellow "SPNATI Epilogue Available" badge near their head on the Character Selection Screen.</p>
                </div>
            </div>
            <div class="faq-question-container">
                <h4 class="faq-question">It says a character has an ending, but they don't.</h4>
                <div class="faq-answer">
                  <p>Check their ending's entry in the gallery (the trophy icon on the main menu) for hints.  Some endings require more conditions than simply winning the game against the character, such as being a certain gender or playing with them and another character present.</p>
                </div>
            </div>
            <div class="faq-question-container">
                <h4 class="faq-question">My endings aren't saving. Why?</h4>
                <div class="faq-answer">
                  <p>This is a known issue that has no consistent fix at the moment.  Try enabling cookies, clearing cache, and avoid using incognito mode while playing the game.</p>
                  <p>If all else fails, changing certain settings in <code>config.xml</code> can unlock all endings instantly or activate debug mode in the offline version of SPNATI.</p>
                </div>
            </div>
        </div>

        <!-- Offline version questions -->
        <div class="help-page container-fluid" data-page="5" style="display:none">
            <h2>FAQ - Offline and Rehosted Game Versions</h2>
            <div class="faq-question-container">
                <h4 class="faq-question">Where did X go? They used to be in the game.</h4>
                <div class="faq-answer">
                  <p>The consequence of avoiding money is that SPNATI is limited to free hosting space, which on GitLab is 1 GB.  The total data of all the characters submitted to the game exceeds this, so characters are removed from the online version of the game every so often to make room for new ones.</p>
                  <p>However, you can still play with the removed characters by downloading and playing the offline version of SPNATI.</p>
                  <p>The criteria for which characters get removed has changed over time.  In the past, whichever character had the fewest unique lines of dialogue was removed whenever more space was necessary.  This ended when all online characters had more than 500 lines of dialogue.  Several popularity polls have also been held on the subreddit, and those characters with the fewest votes were also prioritized when it came time for removal.</p>
                  <p>At present, the culling order is determined by which character has the fewest targeted lines (lines directed to other specific characters).  However, if a character on testing does not receive an update in over a month, they will be removed first instead (testing characters also take up online space).</p>
                  <p>New characters cannot be chosen for culling until 3 months after their release to the main roster.</p>
                </div>
            </div>
            <div class="faq-question-container">
                <h4 class="faq-question">Why does the game have different numbers of characters on different sites, even with the same version number?</h4>
                <div class="faq-answer">
                  <p>Versions of SPNATI with more characters tend to be rehosted versions on proprietary porn sites.  While <a href="https://spnati.net/">spnati.net</a>  uses free hosting space, many porn sites that rehost it pay for their own server space through advertisements, so they can afford to host all of the characters online.</p>
                  <p>However, rehosted versions are slow to update, meaning brand-new characters and bugfixes might not be present there.  <a href="https://spnati.net/">spnati.net</a> is the official version of the game and will always be the most up-to-date (including changes to this FAQ), and you can still download the offline version to play with the older and incomplete characters.  The version number rarely updates and usually does not reflect the most recent version of the game.</p>
                  <p><a href="https://spnati.gitlab.io/">spnati.gitlab.io</a> is a mirror of <a href="https://spnati.net/">spnati.net</a>.</p>
                </div>
            </div>
            <div class="faq-question-container">
                <h4 class="faq-question">Can you put X in the game?</h4>
                <div class="faq-answer">
                  <p>You can request that certain characters be made on the Discord servers or the following discussion thread:</p>
                  <p><a href="https://old.reddit.com/r/spnati/comments/afad5j/discussion_and_suggestion_thread/">https://old.reddit.com/r/spnati/comments/afad5j/discussion_and_suggestion_thread/</a></p>
                  <p>However, because of the time and effort making a character requires, you are very unlikely to find someone willing to make a character for you.  Instead, you should ask if someone is interested in making a character and offer to do it yourself or to help them.</p>
                  <p>Remember: you don't need artistic or coding skills to make a character.  Don't be afraid to try and do it yourself!</p>
                </div>
            </div>
            <div class="faq-question-container">
                <h4 class="faq-question">Can I download the game?</h4>
                <div class="faq-answer">
                  <p>SPNATI is hosted and updated on a group worksite called GitLab.  The link to the project is here:</p>
                  <p><a href="https://gitlab.com/spnati/spnati.gitlab.io">https://gitlab.com/spnati/spnati.gitlab.io</a></p>
                  <p>Once there, find the cloud icon near the top right and select "Download zip" from its dropdown menu.  This will allow you to download the entire game and all its files; note that this is a several-GB download thanks to all the character sprites!</p>
                  <p>Extract all the files, and you'll have offline SPNATI.  Opening <code>config.xml</code> in the main folder (use Notepad) will allow you to change some settings, such as enabling debug mode and unlocking all endings.  Open <code>index.html</code> in your browser to play the game!</p>
                  <p>The <kbd>tools</kbd> folder of offline SPNATI is where you can find offline Kisekae and the Character Editor.</p>
                </div>
            </div>
            <div class="faq-question-container">
                <h4 class="faq-question">Opening index.html in my browser doesn't work.  Why?</h4>
                <div class="faq-answer">
                  <p>Are you using Google Chrome?  Chrome is too restrictive with its subfolders access, so SPNATI can't retrieve character data.  Try using Firefox instead.</p>
                  <p>It's also possible you forgot to extract the game files from the .zip you downloaded.</p>
                </div>
            </div>
            <div class="faq-question-container">
                <h4 class="faq-question">How do I keep my offline version updated?</h4>
                <div class="faq-answer">
                  <p>You can do this very easily without redownloading the game every time.  Follow the instructions here:</p>
                  <p><a href="https://old.reddit.com/r/spnati/comments/824j7p/keep_your_offline_version_up_to_date_with_github/">https://old.reddit.com/r/spnati/comments/824j7p/keep_your_offline_version_up_to_date_with_github/</a></p>
                </div>
            </div>
            <div class="faq-question-container">
                <h4 class="faq-question">Can I play the offline version on mobile?</h4>
                <div class="faq-answer">
                  <p>Unfortunately, no.  There is no way to play the offline version on mobile at this time.  SPNATI is primarily built for computer use, and its mobile version is a straight port.</p>
                </div>
            </div><div class="faq-question-container">
                <h4 class="faq-question">Can you make a mobile app?</h4>
                <div class="faq-answer">
                  <p>There are no plans to make a mobile app for SPNATI at this time, and because of copyright reasons, certainly not one that would appear in any official app stores.</p>
                </div>
            </div>
        </div>

        <!-- Common issues -->
        <div class="help-page container-fluid" data-page="6" style="display:none">
            <h2>FAQ - Common Issues</h2>
            <div class="faq-question-container">
                <h4 class="faq-question">Why isn't X loading?</h4>
                <p class="faq-answer">Are you playing on mobile?  Some characters' behavior files are very large, and your phone may be unable to process them.  Try playing on a computer instead.</p>
            </div>
            <div class="faq-question-container">
                <h4 class="faq-question">Why doesn't the offline version show all the characters?</h4>
                <div class="faq-answer">
                  <p>Characters come in several designations: "online" for characters on the online main roster at spnati.net, "testing" for characters on the online testing tables, "offline" for characters that used to be on the online main roster but were removed for space, and "incomplete."  "Incomplete" is for characters who were submitted to testing but fell off due to lack of updates or author request, and it is used regardless of their quality or actual "completeness."</p>
                  <p>Incomplete characters are not by default available offline, even though they are included in the offline version download.  To use them, open config.xml and copy/paste the following line of code with the others like it:</p>
                  <p><code>&lt;include-status&gt;incomplete&lt;/include-status&gt;</code></p>
                  <p>You can also activate alternate costumes to be selectable offline using config.xml.  These are different skins for characters that are usually holiday-themed.</p>
                </div>
            </div>
            <div class="faq-question-container">
                <h4 class="faq-question">My characters/text/game started glitching out. What's going on?</h4>
                <p class="faq-answer">Are you playing with Monika from Doki Doki Literature Club?  Monika uses special code in her behavior files to achieve these effects deliberately, much like in her source material.</p>
            </div>
            <div class="faq-question-container">
                <h4 class="faq-question">I clicked the triangle icon Monika mentioned and sent a report, but nothing happened.</h4>
                <p class="faq-answer">That icon is for the ingame bug report feature, which only has the function of submitting bug reports.  She means the triangle icon that appears in her speech bubble.</p>
            </div>
        </div>

        <!-- Common feature requests  -->
        <div class="help-page container-fluid" data-page="7" style="display:none">
          <h2>FAQ - Commonly Requested Features</h2>
          <div class="faq-question-container">
              <h4 class="faq-question">Can I give the player character more details than penis/breast size and clothes?</h4>
              <div class="faq-answer">
                <p>Yes, you can!  The icon to the right of the "Enter the Inventory" button on the player clothing selection screen will bring up the list of tags that is used for the characters.  You can choose these to apply to the player, as well, and characters will treat you as if you have those attributes.</p>
                <p>Keep in mind that this is a more recent feature, so many characters do not have dialogue tailored for it.</p>
              </div>
          </div>
          <div class="faq-question-container">
              <h4 class="faq-question">Can I see the player character?</h4>
              <div class="faq-answer">
                <p>Unfortunately, the many combinations of clothing and stripping orders the player has makes the image space necessary for this unfeasibly large.  There is also no space on the UI to show the player character.</p>
                <p>Most developers for SPNATI will encourage you to simply use your imagination, or to strip along in real life.  SPNATI is built around watching crossover characters interact, not detailed role-playing.</p>
                <p>You can always make yourself in Kisekae and/or for SPNATI if you really want to--you just can't submit them to the online version of the game.  No real people.</p>
              </div>
          </div>
          <div class="faq-question-container">
              <h4 class="faq-question">Can I play as one of the characters?</h4>
              <div class="faq-answer">
                <p>You can name yourself after them, but the other characters will still treat you as the player.  This is because dialogue is coded to reference character folders, not their names.</p>
                <p>Lots of targeted dialogue also assumes the responses of the computer versions of each character will play, so the role-play would not make much sense anyway.</p>
              </div>
          </div>
          <div class="faq-question-container">
              <h4 class="faq-question">Can you add voice acting or background music?</h4>
              <p class="faq-answer">Unfortunately, the audio files needed for music and voice acting would take up even more of SPNATI's limited space than the sprites do.  Since the game is silent, however, you can always play your own music.</p>
          </div>
          <div class="faq-question-container">
              <h4 class="faq-question">Can you make the models 3D?</h4>
              <p class="faq-answer">No.  This would require even more file space and a completely different art program and interface, and likely a steeper learning curve.</p>
          </div>
          <div class="faq-question-container">
              <h4 class="faq-question">Can you add multiplayer?</h4>
              <p class="faq-answer">No.  SPNATI is meant to be a single-player experience.</p>
          </div>
          <div class="faq-question-container">
              <h4 class="faq-question">What happened to the Swimsuit Edition?</h4>
              <div class="faq-answer">
                <p>The Swimsuit Edition was an unofficial offshoot of SPNATI.  The users maintaining it have since left the community and let it become defunct, and there is little interest in reviving it among the current developers.</p>
                <p>If you'd like to see the Swimsuit Edition return, consider making it yourself!</p>
              </div>
          </div>
        </div>
			</div>
			<div class="modal-footer">
                <nav aria-label="Page navigation">
                  <ul class="pagination">
                    <li class="help-page-select">
                      <a href="#" aria-label="Previous" data-select-page="prev">
                        <span aria-hidden="true" style="pointer-events:none">&laquo;</span>
                      </a>
                    </li>
                    <li class="help-page-select active" data-page="1"><a href="#" data-select-page="1">1</a></li>
                    <li class="help-page-select" data-page="2"><a href="#" data-select-page="2">2</a></li>
                    <li class="help-page-select" data-page="3"><a href="#" data-select-page="3">3</a></li>
                    <li class="help-page-select" data-page="4"><a href="#" data-select-page="4">4</a></li>
                    <li class="help-page-select" data-page="5"><a href="#" data-select-page="5">5</a></li>
                    <li class="help-page-select" data-page="6"><a href="#" data-select-page="6">6</a></li>
                    <li class="help-page-select" data-page="7"><a href="#" data-select-page="7">7</a></li>
                    <li class="help-page-select">
                      <a href="#" aria-label="Next" data-select-page="next">
                        <span aria-hidden="true" style="pointer-events:none">&raquo;</span>
                      </a>
                    </li>
                  </ul>
                </nav>
                <div>
                    <button id="credit-modal-button" class="bordered smooth-button modal-button" data-dismiss="modal">Close</button>
                </div>
			</div>
		</div>
		<!-- End of Modal Content -->
	</div>
	</div>
	</div>
</div>
<!-- End of Help Modal -->

<!-- Start of Select Screen Heads-Up modal -->
<div id="select-headsup-modal" class="modal table-modal fade" role="dialog">
	<div class="modal-table-container">
	<div class="modal-cell-container">
	<div class="bordered modal-dialog -average-modal-dialog">
	<div class="bordered modal-dialog-surface">
		<!-- Start of Modal Content -->
		<div class="modal-content">
			<div class="modal-header">
        <h3 class="modal-title text-center"><b>Looking for Someone?</b></h3>
      </div>
			<div class="modal-body">
		      <p>If you're looking for a character who seems to have disappeared, they may have been moved offline or onto the Testing Tables.</p>
          <p>For more information, check out our <a href="#" data-dismiss="modal" onclick="showHelpModal();">FAQ</a>.</p>
          <div><input id="select-headsup-hide" type="checkbox"><label style="margin-left:1%" for="select-headsup-hide">Don't show this again.</label></div>
			</div>
			<div class="modal-footer">
				<button id="headsup-modal-button" class="bordered smooth-button modal-button" data-dismiss="modal">Close</button>
			</div>
		</div>
		<!-- End of Modal Content -->
	</div>
	</div>
	</div>
	</div>
</div>
<!-- End of Credits Modal -->

<!-- Start of Version Modal -->
<div id="version-modal" class="modal table-modal fade" role="dialog">
	<div class="modal-table-container">
	<div class="modal-cell-container">
	<div class="bordered modal-dialog wide-modal-dialog">
	<div class="bordered modal-dialog-surface">
		<!-- Start of Modal Content -->
		<div class="modal-content">
			<div class="modal-header">
              <h3 class="modal-title text-center"><b>Version Details</b></h3>
			</div>
			<div class="modal-body">
				<table id="changelog-container" class="modal-body-stretch-container" style="margin: 0 auto;"></table>
			</div>
			<div class="modal-footer">
				<button id="version-modal-button" class="bordered smooth-button modal-button" data-dismiss="modal">Close</button>
			</div>
		</div>
		<!-- End of Modal Content -->
	</div>
	</div>
	</div>
	</div>
</div>
<!-- End of Version Modal -->


<!-- Start of Player Tags Modal -->
<div id="player-tags-modal" class="modal table-modal fade">
  <div class="modal-flex-container">
  <div class="bordered modal-dialog wide-modal-dialog">
    <div class="bordered modal-dialog-surface">
      <!-- Start of Modal Content -->
      <div class="modal-content">
        <div class="modal-header">
          <h4 class="modal-title text-center">Add Descriptive Tags to Your Character for a More Customized Experience!</h4>
          <h5 class='text-center'>*There is still no graphical representation of your character, this just allows characters who have dialogue written towards these traits to know more about you when commenting. Not all characters will comment.</h5>
        </div>
        <div class="modal-body">
          <form id='player-tags'>
            <label class='player-tag-select'>
              Choose a hair color:
              <div class='colorAndLabel'>
                <input type='text' name='hair_color' disabled/>
                <input type='color' id='hair_color_picker' value='#502d26'>
              </div>
            </label>
            <label class='player-tag-select'>
              Choose an eye color:
              <div class='colorAndLabel'>
                <input type='text' name='eye_color' disabled/>
                <input type='color' id='eye_color_picker' value='#0b0d6c'>
              </div>
            </label>
            <label class='player-tag-select'>
              Choose a skin tone:
              <div class='colorAndLabel range'>
                <input type='text' name='skin_color_tag' disabled/>
                <input type='range' name='skin_color' value='50'>
              </div>
            </label>
          </form>
          <div class="modal-body-container" style="padding-top:4%;">
            <button id="player-tags-confirm" class="bordered smooth-button modal-button" data-dismiss="modal">Confirm</button>
            <button class="bordered smooth-button modal-button clearSelections smooth-button red">Clear Selections</button>
          </div>
        </div>
      </div>
      <!-- End of Modal Content -->
    </div>
  </div>
  </div>
</div> <!-- End of Player Tags Modal -->

<!-- Import/Export Modal -->
<div id="io-modal" class="modal table-modal fade" role="dialog">
    <div class="modal-table-container">
        <div class="modal-cell-container">
            <div class="bordered modal-dialog wide-modal-dialog">
                <div class="bordered modal-dialog-surface">
                    <!-- Start of Modal Content -->
                        <div class="modal-content">
                            <div class="modal-header">
                                <h4 class="modal-title text-center">Save or Restore Your Progress</h4>
                                <h5 class='text-center'>When playing in Incognito Mode, your progress will not be preserved upon closing the browser.<br/>Copy the code below to store off your progress for a later session.<br/>Paste a code into the box and click Import to restore your progress.</h5>
                            </div>
                            <div class="modal-body">
                                <form id='load'>
                                    <textarea class="form-control" id='export-code' rows="15"></textarea>
                                </form>
                                <div class="modal-body-container" style="padding-top:4%;">
                                  <div id="import-restriction-warning" class="import-error">
                                    Please play through at least one full game before loading a save code.
                                  </div>
                                  <div id="import-invalid-code" class="import-error">
                                    That code appears to be damaged or invalid.
                                  </div>
                                    <button class="bordered smooth-button modal-button" data-dismiss="modal">Close</button>
                                    <button id="import-progress" class="bordered smooth-button modal-button">Import</button>
                                </div>
                            </div>
                        </div>
                    <!-- End of Modal Content -->
                </div>
            </div>
        </div>
    </div>
</div>
<!-- shhhh -->
<script>document.addEventListener('keyup',function(){var i=0;var c=[2,2,0,0,3,1,3,1,5,4].map(function(j){return ['ArrowDown','ArrowRight','ArrowUp','ArrowLeft',String.fromCharCode(97),String.fromCharCode(98)][j]});return function(e){if(inGame) return;if(e.key === c[i]){i++;if(i>=c.length){codeImportEnabled=true;i=0;showImportModal()}} else i=0}}(),false);</script>
<!-- End of Import/Export Modal -->


<!-- DevMode Export Modal -->
<div id="dev-export-modal" class="modal table-modal fade" role="dialog">
    <div class="modal-table-container">
        <div class="modal-cell-container">
            <div class="bordered modal-dialog wide-modal-dialog">
                <div class="bordered modal-dialog-surface">
                    <!-- Start of Modal Content -->
                        <div class="modal-content">
                            <div class="modal-header">
                                <h4 class="modal-title text-center">Export Dev Mode Edits</h4>
                                <h5 class='text-center'>This code will allow you to import any edits you've made to your character's dialogue into the Character Editor.</h5>
                            </div>
                            <div class="modal-body">
                                <form>
                                    <textarea class="form-control" id='export-edit-log' rows="15" readonly></textarea>
                                </form>
                                <div class="modal-body-container" style="padding-top:4%;">
                                    <button class="bordered smooth-button modal-button" data-dismiss="modal">Close</button>
                                </div>
                            </div>
                        </div>
                    <!-- End of Modal Content -->
                </div>
            </div>
        </div>
    </div>
</div>
<!-- End of DevMode Export Modal -->

<!-- Game Screen -->
<div id="game-screen" class="screen-container ui-minimal" hidden>
  <div class="screen">
    <!-- Dialogue Bubbles -->
        <div id="game-bubble-1" class="left bordered dialogue-bubble arrow-down">
          <span id="game-dialogue-1" class="dialogue"></span>
          <textarea class="dialogue-edit dialogue-edit-entry"></textarea>
          <div class="dialogue-edit dialogue-edit-status"></div>
          <div class="edit-options-row">
            <button type="button" class="bordered smooth-button dialogue-entry-button edit-confirm"><span class="glyphicon glyphicon-ok"></span></button>
            <button type="button" class="bordered smooth-button dialogue-entry-button edit-cancel"><span class="glyphicon glyphicon-remove"></span></button>
            <button type="button" class="bordered smooth-button dialogue-entry-button edit-preview"><span class="glyphicon glyphicon-eye-open"></span></button>
            <button type="button" class="bordered smooth-button dialogue-init-button dialogue-respond-button"><span class="glyphicon glyphicon-comment"></span></button>
            <button type="button" class="bordered smooth-button dialogue-init-button dialogue-edit-button"><span class="glyphicon glyphicon-pencil"></span></button>
            <button type="button" class="bordered smooth-button dialogue-entry-button edit-pose">Pose...</button>
          </div>
          <div class="bordered edit-pose-row">
            <input type="text" class="dialogue-pose-entry" list="edit-pose-list-1">
            <datalist id="edit-pose-list-1" class="edit-pose-list"></datalist>
          </div>
        </div>
        <div id="game-bubble-2" class="halfLeft bordered dialogue-bubble arrow-down">
          <span id="game-dialogue-2" class="dialogue"></span>
          <textarea class="dialogue-edit dialogue-edit-entry"></textarea>
          <div class="dialogue-edit dialogue-edit-status"></div>
          <div class="edit-options-row">
            <button type="button" class="bordered smooth-button dialogue-entry-button edit-confirm"><span class="glyphicon glyphicon-ok"></span></button>
            <button type="button" class="bordered smooth-button dialogue-entry-button edit-cancel"><span class="glyphicon glyphicon-remove"></span></button>
            <button type="button" class="bordered smooth-button dialogue-entry-button edit-preview"><span class="glyphicon glyphicon-eye-open"></span></button>
            <button type="button" class="bordered smooth-button dialogue-init-button dialogue-respond-button"><span class="glyphicon glyphicon-comment"></span></button>
            <button type="button" class="bordered smooth-button dialogue-init-button dialogue-edit-button"><span class="glyphicon glyphicon-pencil"></span></button>
            <button type="button" class="bordered smooth-button dialogue-entry-button edit-pose">Pose...</button>
          </div>
          <div class="bordered edit-pose-row">
            <input type="text" class="dialogue-pose-entry" list="edit-pose-list-2">
            <datalist id="edit-pose-list-2" class="edit-pose-list"></datalist>
          </div>
        </div>
        <div id="game-bubble-3" class="halfRight bordered dialogue-bubble arrow-down">
          <span id="game-dialogue-3" class="dialogue"></span>
          <textarea class="dialogue-edit dialogue-edit-entry"></textarea>
          <div class="dialogue-edit dialogue-edit-status"></div>
          <div class="edit-options-row">
            <button type="button" class="bordered smooth-button dialogue-entry-button edit-confirm"><span class="glyphicon glyphicon-ok"></span></button>
            <button type="button" class="bordered smooth-button dialogue-entry-button edit-cancel"><span class="glyphicon glyphicon-remove"></span></button>
            <button type="button" class="bordered smooth-button dialogue-entry-button edit-preview"><span class="glyphicon glyphicon-eye-open"></span></button>
            <button type="button" class="bordered smooth-button dialogue-init-button dialogue-respond-button"><span class="glyphicon glyphicon-comment"></span></button>
            <button type="button" class="bordered smooth-button dialogue-init-button dialogue-edit-button"><span class="glyphicon glyphicon-pencil"></span></button>
            <button type="button" class="bordered smooth-button dialogue-entry-button edit-pose">Pose...</button>
          </div>
          <div class="bordered edit-pose-row">
            <input type="text" class="dialogue-pose-entry" list="edit-pose-list-3">
            <datalist id="edit-pose-list-3" class="edit-pose-list"></datalist>
          </div>
        </div>
        <div id="game-bubble-4" class="right bordered dialogue-bubble arrow-down">
          <span id="game-dialogue-4" class="dialogue"></span>
          <textarea class="dialogue-edit dialogue-edit-entry"></textarea>
          <div class="dialogue-edit dialogue-edit-status"></div>
          <div class="edit-options-row">
            <button type="button" class="bordered smooth-button dialogue-entry-button edit-confirm"><span class="glyphicon glyphicon-ok"></span></button>
            <button type="button" class="bordered smooth-button dialogue-entry-button edit-cancel"><span class="glyphicon glyphicon-remove"></span></button>
            <button type="button" class="bordered smooth-button dialogue-entry-button edit-preview"><span class="glyphicon glyphicon-eye-open"></span></button>
            <button type="button" class="bordered smooth-button dialogue-init-button dialogue-respond-button"><span class="glyphicon glyphicon-comment"></span></button>
            <button type="button" class="bordered smooth-button dialogue-init-button dialogue-edit-button"><span class="glyphicon glyphicon-pencil"></span></button>
            <button type="button" class="bordered smooth-button dialogue-entry-button edit-pose">Pose...</button>
          </div>
          <div class="bordered edit-pose-row">
            <input type="text" class="dialogue-pose-entry" list="edit-pose-list-4">
            <datalist id="edit-pose-list-4" class="edit-pose-list"></datalist>
          </div>
        </div>

    <!-- Opponent Images -->
      <div id="game-image-area-1" class="left opponent-image-area">
        <img id="game-image-1" class="opponent-image" hidden>
      </div>
      <div id="game-image-area-2" class="halfLeft opponent-image-area">
        <img id="game-image-2" class="opponent-image" hidden>
      </div>
      <div id="game-image-area-3" class="halfRight opponent-image-area">
        <img id="game-image-3" class="opponent-image" hidden>
      </div>
      <div id="game-image-area-4" class="right opponent-image-area">
        <img id="game-image-4" class="opponent-image" hidden>
      </div>

    <!-- Hide and bug report buttons -->
    <button class='bordered hide-table-button' onclick="toggleTableVisibility()">
      <span class="glyphicon glyphicon-eye-close" aria-hidden="true"></span>
    </button>
    <button class='bordered table-bug-report-button' onclick="showBugReportModal()">
      <span class="glyphicon glyphicon-warning-sign" aria-hidden="true"></span>
    </button>

    <!-- Game Table -->
    <div id="game-table">

      <!-- Opponent Areas -->
      <div id="game-opponent-area-1" class="optional-bordered left opponent-area"  data-toggle="tooltip" data-placement="top">
        <div id="game-name-label-1" class="bordered name-label">Opponent 1</div>
        <div class="opponent-card-area">
          <img id="player-1-card-1" class="bordered small-card-image" src="img/blankcard.jpg">
          <img id="player-1-card-2" class="bordered small-card-image" src="img/blankcard.jpg">
          <img id="player-1-card-3" class="bordered small-card-image" src="img/blankcard.jpg">
          <img id="player-1-card-4" class="bordered small-card-image" src="img/blankcard.jpg">
          <img id="player-1-card-5" class="bordered small-card-image" src="img/blankcard.jpg">
        </div>
        <button id="dev-select-button-1" class="bordered dev-select-button" onclick="setDevModeTarget(1)" hidden>
          <span class="glyphicon glyphicon-pencil" aria-hidden="true"></span>
        </button>
        <button id="debug-button-1" class="bordered debug-button" onclick="selectDebug(1)" hidden>
          <span class="glyphicon glyphicon-remove" aria-hidden="true"></span>
        </button>
        <button id="collectible-button-1" class="bordered collectible-button">
          <img src="img/gallery.svg" alt="Collectible unlocked! Click to view.">
        </button>
      </div>
      <div id="game-opponent-area-2" class="optional-bordered halfLeft opponent-area"  data-toggle="tooltip" data-placement="top">
        <div id="game-name-label-2" class="bordered name-label">Opponent 2</div>
        <div class="opponent-card-area">
          <img id="player-2-card-1" class="bordered small-card-image" src="img/blankcard.jpg">
          <img id="player-2-card-2" class="bordered small-card-image" src="img/blankcard.jpg">
          <img id="player-2-card-3" class="bordered small-card-image" src="img/blankcard.jpg">
          <img id="player-2-card-4" class="bordered small-card-image" src="img/blankcard.jpg">
          <img id="player-2-card-5" class="bordered small-card-image" src="img/blankcard.jpg">
        </div>
        <button id="dev-select-button-2" class="bordered dev-select-button" onclick="setDevModeTarget(2)" hidden>
          <span class="glyphicon glyphicon-pencil" aria-hidden="true"></span>
        </button>
        <button id="debug-button-2" class="bordered debug-button" onclick="selectDebug(2)" hidden>
          <span class="glyphicon glyphicon-remove" aria-hidden="true"></span>
        </button>
        <button id="collectible-button-2" class="bordered collectible-button" >
          <img src="img/gallery.svg" alt="Collectible unlocked! Click to view.">
        </button>
      </div>
      <div id="game-opponent-area-3" class="optional-bordered halfRight opponent-area" data-toggle="tooltip" data-placement="top">
        <div id="game-name-label-3" class="bordered name-label">Opponent 3</div>
        <div class="opponent-card-area">
          <img id="player-3-card-1" class="bordered small-card-image" src="img/blankcard.jpg">
          <img id="player-3-card-2" class="bordered small-card-image" src="img/blankcard.jpg">
          <img id="player-3-card-3" class="bordered small-card-image" src="img/blankcard.jpg">
          <img id="player-3-card-4" class="bordered small-card-image" src="img/blankcard.jpg">
          <img id="player-3-card-5" class="bordered small-card-image" src="img/blankcard.jpg">
        </div>
        <button id="dev-select-button-3" class="bordered dev-select-button" onclick="setDevModeTarget(3)" hidden>
          <span class="glyphicon glyphicon-pencil" aria-hidden="true"></span>
        </button>
        <button id="debug-button-3" class="bordered debug-button" onclick="selectDebug(3)" hidden>
          <span class="glyphicon glyphicon-remove" aria-hidden="true"></span>
        </button>
        <button id="collectible-button-3" class="bordered collectible-button">
          <img src="img/gallery.svg" alt="Collectible unlocked! Click to view.">
        </button>
      </div>
      <div id="game-opponent-area-4" class="optional-bordered right opponent-area" data-toggle="tooltip" data-placement="top">
        <div id="game-name-label-4" class="bordered name-label">Opponent 4</div>
        <div class="opponent-card-area">
          <img id="player-4-card-1" class="bordered small-card-image" src="img/blankcard.jpg">
          <img id="player-4-card-2" class="bordered small-card-image" src="img/blankcard.jpg">
          <img id="player-4-card-3" class="bordered small-card-image" src="img/blankcard.jpg">
          <img id="player-4-card-4" class="bordered small-card-image" src="img/blankcard.jpg">
          <img id="player-4-card-5" class="bordered small-card-image" src="img/blankcard.jpg">
        </div>
        <button id="dev-select-button-4" class="bordered dev-select-button" onclick="setDevModeTarget(4)" hidden>
          <span class="glyphicon glyphicon-pencil" aria-hidden="true"></span>
        </button>
        <button id="debug-button-4" class="bordered debug-button" onclick="selectDebug(4)" hidden>
          <span class="glyphicon glyphicon-remove" aria-hidden="true"></span>
        </button>
        <button id="collectible-button-4" class="bordered collectible-button">
          <img src="img/gallery.svg" alt="Collectible unlocked! Click to view.">
        </button>
      </div>

      <!-- Player Clothing and Label -->
      <div id="player-game-clothing-area" class="bordered">
        <div class="left player-clothing-container">
          <img class="bordered clothing-float-left small-clothing-image player-0-clothing-7" src="img/blankcard.jpg">
          <img class="bordered clothing-float-left small-clothing-image player-0-clothing-6" src="img/blankcard.jpg">
          <img class="bordered clothing-float-left small-clothing-image player-0-clothing-5" src="img/blankcard.jpg">
          <img class="bordered clothing-float-left small-clothing-image player-0-clothing-8" src="img/blankcard.jpg">
        </div>
        <div class="right player-clothing-container">
          <img class="bordered clothing-float-right small-clothing-image player-0-clothing-2" src="img/blankcard.jpg">
          <img class="bordered clothing-float-right small-clothing-image player-0-clothing-3" src="img/blankcard.jpg">
          <img class="bordered clothing-float-right small-clothing-image player-0-clothing-4" src="img/blankcard.jpg">
          <img class="bordered clothing-float-right small-clothing-image player-0-clothing-1" src="img/blankcard.jpg">
        </div>

        <div class="game-name-label-0 bordered name-label">Player</div>
        <div id="game-clothing-label" class="bordered">Your Clothing</div>
      </div>

      <div id="player-game-clothing-area-minimal" class="">
        <div class="minimal-clothing-area-row">
          <div class="small-clothing-image-container"><img class="bordered small-clothing-image player-0-clothing-8" src="img/blankcard.jpg" data-slot="8"></div>
          <div class="small-clothing-image-container"><img class="bordered small-clothing-image player-0-clothing-7" src="img/blankcard.jpg" data-slot="7"></div>
          <div class="small-clothing-image-container"><img class="bordered small-clothing-image player-0-clothing-6" src="img/blankcard.jpg" data-slot="6"></div>
          <div class="small-clothing-image-container"><img class="bordered small-clothing-image player-0-clothing-5" src="img/blankcard.jpg" data-slot="5"></div>
        </div>
        <div class="minimal-clothing-area-row">
          <div class="small-clothing-image-container"><img class="bordered small-clothing-image player-0-clothing-4" src="img/blankcard.jpg" data-slot="4"></div>
          <div class="small-clothing-image-container"><img class="bordered small-clothing-image player-0-clothing-3" src="img/blankcard.jpg" data-slot="3"></div>
          <div class="small-clothing-image-container"><img class="bordered small-clothing-image player-0-clothing-2" src="img/blankcard.jpg" data-slot="2"></div>
          <div class="small-clothing-image-container"><img class="bordered small-clothing-image player-0-clothing-1" src="img/blankcard.jpg" data-slot="1"></div>
        </div>
      </div>

      <!-- Player Cards -->
      <div id="player-game-card-area" class="optional-bordered player-card-area" data-toggle="tooltip" data-placement="top">
        <input type="image" id="player-0-card-1" class="bordered large-card-image" src="img/blankcard.jpg" onclick="selectCard(0)"/>
        <input type="image" id="player-0-card-2" class="bordered large-card-image" src="img/blankcard.jpg" onclick="selectCard(1)"/>
        <input type="image" id="player-0-card-3" class="bordered large-card-image" src="img/blankcard.jpg" onclick="selectCard(2)"/>
        <input type="image" id="player-0-card-4" class="bordered large-card-image" src="img/blankcard.jpg" onclick="selectCard(3)"/>
        <input type="image" id="player-0-card-5" class="bordered large-card-image" src="img/blankcard.jpg" onclick="selectCard(4)"/>
      </div>
    </div>

    <div id="game-hidden-area" class="centred-deck-area">
      <!-- Option Buttons -->
      <button id="debug-button-0" class="bordered debug-button" onclick="selectDebug(0)" hidden>
	<span class="glyphicon glyphicon-remove" aria-hidden="true"></span>
      </button>
      <div class="btn-group dropup game-menu-dropup" data-toggle="tooltip" data-placement="right" title="Game Menu">
        <button type="button" class="bordered smooth-button red dropdown-toggle menu-dropdown-button" data-toggle="dropdown" aria-haspopup="true" aria-expanded="false"><span class="glyphicon glyphicon-th-list" aria-hidden="true"></span></button>
        <ul class="dropdown-menu">
          <button id="game-dev-export-button" class="dropdown-button-item bordered smooth-button red" onclick="showDevExportModal()">
            <span class="glyphicon glyphicon-pencil" aria-hidden="true"></span>
            <span class="game-menu-label">Export Dialogue Edits</span>
          </button>
          <button id="game-log-button" class="dropdown-button-item bordered smooth-button red" onclick="showHelpModal()">
            <span class="glyphicon glyphicon-question-sign" aria-hidden="true"></span>
            <span class="game-menu-label">Help and FAQ</span>
          </button>
          <button id="game-log-button" class="dropdown-button-item bordered smooth-button red" onclick="showLogModal()">
            <span class="glyphicon glyphicon-comment" aria-hidden="true"></span>
            <span class="game-menu-label">Dialogue Log</span>
          </button>
          <button id="game-home-button" class="dropdown-button-item bordered smooth-button red" onclick="showRestartModal()"><!-- doEpilogueModal -->
            <span class="glyphicon glyphicon-home" aria-hidden="true"></span>
            <span class="game-menu-label">Return to Title</span>
          </button>
          <button id="game-settings-button" class="dropdown-button-item bordered smooth-button red" onclick="showOptionsModal()">
            <span class="glyphicon glyphicon-cog" aria-hidden="true"></span>
            <span class="game-menu-label">Options</span>
          </button>
        </ul>
      </div>

      <img id="deck" class="bordered dock-card" src="img/unknown.jpg">
      <div id="player-countdown" class="bordered" hidden>1</div>
      <!-- Main Game Button -->
      <button id="main-game-button" class="bordered smooth-button red" onclick="advanceGame()">Deal</button>

      <!-- Minimal UI Player name label -->
      <div class="game-name-label-0 bordered name-label">Player</div>
    </div>

  </div>
</div>

<!-- Start of Epilogue Screen -->
<div id="epilogue-screen" role="dialog" hidden>
  <div id='epilogue-container' data-background='-1' data-scene='-1'>
	<div id="epilogue-spinner" class="spinner" style="display: none">
		<div class="spinner-pip"></div>
		<div class="spinner-pip"></div>
		<div class="spinner-pip"></div>
		<div id="epilogue-progress">0%</div>
	</div>
  </div>
  <div id='epilogue-buttons'>
    <button type="button" id='epilogue-next' class="bordered smooth-button">
      Next
    </button>
    <button type="button" id='epilogue-previous' class="bordered smooth-button">
      Previous
    </button>
    <button type="button" id='epilogue-restart' class="bordered smooth-button">
      Restart?
    </button>
  </div>
</div>
<!-- End of Epilogue Screen -->

<!-- Start of Epilogue Choice Modal -->
<div id="epilogue-modal" class="modal table-modal fade" role="dialog">
	<div class="modal-table-container">
	<div class="modal-cell-container">
	<div class="bordered modal-dialog">
	<div class="bordered modal-dialog-surface">
		<!-- Start of Modal Content -->
		<div class="modal-content">
			<div class="modal-header">
				<h3 class="modal-title text-center">The game is now over...</h3>
				<h5 id="epilogue-header-text" class="modal-title text-center"></h5>
			</div>
			<div class="modal-body">
				<div class="modal-body-container" style="width:100%">

					<ul id="epilogue-list">
					</ul>

				</div>
			</div>
			<div class="modal-footer">
				<button id="epilogue-modal-accept-button" class="bordered smooth-button modal-button epilogue-modal-button" onclick="doEpilogue()">Choose</button>
			</div>
			<div class="modal-footer">
				<button id="epilogue-modal-restart-button" class="bordered smooth-button modal-button epilogue-modal-button" onclick="showRestartModal()" data-dismiss="modal">Restart?</button>
			</div>
		</div>
		<!-- End of Modal Content -->
	</div>
	</div>
	</div>
	</div>
</div>
<!-- End of Options Modal -->

<!-- Third Party JavaScript -->
<script src="https://polyfill.io/v3/polyfill.min.js?features=Promise%2CObject.assign%2CString.prototype.includes%2CNumber.isNaN"></script>
<script src="js/sentry-5.5.0-bundle.min.js"></script>
<script src="js/jquery-1.11.3.min.js"></script>
<script src="js/bootstrap.min.js"></script>
<script src="js/js.cookie.js"></script>
<script src="js/pako.min.js"></script>

<!-- JavaScript Definitions -->
<script src="js/player.js"></script>
<script src="js/table.js"></script>
<script src="js/save.js"></script>

<!-- My JavaScript -->
<script src="js/spniCore.js"></script>
<script src="js/spniDevMode.js"></script>
<script src="js/spniDisplay.js"></script>
<script src="js/spniTitle.js"></script>
<script src="js/spniSelect.js"></script>
<script src="js/spniGame.js"></script>
<script src="js/spniPoker.js"></script>
<script src="js/spniClothing.js"></script>
<script src="js/spniForfeit.js"></script>
<script src="js/spniBehaviour.js"></script>
<script src="js/spniAI.js"></script>
<script src="js/spniOption.js"></script>
<script src="js/spniEpilogue.js"></script>
<script src="js/spniGallery.js"></script>
<!-- shhhh -->
<script>document.addEventListener('keyup',function(){var i=0;var c=[2,2,0,0,3,1,3,1,5,4].map(function(j){return ['ArrowDown','ArrowRight','ArrowUp','ArrowLeft',String.fromCharCode(97),String.fromCharCode(98)][j]});return function(e){if(inGame) return;if(e.key === c[i]){i++;if(i>=c.length){codeImportEnabled=true;i=0;showImportModal()}} else i=0}}(),false);</script>

</body>
</html><|MERGE_RESOLUTION|>--- conflicted
+++ resolved
@@ -31,11 +31,7 @@
       <span class="glyphicon glyphicon-folder-open" aria-hidden="true"></span>
     </button>
 
-<<<<<<< HEAD
-    <button id="title-version-button" class="bordered smooth-button red banner-flair" onclick="showVersionModal()">
-=======
-    <button id="warning-version-button" class="bordered smooth-button smooth-button-red banner-flair version-button">
->>>>>>> 9410625e
+    <button id="warning-version-button" class="bordered smooth-button red banner-flair version-button">
       <div class="substitute-version">Unknown Version</div>
       <div class="substitute-version-time"></div>
     </button>
@@ -112,11 +108,7 @@
       <span class="glyphicon glyphicon-folder-open" aria-hidden="true"></span>
     </button>
 
-<<<<<<< HEAD
-    <button id="title-version-button" class="bordered smooth-button red banner-flair" onclick="showVersionModal()">
-=======
-    <button id="title-version-button" class="bordered smooth-button smooth-button-red banner-flair version-button">
->>>>>>> 9410625e
+    <button id="title-version-button" class="bordered smooth-button red banner-flair version-button">
       <div class="substitute-version">Unknown Version</div>
       <div class="substitute-version-time"></div>
     </button>
@@ -936,15 +928,9 @@
             <div class="gallery-ending" onclick="selectEnding(19)"></div>
         </div>
         <div id="gallery-controls-block">
-<<<<<<< HEAD
-            <button id="gallery-prev-page-button" class="bordered main-select-button smooth-button blue" onclick="galleryPrevPage()" disabled="true">prev</button>
-            <button id="gallery-next-page-button" class="bordered main-select-button smooth-button blue" onclick="galleryNextPage()">next</button>
-            <button id="gallery-start-ending-button" class="bordered main-select-button smooth-button green" onclick="doEpilogueFromGallery()" disabled="true" >Start</button>
-=======
-            <button id="gallery-prev-page-button" class="bordered main-select-button smooth-button smooth-button-blue" onclick="galleryPrevPage()" disabled="true">Prev</button>
-            <button id="gallery-next-page-button" class="bordered main-select-button smooth-button smooth-button-blue" onclick="galleryNextPage()">Next</button>
-            <button id="gallery-start-ending-button" class="bordered main-select-button smooth-button smooth-button-green" onclick="doEpilogueFromGallery()" disabled="true">Start</button>
->>>>>>> 9410625e
+            <button id="gallery-prev-page-button" class="bordered main-select-button smooth-button blue" onclick="galleryPrevPage()" disabled="true">Prev</button>
+            <button id="gallery-next-page-button" class="bordered main-select-button smooth-button blue" onclick="galleryNextPage()">Next</button>
+            <button id="gallery-start-ending-button" class="bordered main-select-button smooth-button green" onclick="doEpilogueFromGallery()" disabled="true">Start</button>
         </div>
         <div id="gallery-selected-ending-block">
             <div id="selected-ending-previev"></div>
