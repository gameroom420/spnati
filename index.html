--- conflicted
+++ resolved
@@ -3143,32 +3143,19 @@
             <button type="button" id='epilogue-restart' class="bordered smooth-button">
                 Restart?
             </button>
-<<<<<<< HEAD
+            <button type="button" id="epilogue-fullscreen-button" class="bordered smooth-button" onclick="toggleFullscreen()">
+                <span class="glyphicon glyphicon-fullscreen" aria-hidden="true"></span>
+            </button>
             <div id="epilogue-debug-group" hidden>
                 <select id="epilogue-skip-scene"></select>
-		<button type="button" id="epilogue-skip" class="bordered smooth-button green">Skip to Scene</button>
-		<button type="button" id='epilogue-reload' class="bordered smooth-button red">
+                <button type="button" id="epilogue-skip" class="bordered smooth-button green">Skip to Scene</button>
+                <button type="button" id='epilogue-reload' class="bordered smooth-button red">
                     Reload Epilogue
-		</button>
-		<button type="button" id='epilogue-exit' class="bordered smooth-button">
+                </button>
+                <button type="button" id='epilogue-exit' class="bordered smooth-button">
                     Exit Epilogue
-		</button>
-	    </div>
-=======
-        </div>
-        <button type="button" id="epilogue-fullscreen-button" class="bordered smooth-button" onclick="toggleFullscreen()">
-            <span class="glyphicon glyphicon-fullscreen" aria-hidden="true"></span>
-        </button>
-        <div id="epilogue-debug-group">
-            <select id="epilogue-skip-scene"></select>
-            <button type="button" id="epilogue-skip" class="bordered smooth-button green">Skip to Scene</button>
-            <button type="button" id='epilogue-reload' class="bordered smooth-button red">
-                Reload Epilogue
-            </button>
-            <button type="button" id='epilogue-exit' class="bordered smooth-button">
-                Exit Epilogue
-            </button>
->>>>>>> e601d305
+                </button>
+	        </div>
         </div>
     </div>
     <!-- End of Epilogue Screen -->
