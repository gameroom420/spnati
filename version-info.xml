<version-info>
<<<<<<< HEAD
=======
    <current version="12.96.1" />
>>>>>>> 943e2e35
    <changelog>
        <version number="12.96.1" timestamp="1606319123085">Adds Polly to the Testing Roster. Dialogue updates for Jim, Nagisa, and Miko.</version>
        <version number="12.96.0" timestamp="1606241124501">Adds Bernadetta to the Main Roster! Adds Bulma to the Testing Roster. Dialogue updates for Bernadetta, Nagisa, Nami, and Perona.</version>
        <version number="12.95.3" timestamp="1605888944182">Dialogue updates for Nami, Perona, Supernova, Nagisa, Sheena, Jim, Laevatein, Komi-san, Yusuke, Brock, Yuri, Neptune, and Chara. New butt poses for Nagisa.</version>
        <version number="12.95.2" timestamp="1605385364422">New model for Nagisa! Dialogue updates for Chara, Akko, Natsuki, Sakura, Neptune, Meia, and Revy.</version>
        <version number="12.95.1" timestamp="1604992665481">New model for Pyrrha! Dialogue updates for Neptune, Laevatein, Miko, Perona, Nami, Jessie, Amy, Weiss, Natsuki, and Jim.</version>
        <version number="12.95.0" timestamp="1604355821798">Adds Perona and a new Yang Xiao Long to the Testing Roster! Dialogue updates for Jura, Bernadetta, Laevatein, Shantae, Nami, Supernova, Jim, Neptune, Erufuda, Chara, Meia, Jason, Jessie, Revy, Komi-san, and Jessie. New poses for Erufuda and new pants for Arash. Characters with recent major updates are now separately highlighted.</version>
        <version number="12.94.1" timestamp="1603532447053">Dialogue updates for Jason, Aella, Brock, Supernova, Miko, Yuri, Laevatein, Jessie, Jura, Meia, Revy, and Weiss.</version>
        <version number="12.94.0" timestamp="1603043743408">Halloween event! New Halloween skins for Yunyun, Mavis, and Kazuma! Dialogue updates for Supernova, Dust, Sheena, Laevatein, Neptune, Jason, Estelle, Komi-san, Yunyun, Mavis, Lucina, Jim, and Kazuma. Art updates for Natsuki and Jessie.</version>
        <version number="12.93.0" timestamp="1602533578147">Adds Yunyun to the Main Roster! Dialogue updates for Yuri, Chara, Jessie, Laevatein, Cynthia, Pyrrha, Dust, Jason, Neptune, Orendi, Bernadetta, Supernova, and Yusuke.</version>
        <version number="12.92.2" timestamp="1601714681679">Returns Korra to Testing with new art! Dialogue updates to Neptune, Galatea, Tomoko, Yunyun, Supernova, Laevatein, Myriam, Deimos, Yuri, Jim, and Komi-san.</version>
        <version number="12.92.1" timestamp="1601244222905">Belatedly returns Beatrix to the main roster. Minor improvements to the individual selection screen and the main button. Updates to Yuri, Tomoko, Akko, Amy, and Bernadetta.</version>
        <version number="12.92.0" timestamp="1600927507555">Adds Yuri to Testing. Updates for Neptune, Supernova, Komi-san, Brock, Myriam, Jason, Chara, Bernadetta, Amy, Laevatein, Chazz, Deimos, and Jim.</version>
        <version number="12.91.4" timestamp="1600516019759">Updates for Laevatein, Neptune, Meia, Jura, Yusuke, Lucina, Amy and Sakura.</version>
        <version number="12.91.3" timestamp="1600203702277">Dialogue updates for Dust, Jason, Meia, Jura, Chara, Saki N, Jim, Neptune, Deimos, Sheena, and Bernadetta.</version>
        <version number="12.91.2" timestamp="1599914503852">Returns Anna to Testing with an epilogue together with Shamir and Tharja. Dialogue updates for Meia, Neptune, Supernova, Cynthia, Deimos, Natsuki, Amy, Chara, Saki N, Jessie, Yunyun, Streaming-chan, Lucina, Jason, Pyrrha, Jim, and Jura. New pose for Moon.</version>
        <version number="12.91.1" timestamp="1599547706555">Adds Yusuke to Testing. Updates to Futaba, Haru, and N, mainly targeting Yusuke. Also updates to Aella, Joey, Meia, Miko, Jessie, Saki N, Laevatein, and Deimos.</version>
        <version number="12.91.0" timestamp="1599412354755">Adds Galatea to the main roster. Model update for Beatrix. Updates for Jim, Meia, Myriam, Laevatein, Revy, Miko, Saki ZLS, Deimos, Akko, Orendi, Komi-san, Neptune, Spooky, Emi, Cynthia, and Ribbon Girl.</version>
        <version number="12.90.1" timestamp="1599083003695">Spooky and Shena (with updated epilogue) returned to main roster. Model update for Myriam. Dialogue updates for Chazz, Jason, Cynthia, Neptune, Chara, Meia, Jessie, Deimos, Emi, Laevatein, Myriam, Erufuda, and Arash.</version>
        <version number="12.90.0" timestamp="1598648172065">Deimos added to the testing roster. Spooky and Sheena moved to the testing roster with new models. Dialogue updates for Meia (and new and tweaked poses), Jessie, Spooky, Komi-san, Cynthia, Laevatein, Galatea, Neptune, Chara (and model update), Supernova, Megumin (and poses reconstructed and tweaked), Jim, Brock, Pyrrha, and Sheena.</version>
        <version number="12.89.1" timestamp="1598044126161">Updates to Supernova, Moon, Bernadetta, Chara, Cynthia, Meia, Jura, Neptune, Jim, Laevatein, Estelle, and Revy (reaching 10k lines).</version>
        <version number="12.89.0" timestamp="1597701282388">Adds Marinette and Adrien to testing and post time skip war outfit to Bernadetta. Dialogue updates to Chara, Moon, Sola, Supernova, Neptune, Meia, Jura, Revy, Laevatein, Lucina, Jessie, Pyrrha, Cynthia, Komi-san, Saki N.</version>
        <version number="12.88.4" timestamp="1597175006997">Updates to Chara, Nugi-chan, Meia, Neptune, Laevatein, Lucy, Arash (with new poses), Jason, Supernova, Megumin, Jura, Revy, Rin, Pyrrha, Cynthia, Erufuda, Jim, Jessie, Kokichi, and Galatea.</version>
        <version number="12.88.3" timestamp="1596490365675">Dialogue updates for Lucina, Pyrrha, Jessie, Megumin, Laevatein, Joey (with minor model update), Meia, Cynthia, Bernadetta, Neptune, Komi-san, and Futaba, with a special interaction between Bernie and Nep accompanied by a collectible.</version>
        <version number="12.88.2" timestamp="1596200618048">Dialogue updates for Yunyun, Meia, Jura, Revy, Jessie, Cynthia, Laevatein, Chara, Neptune, Pyrrha, Jim, Brock, Jason, Galatea, Supernova, Megumin, Bernadetta, and Weiss. Image adjustments for Meia. Added two collectibles to Galatea.</version>
        <version number="12.88.1" timestamp="1595353531953">Model update for Chara, model patches for Meia, and new poses for Galatea; dialogue updates for Arash, Chara, Cynthia, Galatea, Jessie, Jura, Laevatein, Moon, Neptune, Revy, Sayaka, Supernova, Tomoko, and Yunyun.</version>
        <version number="12.88.0" timestamp="1595031714211">Adds support for sprite parenting, fine-grained animation looping controls, and sparse keyframes to the epilogue engine. Updates to Jim, Laevatein, Sayaka, Meia, Komi-san, and Myriam. Bug fixes for Amy, Kizuna, Natsuki, Sakura, and Sei.</version>
        <version number="12.87.10" timestamp="1594942990823">Fix for scaling bug with Chrome 84; Dialogue updates for Miko, Jessie, Neptune, Cynthia, Meia, Chara, Supernova, Laevatein, and  Jason; minor bugfixes for Elizabeth (and Mercy, offline).</version>
        <version number="12.87.9" timestamp="1594761002819">Dialogue updates for Neptune, Bernadetta, Ryuko, Meia, Jura, Revy, Cynthia, Chara, Komi-san, Miko, Laevatein, Supernova, Dust, and Megumin.</version>
        <version number="12.87.8" timestamp="1594497074939">Dialogue updates for Meia, Chara, Neptune, Amy, Jessie, Supernova, and Moon. Image updates for Arash. Extended Moon's epilogue.</version>
        <version number="12.87.7" timestamp="1594297784100">Updates for Kizuna, Meia, Supernova, Neptune, Bernadetta, Laevatein, Jason, Misato, Pyrrha, Yunyun, Miko, and Saki (ZLS).</version>
        <version number="12.87.6" timestamp="1594101474454">Dialogue updates for Kazuma and bugfixes for Pyrrha.</version>
        <version number="12.87.5" timestamp="1594098903466">Dialogue updates for Komi-san and Yuelia; minor artwork fix for Revy.</version>
        <version number="12.87.4" timestamp="1594038368833">Supernova update with new collectible; dialogue updates for Laevatein, Pyrrha, and Neptune.</version>
        <version number="12.87.3" timestamp="1593982105035">Updates Catria's dialogue, fixes typos and grammatical errors in some of Elsa's lines, and applies some minor refactoring to the game internals.</version>
        <version number="12.87.2" timestamp="1593975722598">Dialogue updates and bugfixes for Meia, Yunyun, Emi, Supernove, Neptune, Cynthia, Galatea, Jessie, Komi-san, Laevatein, Catria, Jim, Elsa; also adds a new collectible for Elsa.</version>
        <version number="12.87.1" timestamp="1593641540151">Returns Sayaka to the Main Roster! New model for Supernova; updates to Laevatein, Yuelia, Ribbon Girl, Miko, Meia, Jura, Revy, Myriam, Emi, Megumin, Neptune, Chara, YunYun, and Estelle.</version>
        <version number="12.87.0" timestamp="1593442657138">Adds PA-15 to the Main Roster! Updates to Meia, Jura, Revy, Neptune, Lucina, and Komi-san.</version>
        <version number="12.86.1" timestamp="1593381164878">Adds RWBY Volume 7 costume to Weiss. Small updates to Elsa, Jason, and Neptume.</version>
        <version number="12.86.0" timestamp="1593351536601">Returns Jason to Testing with a major update; adds dialogue updates and fixes for Supernova, Cynthia, Jessie, Emi, Catria, Neptune, Bernadetta, Meia, Revy, PA-15, and Jim; adds art updates for Chara.</version>
        <version number="12.85.3" timestamp="1593153722396">Adds revamped Orendi to the main roster! Updates to Jessie, Cynthia, Neptune, Meia, Jura, Revy, Yuelia, Spooky, Weiss, Supernova, Saki Y, and Emi.</version>
        <version number="12.85.2" timestamp="1593067501985">Updates for Neptune, Jessie, Cynthia (responses to Tomoko and Akko), Supernova, Nugi-chan, Sayaka, and Syrenne (responses to Jessie).</version>
        <version number="12.85.1" timestamp="1592965947187">Dialogue updates for Neptune, Chara, and Ribbon Girl</version>
        <version number="12.85.0" timestamp="1592951936746">Adds Saki Nikaidou to the main roster! Updates to Orendi and Supernova, and Nugi-chan's 11th daily update.</version>
        <version number="12.84.5" timestamp="1592936012069">Dialogue updates for Tomoko, Rin, and Saki (ZLS), plus additional bugfixes for Rin and Caulifla.</version>
        <version number="12.84.4" timestamp="1592873595648">Dialogue updates for Neptune, Weiss, and Megumin.</version>
        <version number="12.84.3" timestamp="1592854267367"> Updates to Neptune, Saki (ZLS), Myriam, Chara, and Nugi-chan.</version>
        <version number="12.84.2" timestamp="1592769934744">Returned Jim Raynor to the Testing Roster with a model rework!</version>
        <version number="12.84.1" timestamp="1592751732332">Bugfixes for Neptune and Rin.</version>
        <version number="12.84.0" timestamp="1592716673482">Adds Emi's "Dead Man's Tale" epilogue; adds new collectibles for Syrenne, Ini, Emi, and Rin; adds some new art for Emi and Rin; adds additional dialogue and bugfixes for Orendi, Supernova, Sayaka, PA-15, Syrenne, Ini, Emi, and Rin. Also moves Marinette to the offline roster temporarily, in anticipation of a major upcoming rework.</version>
        <version number="12.83.3" timestamp="1592686437932">Dialogue and art updates for Megumin.</version>
        <version number="12.83.2" timestamp="1592685758723">Dialogue updates for Weiss.</version>
        <version number="12.83.1" timestamp="1592682079382">Dialogue updates for Nugi-chan and Neptune.</version>
        <version number="12.83.0" timestamp="1592584861533">Adds Neptune to the Testing Tables!</version>
        <version number="12.82.5" timestamp="1592532705673">Dialogue updates for Shimakaze, PA-15, and Joey.</version>
        <version number="12.82.4" timestamp="1592423834476">Pyrrha rejoins Testing! Dialogue updates for Nugi-chan, Orendi, Supernova, Meia, and Revy.</version>
        <version number="12.82.3" timestamp="1592404327374">Adds Erufuda to the Main Roster!</version>
        <version number="12.82.2" timestamp="1592319406678">Bugfixes for Komi-san and Brock; Dialogue updates for Cynthia and PA-15.</version>
        <version number="12.82.1" timestamp="1592206148840">Dialogue updates for Kokichi, Estelle, Chara, Weiss, and Sayaka, plus additional costume updates for Sayaka.</version>
        <version number="12.82.0" timestamp="1592093859529">Started the 2020 Summer Event! Added new summer costumes for Estelle and Weiss Schnee!</version>
        <version number="12.81.4" timestamp="1592081452596">Fixed a bug where characters on Preset Tables would sometimes appear with the wrong graphics and label.</version>
        <version number="12.81.3" timestamp="1592077143921">Internal refactoring of code related to game opponents.</version>
        <version number="12.81.2" timestamp="1591996173912">Dialogue updates and fixes for Arash, Supernova, and Tomoko.</version>
        <version number="12.81.1" timestamp="1591921651585">Fixes scrambled roster sort ordering on initial load.</version>
        <version number="12.81.0" timestamp="1591839697983">Reworked the Testing roster UI, and fixed bugs with preset costumes.</version>
        <version number="12.80.14" timestamp="1591830203134">Dialogue updates for Orendi; typo fixes for Aimee and Marinette.</version>
        <version number="12.80.13" timestamp="1591819377663">Dialogue updates and bug fixes for PA-15, Cynthia, Lucy, Supernova, and Jessie; art updates for Lucy; fixes issues with persistent dialogue markers.</version>
        <version number="12.80.12" timestamp="1591753332311">Adds Shantae to the Main Roster!</version>
        <version number="12.80.11" timestamp="1591683581364">Dialogue and art updates for Brock; Dialogue updates for Rin and Jessie.</version>
        <version number="12.80.10" timestamp="1591643727793">Optimized character loading.</version>
        <version number="12.80.9" timestamp="1591627327425">Fixes game freezes when selecting and playing epilogues.</version>
        <version number="12.80.8" timestamp="1591553233942">Returned Orendi to the Testing Tables! Dialogue updates for Supernova, Aella, Meia, Anna, Sanako, Cynthia, PA-15, Erufuda, Nami, Shantae, and Beatrix. New poses for Supernova. New models for Orendi and Erufuda.</version>
        <version number="12.80.7" timestamp="1591367797727">Art updates and new collectibles for Dust; Art and dialogue updates for Orendi; Dialogue updates for Cynthia; Dialogue fixes for Mary</version>
        <version number="12.80.6" timestamp="1591308604196">Adds Mary to the main roster!</version>
        <version number="12.80.5" timestamp="1591103676040">Dialogue and art updates for Mary.</version>
        <version number="12.80.4" timestamp="1591061754832">Adds Komi-san to the live roster!</version>
        <version number="12.80.3" timestamp="1591055193131">Bugfixes for Megumin, Tomoko, and Tharja; added additional dialogue for Tomoko, Estelle, Bernadetta, Anna, and Shamir.</version>
        <version number="12.80.2" timestamp="1590977422003">Adds Shamir to the live roster!</version>
        <version number="12.80.1" timestamp="1590959348938">Art updates for Dust.</version>
        <version number="12.80.0" timestamp="1590785695984">Adds Myriam to the Testing Tables! Dialogue updates for Mary, Elsa, Chara, PA-15, Meia, Jura, Revy, Nami, Amy, Komi-san, and Megumin with Tomoko.</version>
        <version number="12.79.0" timestamp="1590562345723">Adds PA-15 to the Testing Tables!</version>
        <version number="12.78.0" timestamp="1590520031367">Adds Connie to the Testing Tables! Dialogue updates for Komi-san, Aella, Futaba, Mulan, Natsuki, Chara, and Mary.</version>
        <version number="12.77.0" timestamp="1590350440472">Adds Chara Dreemurr to the Testing Tables! Dialogue updates for Anna, Shantae, Jolyne, Tomoko, Rin, Moon, Cynthia, Sayaka, Meia, Jura, Revy, Saki ZLS, Miko, Elsa, Megumin, Weiss, Akko, Futaba, Mulan, Natsuki, Arash, and Shamir. Art updates for Shamir. New models for Jolyne, Lucy, and Moon.</version>
        <version number="12.76.0" timestamp="1589910884243">Added Bernadetta and Elsa to the Testing Tables! Dialogue updates for Komi-san, Kokichi, and Mary, and Moon. New art and collectibles for Pinkie Pie.</version>
        <version number="12.75.1" timestamp="1589744263444">Dialogue updates for Sayaka, Galatea, Cynthia, Nami, Shantae, Jessie. Art update for Moon.</version>
        <version number="12.75.0" timestamp="1589357694585">Adds Galatea and Jim to the Testing Tables! Dialogue updates for Meia, Mary, Aella, Brock, Cynthia, Lucina, Jura, and Sayaka.</version>
        <version number="12.74.8" timestamp="1588877066097">Fix for one of Nami's collectibles; minor dialogue updates for Lucy.</version>
        <version number="12.74.7" timestamp="1588769669348">Art updates for Tomoko.</version>
        <version number="12.74.6" timestamp="1588568412192">Dialogue updates for Anna, Shamir, and Tharja; added Collectibles for Tomoko; bug fixes for Caulifla</version>
        <version number="12.74.5" timestamp="1588528055335">Megumin epilogue! Updates to Tharja, Anna, Meia, Ribbon Girl, Dust, Komi-san, and Cynthia.</version>
        <version number="12.74.4" timestamp="1588450612344">Updates to Sayaka, Jessie, Cynthia, and Amy.</version>
        <version number="12.74.3" timestamp="1588400698058">Updates to Meia, Roll, Futaba, Tomoko, Cynthia, Jessie, Joey, Ribbon Girl, Aella, Shamir, Tharja, and Anna.</version>
        <version number="12.74.2" timestamp="1588134771411">Shantae returns to the Testing Tables; updates for Shamir.</version>
        <version number="12.74.1" timestamp="1588112716363">Catria epilogue part 1; moves Sayaka to the Testing Tables for a rework; updates for Shamir, Lucina, Mary, Anna, and Guzma, as well as minor tweaks and fixes for other characters.</version>
        <version number="12.74.0" timestamp="1587975118347">Adds Anna to testing; Dialogue updates to Haru, Cynthia, Jessie.</version>
        <version number="12.73.11" timestamp="1587868677374">Bugfixes for Kazuma (and sets his "Kazuko" costume to be always online); dialogue updates for Shamir (to support an upcoming character)</version>
        <version number="12.73.10" timestamp="1587692402679">Added responses from Revy to a number of characters, plus some new art; Added a new interaction between Meia and Komi-san/Revy, plus reworded an existing line targeted towards the former.</version>
        <version number="12.73.9" timestamp="1587499763245">Fixed mistargeted lines for Komi-san, and tweaked some of Cynthia's poses slightly.</version>
        <version number="12.73.8" timestamp="1587295011021">New conversation between Jessie and Cynthia.</version>
        <version number="12.73.7" timestamp="1587280611802">Bugfixes for Kazuma, plus major targeting updates for Saki (ZLS) and Miko.</version>
        <version number="12.73.6" timestamp="1587230593940">Dialogue updates for Nami, Cynthia, and Jessie, and bugfixes for Revy.</version>
        <version number="12.73.5" timestamp="1587146076229">Bugfixes for Maki and Komi-san, plus dialogue additions for Arash (who has just hit 1000 lines)!</version>
        <version number="12.73.4" timestamp="1587099207432">Updates for Jin, plus a bugfix for Sayori.</version>
        <version number="12.73.3" timestamp="1587083626764">Bugfixes for Ryuji.</version>
        <version number="12.73.2" timestamp="1587072095495">Dialogue updates for Sayori!</version>
        <version number="12.73.1" timestamp="1586919325895">Dialogue additions and bugfixes for Brock and Komi-san.</version>
        <version number="12.73.0" timestamp="1586549797912">Starts the 2020 Easter Event.</version>
        <version number="12.72.2" timestamp="1586488837111">We hope you enjoyed the April Fools characters! Adds Cynthia to the main roster! Updates to Catria, Jura, Meia, Jessie, Megumin, Amy, Sakura, and several Testing Table characters. Moves Moon to the Testing table with a big update. Fixes issues with save codes in Incognito mode. Adds a new style and a bug report button to the Epilogue player.</version>
        <version number="12.72.1" timestamp="1585633425585">Adds Chihiro to the main roster!</version>
        <version number="12.72.0" timestamp="1584897973000">Adds a fullscreen mode to the game. Fixes bugs in Caulifla, Maki, and Rin. Adds new dialogue for Weiss, Brock, Rin, Mary, Jessie, Arash, Meia, and Revy. Adds new art for Cynthia and Megumin.</version>
        <version number="12.71.6" timestamp="1584421573812">Adds Rainbow Dash to the main roster!</version>
        <version number="12.71.5" timestamp="1583849246197">Adds Yuelia to the main roster!</version>
        <version number="12.71.4" timestamp="1583381204135">Minor bugfixes for Megumin.</version>
        <version number="12.71.3" timestamp="1583359633193">Caulifla line additions, significant Lucina line update, and a Megumin posing update.</version>
        <version number="12.71.2" timestamp="1583208803422">Bugfixes and sponsorship tune-ups for Rainbow Dash, and additional responses from Gaige to Meia &amp; Megumin.</version>
        <version number="12.71.1" timestamp="1583206485372">Updates to Erufuda, Megumin, and Yuelia</version>
        <version number="12.71.0" timestamp="1583078626747">Adds Lucy Heartfilia to testing; pose tweaks for Revy and dialogue updates for Akko, Amy, Caulifla, Chazz, Futaba, Gaige, Kazuma, Mary, Megumin, Meia, Natsuki, Revy, Sakura, Streaming-chan, and Yuelia.</version>
        <version number="12.70.5" timestamp="1582770000936">Performed minor housekeeping for Amy, Mulan, Natsuki, Sakura, Starfire, and Mary.
Added greetings for Revy to a few characters.
Fixed dialogue bugs with Rarity.
Fixed sponsorship-reported bugs and other grammatical mistakes for Rainbow Dash, plus tweaked epilogue images and added an epilogue scene.
Added extra targeting and dialogue for Mary.</version>
        <version number="12.70.4" timestamp="1582687539208">Numerous Pony-themed updates</version>
        <version number="12.70.3" timestamp="1582473789900">Updates for Caulifla, Meia, Jura, Revy, Dust, Tharja, Megumin, Erufuda, and Tomoko.</version>
        <version number="12.70.2" timestamp="1581890340098">Dialogue updates for Jessie, Cynthia, and Yuelia.</version>
        <version number="12.70.1" timestamp="1581828019611">Minor dialogue updates for HK416 and Revy.</version>
        <version number="12.70.0" timestamp="1581792065000">Adds Amy to the main roster! Updates to Streaming-chan, Meia, Jura, Maki, Mei, and Erufuda.</version>
        <version number="12.69.7" timestamp="1581552790498">Updates to Amy, Brock, and Saki.</version>
        <version number="12.69.6" timestamp="1581405137746">Joey model update; dialogue updates for Chazz, Meia, Arash, Jura, and Joey.</version>
        <version number="12.69.5" timestamp="1581232253405">Updates for Amy, Gaige, Maki, Arash, Yuelia, Megumin, Remilia (one line!), Saki Y, And Revy.</version>
        <version number="12.69.4" timestamp="1581028940568">Dialogue updates for Estelle, Jura, Revy, Aella, Miko, Saki N, and Arash. Festival Aella art update (offline).</version>
        <version number="12.69.3" timestamp="1580933644449">Dialogue updates for Arash, Meia, Caulifla, Erufuda; dialogue updates for all four pony girls along with a new ending group pose.</version>
        <version number="12.69.2" timestamp="1580684741577">Dialogue updates for Rainbow Dash and Arash, and a fix for Lucina's epilogue.</version>
        <version number="12.69.1" timestamp="1580602365259">Updates to Revy, Arash, Amy, Caulifla, and Tomoko.</version>
        <version number="12.69.0" timestamp="1580510053867">Returns HK416 to the Testing Tables. Updates to Guzma, Rainbow Dash, Meia's Cupid costume, Arash, and Spooky.</version>
        <version number="12.68.1" timestamp="1580364659217">Dialogue updates for Arash and HK416.</version>
        <version number="12.68.0" timestamp="1580337034606">Adds Arash and Merlin to the Testing Tables. Updates to Pit, Meia, Jura, Yuelia, and Lucina (in particular her epilogue).</version>
        <version number="12.67.1" timestamp="1580081199544">Updates to Revy, Megumin, and Gaige.</version>
        <version number="12.67.0" timestamp="1580072392809">Adds new Shantae to the Testing Tables! (Old Shantae renamed shantae_classic.) Moves Chihiro to the incomplete roster and Kyoko offline. Updates to Pit, Nami, Dust, and Elesa.</version>
        <version number="12.66.15" timestamp="1579993263776">Updates to Saki and Jessie, as well as some minor bugfixes.</version>
        <version number="12.66.14" timestamp="1579819682160">Small updates to Caulifla and Weiss, plus a new alternate costume for Weiss in the offline version.</version>
        <version number="12.66.13" timestamp="1579726686036">Updates to Meia, Revy, Moon, and Nami.</version>
        <version number="12.66.12" timestamp="1579639417451">Updates to Revy, Meia (tiny one), and Megumin.</version>
        <version number="12.66.11" timestamp="1579551433130">Updates to Meia, Gaige, and a minor one to Panty.</version>
        <version number="12.66.10" timestamp="1579464122520">Updates to Panty and Saki Yoshida.</version>
        <version number="12.66.9" timestamp="1579443867820">Updates to Gaige, Jessie, Yuelia (talking to Gaige), and Amy.</version>
        <version number="12.66.8" timestamp="1579288116610">Updates to Cynthia and Tomoko, as well as tag updates to many characters.</version>
        <version number="12.66.7" timestamp="1579235773642">Updates to Akko, Amy, Futaba, Mulan, Nami, Natsuki, Sakura, Streaming-chan, Tomoko, Yuelia</version>
        <version number="12.66.6" timestamp="1579209847673">Updates to Megumin, Cynthia, and Gaige.</version>
        <version number="12.66.5" timestamp="1579161329513">Updates to Revy and Yuelia.</version>
        <version number="12.66.4" timestamp="1579114208108">Updates to Dust and Panty.</version>
        <version number="12.66.3" timestamp="1579074443735">Updates to Erufuda, Megumin, and Saki Yoshida.</version>
        <version number="12.66.2" timestamp="1579042977500">Updates to Meia and Kazuma.</version>
        <version number="12.66.1" timestamp="1578982451765">Updates for Panty, Tomoko, and Megumin.</version>
        <version number="12.66.0" timestamp="1578934094300">Adds Gaige to Testing! Updates to Meia, Panty, Tomoko, Chazz, Sakura, Amy, Jessie, Yuelia, Mei, Maki, and Megumin.</version>
        <version number="12.65.4" timestamp="1578631792104">Dialogue updates for Brock, Rin, and Saki. Also adds a collectible, new dialogue, and new art for Maki.</version>
        <version number="12.65.3" timestamp="1578579110576">Updates for Mei, Maki, Meia, Aella, Yuelia, Emi.</version>
        <version number="12.65.2" timestamp="1578459142377">Updates to Yuelia, Jura, Megumin, Tomoko</version>
        <version number="12.65.1" timestamp="1578411484277">Dialogue updates for Rainbow Dash, Aella, Dust, Miko, both Sakis, and Maki.</version>
        <version number="12.65.0" timestamp="1578365284000">Adds Maki Nishikino to Testing!</version>
        <version number="12.64.9" timestamp="1578345414823">Dialogue updates for Tomoko.</version>
        <version number="12.64.8" timestamp="1578248357636">Dialogue updates for Yuelia, Tharja, Revy, Meia, and Cynthia, plus art updates for Yuelia, Estelle, and Meia.</version>
        <version number="12.64.7" timestamp="1578176122525">Dialogue updates and pose fixes for Weiss.</version>
        <version number="12.64.6" timestamp="1578133674161">Dialogue updates for Misato, Ini, Rin, and Guzma, plus art updates for Cupid Meia, Megumin, and Rin. Also adds a version of Ini's epilogue for female players.</version>
        <version number="12.64.5" timestamp="1578081314147">Dialogue updates for Rainbow Dash and Megumin, plus art updates for Hatsume.</version>
        <version number="12.64.4" timestamp="1577979543438">Updates for Megumin, Saki Nikaidou, Meia, Rainbow Dash, and Mary.</version>
        <version number="12.64.3" timestamp="1577897741807">Updates to Mary, Meia, Rainbow Dash, Rin, Tomoko</version>
        <version number="12.64.2" timestamp="1577785550000">Dialogue updates for Ribbon Girl, Rainbow Dash, Dust, Kazuma, Zizou, and Jessie.</version>
        <version number="12.64.1" timestamp="1577726721486">Updates for three characters on the Testing Tables: Cynthia, Tomoko, and Mary</version>
        <version number="12.64.0" timestamp="1577678233798">Adds an epilogue for Ini!</version>
        <version number="12.63.6" timestamp="1577676920227">Dialogue updates for Yuelia.</version>
        <version number="12.63.5" timestamp="1577668269916">Dialogue updates for Mary and Panty, plus art updates for Chazz.</version>
        <version number="12.63.4" timestamp="1577585784902">Dialogue updates for Tomoko, Lucina, and Guzma.</version>
        <version number="12.63.3" timestamp="1577522346326">Updates for Jessie, Meia, and Lucina.</version>
        <version number="12.63.2" timestamp="1577514013588">Updates to Kazuma, Mary, Meia, Megumin, Nami, Yuelia, Zizou</version>
        <version number="12.63.1" timestamp="1577418152006">Updates for Nami, Meia, Yuelia, Megumin, Cynthia, Mary, Dust, and Revy.</version>
        <version number="12.63.0" timestamp="1577370868128">Adds Mary to the Testing Tables!</version>
        <version number="12.62.4" timestamp="1577242747412">Updates for Jura, Meia, Yuelia, Tomoko, and Megumin.</version>
        <version number="12.62.3" timestamp="1576696082267">Adds Chazz and Panty to the main roster!</version>
        <version number="12.62.2" timestamp="1576654266044">Dialogue updates for Haru.</version>
        <version number="12.62.1" timestamp="1576653294605">Dialogue bugfixes for Kyoko and Guzma.</version>
        <version number="12.62.0" timestamp="1576635357799">Major art update for Saki Y. plus dialogue updates for Megumin, Tomoko, and Guzma.</version>
        <version number="12.61.1" timestamp="1576562940827">Dialogue updates for Yuelia and Panty.</version>
        <version number="12.61.0" timestamp="1576538664178">Nightmare Before Christmas Event! New Halloween and Christmas skins for Misato, L'Arachel, Tharja, Emi, and Estelle.</version>
        <version number="12.60.6" timestamp="1576479948418">Dialogue updates and fixes for Saki and Aella, art fixes for Guzma, and misc. fixes for Panty.</version>
        <version number="12.60.5" timestamp="1576444600882">Adds an event reskin for Misato and dialogue updates for Tomoko.</version>
        <version number="12.60.4" timestamp="1576302856185">Dialogue updates and fixes for Rin, Kyoko, Tomoko, and Dust, plus additional art fixes for Rin.</version>
        <version number="12.60.3" timestamp="1576208119666">Dialogue updates for Revy, Chazz, Megumin, and Tomoko, plus art additions for Revy.</version>
        <version number="12.60.2" timestamp="1576124706761">Adds a reskin for Tharja, along with a few misc. additions.</version>
        <version number="12.60.1" timestamp="1576124307076">Fixes Nami's reskin and adds a Collectible for her.</version>
        <version number="12.60.0" timestamp="1576123208347">Moves Kyoko to Testing, dialogue updates for Tomoko and Guzma.</version>
        <version number="12.59.5" timestamp="1576035281301">Dialogue updates for Dust, Spooky, Saki, Jessie, Nami, and Megumin.</version>
        <version number="12.59.4" timestamp="1575999350533">Adds Nami and Elesa to the main roster!</version>
        <version number="12.59.3" timestamp="1575901589478">Dialogue updates for Guzma.</version>
        <version number="12.59.2" timestamp="1575879241951">Updates for Haru, N, Rainbow Dash, Rarity, Twilight, Yuelia</version>
        <version number="12.59.1" timestamp="1575839151000">Dialogue updates for Dust, Tomoko, and Spooky.</version>
        <version number="12.59.0" timestamp="1575710666770">Someone left a window open. A few bugs may have gotten in.</version>
        <version number="12.58.4" timestamp="1575572755597">Updates for  Cynthia, Chazz, Dust, Joey, Meia, Ribbon Girl, Rin, Spooky</version>
        <version number="12.58.3" timestamp="1575264476129">Art fixes and updates for Guzma.</version>
        <version number="12.58.2" timestamp="1575257097902">Dialogue updates for Nami, Chazz, Meia, Jura, Weiss, and Ini.</version>
        <version number="12.58.1" timestamp="1575116980972">Dialogue updates for Elesa, Meia, Revy, and Dust.</version>
        <version number="12.58.0" timestamp="1575100709724">Adds Mei Hatsume to testing.</version>
        <version number="12.57.7" timestamp="1575083930123">Dialogue updates for Jessie.</version>
        <version number="12.57.6" timestamp="1574986863777">Image and dialogue works for Spooky.</version>
        <version number="12.57.5" timestamp="1574949142134">Dialogue updates for Aella, Beatrix, Joey, and Ribbon Girl.</version>
        <version number="12.57.4" timestamp="1574868478365">Updates to Guzma, Lucina, Chazz, Kazuma, Dust, and Meia.</version>
        <version number="12.57.3" timestamp="1574739310860">Adds an epilogue for Nami and an alternate skin for Elesa. Dialogue updates for Panty.</version>
        <version number="12.57.2" timestamp="1574716615601">Adds "The Original" outfit to Elesa.</version>
        <version number="12.57.1" timestamp="1574693408314">Updates for Dust, Chazz, Jessie, and Meia</version>
        <version number="12.57.0" timestamp="1574559642163">Adds Ribbon Girl to the main roster!</version>
        <version number="12.56.4" timestamp="1574495795275">Updates for Dust, Guzma, Jura, Sakura, and Streaming-chan</version>
        <version number="12.56.3" timestamp="1574420113180">Dialogue updates for Meia, Jessie, Guzma, Weiss, Chazz, Jura, Cynthia, and Misato.</version>
        <version number="12.56.2" timestamp="1574295810766">Added dialogue updates, art updates, and a new Collectible for Guzma.</version>
        <version number="12.56.1" timestamp="1574284410505">Kazuma and N have entered the main game!</version>
        <version number="12.56.0" timestamp="1574274962964">Weiss Schnee has joined the main roster after a major rework!</version>
        <version number="12.55.1" timestamp="1574168061210">Dialogue updates for Kazuma and N.</version>
        <version number="12.55.0" timestamp="1574165212314">Starfire has joined the main roster!</version>
        <version number="12.54.5" timestamp="1574127757011">Dialogue updates and fixes for Megumin, Weiss, and Starfire.</version>
        <version number="12.54.4" timestamp="1574084497194">Dialogue updates for Jessie, Kazuma, Rin, and Chazz. Additional art updates for Kazuma and Chazz.</version>
        <version number="12.54.3" timestamp="1574046058009">Dialogue updates for Meia and Jura. Art updates for Ribbon Girl and Chazz.</version>
        <version number="12.54.2" timestamp="1574027461410">Dialogue updates for Cynthia.</version>
        <version number="12.54.1" timestamp="1574026935544">Dialogue updates for Kazuma, Meia, Jessie, Dust, Estelle, and Weiss. Art updates for Kazuma and Meia.</version>
        <version number="12.54.0" timestamp="1573955679850">Adds Megumin to the main roster!</version>
        <version number="12.53.6" timestamp="1573919592624">Dialogue updates for Chazz and Wonder Woman. Adds the Armory background.</version>
        <version number="12.53.5" timestamp="1573837137375">Dialogue updates for Megumin, Erufuda, Jessie, Dust, Cynthia, and Chazz. Additional art updates for Dust.</version>
        <version number="12.53.4" timestamp="1573761935160">Dialogue updates to Megumin.</version>
        <version number="12.53.3" timestamp="1573739791647">Dialogue updates for Misato, Ribbon Girl, Megumin, Meia, and Dust.</version>
        <version number="12.53.2" timestamp="1573667320083">Updates to Kazuma, Chazz, and Cynthia.</version>
        <version number="12.53.1" timestamp="1573625764209">Dialogue updates for Guzma, Weiss Schnee, Dust, Estelle, Miko, Saki Nikaidou, Jura, Meia, and Rainbow Dash. Image adjustments for Tharja and Meia.</version>
        <version number="12.53.0" timestamp="1573577759807">Princess Estelle joins the main roster!</version>
        <version number="12.52.9" timestamp="1573559470677">Dialogue updates/fixes for Weiss, Megumin, Guzma, Meia, Estelle, Rainbow Dash, and Jessie. Art updates for Weiss, Guzma, Meia, and Rainbow Dash.</version>
        <version number="12.52.8" timestamp="1573483875666">Dialogue updates for Caulifla, Tharja, Misty, Meia, Dust, N, and Kazuma. Image update for Chazz. Butt poses for Tharja and Meia.</version>
        <version number="12.52.7" timestamp="1573411361767">Updates to Elesa and Pit.</version>
        <version number="12.52.6" timestamp="1573396878829">Dialogue updates for Meia, Jessie, Kazuma, and Rainbow Dash. Pre-sponsorship updates for N.</version>
        <version number="12.52.5" timestamp="1573364218892">Dialogue updates and bugfixes for Twilight, Pinkie Pie, Misty, Rarity, and Dust.</version>
        <version number="12.52.4" timestamp="1573353288780">Bugfixes for Rainbow Dash, and a pre-sponsorship update for Estelle.</version>
        <version number="12.52.3" timestamp="1573336880474">Dialogue updates and fixes for Megumin and Weiss.</version>
        <version number="12.52.2" timestamp="1573328974036">Dialogue updates and fixes for Panty and Megumin.</version>
        <version number="12.52.1" timestamp="1573292972359">Dialogue updates for Chazz, Haru, and Ryuji. Adds a collectible to Haru.</version>
        <version number="12.52.0" timestamp="1573283913999">Adds Rainbow Dash to Testing!</version>
        <version number="12.51.17" timestamp="1573282645826">Updates to Starfire, Meia, Pinkie, Rarity, and Weiss</version>
        <version number="12.51.16" timestamp="1573250233994">Dialogue fixes for Weiss and updates for Jessie.</version>
        <version number="12.51.15" timestamp="1573206837079">Updates to Guzma, Dust, Chazz, and Megumin.</version>
        <version number="12.51.14" timestamp="1573052461709">Updates to Dust, Jessie, Guzma, Cynthia, Panty, Weiss, Starfire, and Chazz.</version>
        <version number="12.51.13" timestamp="1572925663514">Art updates for Weiss and Revy, and dialogue updates for Jura and Meia.</version>
        <version number="12.51.12" timestamp="1572886197894">Dialogue updates for Guzma and Kazuma.</version>
        <version number="12.51.11" timestamp="1572814159230">Art updates for Weiss, and bugfixes for Kazuma and Sola.</version>
        <version number="12.51.10" timestamp="1572795098820">Added new selfies for Mahiru.</version>
        <version number="12.51.9" timestamp="1572728125442">Dialogue updates for Megumin.</version>
        <version number="12.51.8" timestamp="1572595330168">Dialogue updates for Elesa, Kazuma, Chazz, and Dust.</version>
        <version number="12.51.7" timestamp="1572433650726">Updates to Dust and Megumin.</version>
        <version number="12.51.6" timestamp="1572375932386">Many Masquerade dialogue updates</version>
        <version number="12.51.5" timestamp="1572301457202">Dialogue updates and bugfixes for Megumin and Caulifla.</version>
        <version number="12.51.4" timestamp="1572279262142">Dialogue updates for Chazz and Weiss Schnee.</version>
        <version number="12.51.3" timestamp="1572235701874">Art and dialogue updates for Elesa.</version>
        <version number="12.51.2" timestamp="1572232935699">Dialogue bugfixes for Megumin.</version>
        <version number="12.51.1" timestamp="1572227288806">Dialogue bugfixes for Guzma.</version>
        <version number="12.51.0" timestamp="1572214001714">Returns Aella to the main roster after being Quick-Passed, and updates Megumin's dialogue.</version>
        <version number="12.50.5" timestamp="1572206037850">Updates to Jessie, Guzma, Cynthia, and Mae.</version>
        <version number="12.50.4" timestamp="1572152823945">Dialogue updates and bugfixes for Emi.</version>
        <version number="12.50.3" timestamp="1572143177954">Dialogue updates for Megumin.</version>
        <version number="12.50.2" timestamp="1572130292562">Dialogue updates for Cynthia and Megumin, and additional art updates for Aella.</version>
        <version number="12.50.1" timestamp="1572120175003">Updates to Pit, Palutena, and L'Arachel.</version>
        <version number="12.50.0" timestamp="1572115724740">Significant art updates for Aella, plus dialogue updates and bugfixes for Chazz, Kazuma, Dust, and Megumin.</version>
        <version number="12.49.23" timestamp="1572090776545">Pose updates to Lucina.</version>
        <version number="12.49.22" timestamp="1572057501463">Many contest updates!</version>
        <version number="12.49.21" timestamp="1572017365443">Dialogue updates for Cynthia and Chazz.</version>
        <version number="12.49.20" timestamp="1571922289099">Dialogue updates for N and Jessie.</version>
        <version number="12.49.19" timestamp="1571905358233">Updates to Cynthia, Kazuma, and Dust.</version>
        <version number="12.49.18" timestamp="1571873036519">Dialogue updates for Weiss, Misato, Guzma, Chazz, and Rin; bugfixes for Guzma, Chazz, Rin, and Elizabeth.</version>
        <version number="12.49.17" timestamp="1571747283840">Dialogue updates for Misato, Jessie, Chazz, Guzma, and Dust.</version>
        <version number="12.49.16" timestamp="1571714565085">Updates for Chazz, Ini, and Elesa.</version>
        <version number="12.49.15" timestamp="1571708632779">Dialogue updates for Chazz and Starfire.</version>
        <version number="12.49.14" timestamp="1571701446553">Dialogue updates for Cynthia and Chihiro, plus tag fixes for Ribbon Girl.</version>
        <version number="12.49.13" timestamp="1571686102200">Adds Sola and Rarity to the main roster!</version>
        <version number="12.49.12" timestamp="1571665783959">Dialogue updates for Cynthia.</version>
        <version number="12.49.11" timestamp="1571629419026">Dialogue updates for Dust and Meia.</version>
        <version number="12.49.10" timestamp="1571590223328">Bugfixes for Caulifla and Megumin.</version>
        <version number="12.49.9" timestamp="1571585346440">Updates to Cynthia, Kazuma, Mae, Miko, Saki, and Jessie.</version>
        <version number="12.49.8" timestamp="1571548627231">Updates for: Cynthia, Dust, Megumin, and Chihiro.</version>
        <version number="12.49.7" timestamp="1571392207405">Dialogue updates for Rarity and Pinkie Pie.</version>
        <version number="12.49.6" timestamp="1571370257907">Dialogue updates for Misty.</version>
        <version number="12.49.5" timestamp="1571346128909">Fixes image scaling issues with Megumin and Elesa. Also fixes dialogue bugs with Cynthia.</version>
        <version number="12.49.4" timestamp="1571280938760">Adds Wonder Woman to test!</version>
        <version number="12.49.3" timestamp="1571279548312">Adds Cynthia to test!</version>
        <version number="12.49.2" timestamp="1571266593753">Mavis Dracula joins the main roster!</version>
        <version number="12.49.1" timestamp="1571257640158">Many small merge requests.</version>
        <version number="12.49.0" timestamp="1571214237442">Masquerade: The Testing Phase! Chazz, Elesa, Guzma, Kazuma, Megumin, Panty, and Starfire have been added to the Testing Tables!</version>
        <version number="12.48.8" timestamp="1571138646987">Reworks Ribbon Girl's art, and applies bugfixes for Rin.</version>
        <version number="12.48.7" timestamp="1571100268126">Additional bugfixes for Dust.</version>
        <version number="12.48.6" timestamp="1571099029127">Many, many updates for Revy, Jessie, N, Caulifla, Weiss, Saki (ZLS), Miko, Estelle, Lotte, Meia, and Erufuda.</version>
        <version number="12.48.5" timestamp="1571024687499">Art updates for Rarity, and dialogue updates for Twilight.</version>
        <version number="12.48.4" timestamp="1571024466644">Pre-sponsorship update for Rin.</version>
        <version number="12.48.3" timestamp="1570998139615">Dialogue bugfixes and updates for Dust.</version>
        <version number="12.48.2" timestamp="1570943920350">Art updates for Ribbon Girl, Rarity, and Meia (Cupid costume). Dialogue updates and bugfixes for Misty, Mae, N, and Jessie. Tagging updates for Dust.</version>
        <version number="12.48.1" timestamp="1570869245149">Adds Dust to the Testing Tables.</version>
        <version number="12.48.0" timestamp="1570852904826">Collectibles feature now in open beta!</version>
        <version number="12.47.1" timestamp="1570801767375">Dialogue updates for Meia, Rarity, N, Ryuji, and Mae.</version>
        <version number="12.47.0" timestamp="1570689680664">Adds N Harmonia (Pokemon Black/White) to the Testing Tables.</version>
        <version number="12.46.3" timestamp="1570677509437">Dialogue updates for Revy.</version>
        <version number="12.46.2" timestamp="1570675266368">Dialogue updates for Meia and Jura.</version>
        <version number="12.46.1" timestamp="1570652954440">Dialogue updates for Nami and Jessie.</version>
        <version number="12.46.0" timestamp="1570648480876">Croix joins the main roster!</version>
        <version number="12.45.4" timestamp="1570478785921">Updates to Croix.</version>
        <version number="12.45.3" timestamp="1570444523093">Dialogue updates to Weiss Schnee and Jessie.</version>
        <version number="12.45.2" timestamp="1570336565193">Dialogue updates for Jessie and Caulifla, bug fixes and posing changes for Rarity, and finally epilogue animation improvements for Meia.</version>
        <version number="12.45.1" timestamp="1570153991740">Updates to Syrenne, Beatrix, Croix, and Caulifla.</version>
        <version number="12.45.0" timestamp="1570112977017">Jessie joins the main roster!</version>
        <version number="12.44.6" timestamp="1570042171041">Adds a new joint epilogue for playing Chun-Li, Juri, and Cammy together.</version>
        <version number="12.44.5" timestamp="1569958229313">Significant dialogue updates for Beatrix, plus minor tweaks and fixes for Jessie and Revy.</version>
        <version number="12.44.4" timestamp="1569899553785">Dialogue updates and bugfixes for Rarity and Jessie.</version>
        <version number="12.44.3" timestamp="1569886289000">Dialogue updates for Revy, Sola, and Zizou.</version>
        <version number="12.44.2" timestamp="1569767057102">Dialogue updates for Revy and Jessie.</version>
        <version number="12.44.1" timestamp="1569729275855">Dialogue updates for Meia and art updates for Mavis.</version>
        <version number="12.44.0" timestamp="1569694271314">Syrenne joins the main roster!</version>
        <version number="12.43.13" timestamp="1569680532794">Updates to Sola and Haru.</version>
        <version number="12.43.12" timestamp="1569668350109">Dialogue updates to Weiss Schnee and Zone-tan.</version>
        <version number="12.43.11" timestamp="1569562930055">Dialogue updates for Meia and Caulifla.</version>
        <version number="12.43.10" timestamp="1569531461891">Adds an epilogue to Tharja.</version>
        <version number="12.43.9" timestamp="1569526547960">Dialogue updates for Jessie, Caulifla, and Weiss (plus minor art updates for Weiss)</version>
        <version number="12.43.8" timestamp="1569402469889">Updates to Lucina's dialogue and epilogue.</version>
        <version number="12.43.7" timestamp="1569356376350">Updates for Lotte, Croix, Weiss, and Rarity_eg.</version>
        <version number="12.43.6" timestamp="1569320160852">Updates for Syrenne, Caulifla, and Jessie.</version>
        <version number="12.43.5" timestamp="1569176590265">Bugfixes for Rin.</version>
        <version number="12.43.4" timestamp="1569167538926">Art updates for Jessie and Sola, along with dialogue updates for Caulifla and Rin. Also fixes a missing sprite for Estelle.</version>
        <version number="12.43.3" timestamp="1569104563272">Dialogue and art updates for Estelle.</version>
        <version number="12.43.2" timestamp="1569094129308">Dialogue bugfixes and updates for Emi, Jessie, Jura, Meia, and Revy.</version>
        <version number="12.43.1" timestamp="1569000840000">Dialogue updates for Sola, Weiss, and Jessie, and new pre-set tables featuring Tharja and Emi.</version>
        <version number="12.43.0" timestamp="1568811240000">Adds Emi to the main roster!</version>
        <version number="12.42.8" timestamp="1568666188157">Updates to Weiss.</version>
        <version number="12.42.7" timestamp="1568600145513">Updates to Saki_ZLS and Sola.</version>
        <version number="12.42.6" timestamp="1568599902681">Updates to Pit.</version>
        <version number="12.42.5" timestamp="1568592635648">Updates to Rarity.</version>
        <version number="12.42.4" timestamp="1568504962477">Dialogue bugfixes for Saki and Miko.</version>
        <version number="12.42.3" timestamp="1568504098705">Dialogue updates for Misty.</version>
        <version number="12.42.2" timestamp="1568479174050">Updates to Jessie, Erufuda, and Emi.</version>
        <version number="12.42.1" timestamp="1568421584878">Updates for Saki, Miko, and Emi.</version>
        <version number="12.42.0" timestamp="1568413556756">Misty (HGSS) joins the game!</version>
        <version number="12.41.4" timestamp="1568382252410">Dialogue updates for Sayaka.</version>
        <version number="12.41.3" timestamp="1568339445748">Dialogue updates for Syrenne and Rarity.</version>
        <version number="12.41.2" timestamp="1568324895697">Updates to Rarity.</version>
        <version number="12.41.1" timestamp="1568297613290">Updates to Sola and Jessie.</version>
        <version number="12.41.0" timestamp="1568266935328">Tharja joins the game!</version>
        <version number="12.40.21" timestamp="1568264482355">Dialogue updates for Rarity.</version>
        <version number="12.40.20" timestamp="1568254670557">Bugfixes for Revy and dialogue updates for Mythra.</version>
        <version number="12.40.19" timestamp="1568238671773">Fixes and dialogue updates for Tharja.</version>
        <version number="12.40.18" timestamp="1568237564819">Dialogue updates for Weiss.</version>
        <version number="12.40.17" timestamp="1568231623138">Updates to Pit.</version>
        <version number="12.40.16" timestamp="1568230980440">Emi Pre-Sponsorship Update</version>
        <version number="12.40.15" timestamp="1568207293218">Dialogue updates for Rarity EG and Jessie.</version>
        <version number="12.40.14" timestamp="1568156097883">Dialogue updates and bugfixes for Erufuda and Tharja.</version>
        <version number="12.40.13" timestamp="1568150465620">Adds Misty(HGSS)'s "Nostalgia" outfit to the offline version of the game.</version>
        <version number="12.40.12" timestamp="1568115012926">Dialogue updates to Tharja, Jessie, Meia, Ribbon Girl, and Jessie.</version>
        <version number="12.40.11" timestamp="1568071537506">Additional art updates for Syrenne.</version>
        <version number="12.40.10" timestamp="1568039879817">Updates for Weiss, Florina, and Jessie.</version>
        <version number="12.40.9" timestamp="1568039598207">Art updates for Syrenne.</version>
        <version number="12.40.8" timestamp="1568038350447">Dialogue and posing updates for Tharja.</version>
        <version number="12.40.7" timestamp="1568036526485">Moves Sola to the testing tables after a major update.</version>
        <version number="12.40.6" timestamp="1567965778937">Dialogue fixes and updates for Tharja, Mavis, Jessie, Weiss, and Caulifla.</version>
        <version number="12.40.5" timestamp="1567916984625">Dialogue updates for Miko, Saki ZLS, Jura, Meia, and Revy.</version>
        <version number="12.40.4" timestamp="1567901633686">Dialogue updates for Nami.</version>
        <version number="12.40.3" timestamp="1567845709514">Updates to Misty_hgss, Ribbon Girl, and Aella.</version>
        <version number="12.40.2" timestamp="1567735398830">Dialogue updates and fixes for Mythra.</version>
        <version number="12.40.1" timestamp="1567717856730">Dialogue updates for Weiss and bugfixes for Mythra.</version>
        <version number="12.40.0" timestamp="1567704092092">Adds Mythra to the testing tables! Improved the pre-set tables. Updates for Ini, Syrenne, and Tharja.</version>
        <version number="12.39.17" timestamp="1567618610995">Updates to Buffy, Jessie</version>
        <version number="12.39.16" timestamp="1567603514206">Dialogue updates and bugfixes for Weiss.</version>
        <version number="12.39.15" timestamp="1567573954498">Merge requests for Tharja, Weiss, and Nami</version>
        <version number="12.39.14" timestamp="1567542004457">Targets to Tharja, adds an easy access testing table.</version>
        <version number="12.39.13" timestamp="1567474319937">Dialogue updates for Tharja.</version>
        <version number="12.39.12" timestamp="1567468183449">Bugfixes for Rarity (EG).</version>
        <version number="12.39.11" timestamp="1567451496833">Bugfixes for Jura.</version>
        <version number="12.39.10" timestamp="1567399214281">Dialogue updates for Jura, Revy, and Jessie.</version>
        <version number="12.39.9" timestamp="1567359394129">Dialogue updates for Jessie.</version>
        <version number="12.39.8" timestamp="1567312575907">Dialogue updates for Meia, Jura, and Revy.</version>
        <version number="12.39.7" timestamp="1567312483121">Dialogue updates for Mavis.</version>
        <version number="12.39.6" timestamp="1567306657958">Dialogue updates for Rin.</version>
        <version number="12.39.5" timestamp="1567289703148">The Great Roster Re-Sort 8: The online character roster has now been rearranged.</version>
        <version number="12.39.4" timestamp="1567281489194">Updates for Tharja and Weiss.</version>
        <version number="12.39.3" timestamp="1567264627853">Bugfixes for Tharja.</version>
        <version number="12.39.2" timestamp="1567175054462">Dialogue update to Zone-tan.</version>
        <version number="12.39.1" timestamp="1567129412160">Updates for Croix, Lotte, Rarity, and Futaba, Sei, Mulan, Natsuki, Sakura, Streaming-chan</version>
        <version number="12.39.0" timestamp="1567107045018">Adds Weiss Schnee to the testing tables.</version>
        <version number="12.38.2" timestamp="1567100916385">Updates to Tharja, Mae, Misty, and Rarity.</version>
        <version number="12.38.1" timestamp="1567025716495">Fixed reported issues with Monika/Sayori joint forfeit.</version>
        <version number="12.38.0" timestamp="1567006478790">Adds Rarity to the testing tables.</version>
        <version number="12.37.22" timestamp="1566996924640">Dialogue updates for Zone-tan.</version>
        <version number="12.37.21" timestamp="1566968385009">Emi and Misty HGSS updates.</version>
        <version number="12.37.20" timestamp="1566959657034">Dialogue updates for Estelle.</version>
        <version number="12.37.19" timestamp="1566957826795">Dialogue updates for Tharja.</version>
        <version number="12.37.18" timestamp="1566857702955">Updates to Pit.</version>
        <version number="12.37.17" timestamp="1566854384863">Posing updates for Monika.</version>
        <version number="12.37.16" timestamp="1566831070276">Dialogue updates for Jessie and Tharja.</version>
        <version number="12.37.15" timestamp="1566793554302">Dialogue updates for Monika.</version>
        <version number="12.37.14" timestamp="1566757064252">Dialogue updates for Ribbon Girl and Revy.</version>
        <version number="12.37.13" timestamp="1566691323211">Dialogue updates and epilogue fixes for Revy.</version>
        <version number="12.37.12" timestamp="1566664241534">Dialogue updates for Tharja, Misty (HGSS), and Nagisa.</version>
        <version number="12.37.11" timestamp="1566574587363">Updates to Jessie.</version>
        <version number="12.37.10" timestamp="1566506841553">Dialogue updates for Jessie.</version>
        <version number="12.37.9" timestamp="1566445549159">Posing updates for Misty (HGSS).</version>
        <version number="12.37.8" timestamp="1566442049503">Dialogue updates for Nami.</version>
        <version number="12.37.7" timestamp="1566441750092">Dialogue updates for Ribbon Girl and Revy.</version>
        <version number="12.37.6" timestamp="1566429907946">Additional bugfixes for Hanako.</version>
        <version number="12.37.5" timestamp="1566428749136">Dialogue updates for Hanako and Misty (HGSS).</version>
        <version number="12.37.4" timestamp="1566391926478">Dialogue updates for Zone-tan and Nugi-chan.</version>
        <version number="12.37.3" timestamp="1566364739762">Dialogue updates for Tharja and Chihiro.</version>
        <version number="12.37.2" timestamp="1566347460000">Dialogue updates for Meia and Jura.</version>
        <version number="12.37.1" timestamp="1566310313563">Dialogue updates for Jessie, Revy, and Sayaka.</version>
        <version number="12.37.0" timestamp="1566269176593">Adds Jessie to testing tables.</version>
        <version number="12.36.0" timestamp="1566244009015">Adds the Alley and Office backgrounds. Replaces the Library background. Updates for Meia, Jura, Zone-tan, and Nugi-chan.</version>
        <version number="12.35.8" timestamp="1566167571980">Bugfixes for Tharja.</version>
        <version number="12.35.7" timestamp="1566119691437">Ends the 2019 Summer Event.</version>
        <version number="12.35.6" timestamp="1566115700196">Dialogue updates for Meia, Misty (hgss), and Saki (zls).</version>
        <version number="12.35.5" timestamp="1566010040840">Dialogue updates for Jotaro, Jolyne, and Florina.</version>
        <version number="12.35.4" timestamp="1565980867947">Mulan re-joins the main roster.</version>
        <version number="12.35.3" timestamp="1565963314362">Dialogue updates for Misaka.</version>
        <version number="12.35.2" timestamp="1565928380814">Dialogue updates for Revy and more typo fixes for Jura, along with bug fixes and art updates for Nami.</version>
        <version number="12.35.1" timestamp="1565918487399">Dialogue updates for Meia, plus dialogue typo corrections for Clover, Dark Magician Girl, Evie, Mercy, Morrigan, Elizabeth, Jura, Launch, and Vriska.</version>
        <version number="12.35.0" timestamp="1565917216762">Major art updates for Sola and dialogue updates for Erufuda.</version>
        <version number="12.34.14" timestamp="1565895298760">Palutena and Zone-tan re-join the main roster.</version>
        <version number="12.34.13" timestamp="1565737868832">Dialogue updates for Meia, Jura, and Revy.</version>
        <version number="12.34.12" timestamp="1565678364350">Dialogue updates for Misty (HGSS).</version>
        <version number="12.34.11" timestamp="1565668282605">Dialogue updates for Syrenne, Meia, and Jura.</version>
        <version number="12.34.10" timestamp="1565659073098">Art updates to Palutena.</version>
        <version number="12.34.9" timestamp="1565656819165">Dialogue updates for Nami.</version>
        <version number="12.34.8" timestamp="1565643255731">Dialogue updates for Miko.</version>
        <version number="12.34.7" timestamp="1565640023521">Caulifla joins the main roster.</version>
        <version number="12.34.6" timestamp="1565639142703">Dialogue updates for Juri.</version>
        <version number="12.34.5" timestamp="1565621000445">Dialogue updates and fixes for Syrenne, Meia, and Nugi-chan.</version>
        <version number="12.34.4" timestamp="1565618560546">Dialogue updates for Zone-tan.</version>
        <version number="12.34.3" timestamp="1565580297359">Dialogue updates for Meia and Revy.</version>
        <version number="12.34.2" timestamp="1565575783540">Dialogue updates for Ini and Syrenne.</version>
        <version number="12.34.1" timestamp="1565481230304">Updates for Catria, Meia, and Nami.</version>
        <version number="12.34.0" timestamp="1565452146730">Restore Ribbon Girl to the Testing Tables.</version>
        <version number="12.33.21" timestamp="1565434615872">Dialogue updates for Zone-tan.</version>
        <version number="12.33.20" timestamp="1565412706081">Updates to Misty (HGSS).</version>
        <version number="12.33.19" timestamp="1565395833836">Animation bug fixes for Rin.</version>
        <version number="12.33.18" timestamp="1565389747449">Dialogue updates for Pit.</version>
        <version number="12.33.17" timestamp="1565389535395">Dialogue updates and new poses for Nami.</version>
        <version number="12.33.16" timestamp="1565384330108">Dialogue updates for Caulifla.</version>
        <version number="12.33.15" timestamp="1565363920305">Dialogue and model updates for Rin.</version>
        <version number="12.33.14" timestamp="1565323542894">Dialogue updates for Meia.</version>
        <version number="12.33.13" timestamp="1565319236126">Dialogue updates for Misty (HGSS).</version>
        <version number="12.33.12" timestamp="1565317492957">Dialogue updates for Emi.</version>
        <version number="12.33.11" timestamp="1565317133300">Updates for Revy and Caulifla.</version>
        <version number="12.33.10" timestamp="1565278897414">Dialogue updates for Nugi-chan.</version>
        <version number="12.33.9" timestamp="1565275799476">Posing and dialogue updates for Meia and Zizou, plus additional dialogue updates for Jura.</version>
        <version number="12.33.8" timestamp="1565263252136">Improved the “Hot Springs” background.</version>
        <version number="12.33.7" timestamp="1565243979602">Updates to Revy.</version>
        <version number="12.33.6" timestamp="1565226750402">Dialogue updates for Caulifla.</version>
        <version number="12.33.5" timestamp="1565207626565">Dialogue updates for Juri.</version>
        <version number="12.33.4" timestamp="1565191396046">Dialogue updates for Zone-tan.</version>
        <version number="12.33.3" timestamp="1565188971369">Dialogue updates for Meia and Jura.</version>
        <version number="12.33.2" timestamp="1565163776719">Dialogue updates for Ryuji.</version>
        <version number="12.33.1" timestamp="1565143873285">Updates to Emi.</version>
        <version number="12.33.0" timestamp="1565138971444">Adds Leggy to the main roster!</version>
        <version number="12.32.2" timestamp="1565134574906">Updates to Nami, Leggy, and Misty (HGSS).</version>
        <version number="12.32.1" timestamp="1565096271717">Zone-tan dialogue update</version>
        <version number="12.32.0" timestamp="1565095370342">Add "Summertime Magic" alternate skin for Zizou.</version>
        <version number="12.31.15" timestamp="1565063271251">Dialogue updates for Emi, Sayaka, Meia, and Jura.</version>
        <version number="12.31.14" timestamp="1565058849636">Updates to Saki Yoshida.</version>
        <version number="12.31.13" timestamp="1565048932058">Posing updates to Caulifla.</version>
        <version number="12.31.12" timestamp="1565048206172">Updates for Saki Nikaidou.</version>
        <version number="12.31.11" timestamp="1565045369413">Dialogue updates and fixes for Rin.</version>
        <version number="12.31.10" timestamp="1565045056340">Updates to Erufuda and Juri.</version>
        <version number="12.31.9" timestamp="1565035598734">Dialogue and posing updates for Zone-tan.</version>
        <version number="12.31.8" timestamp="1565019262245">Dialogue updates and bug fixes for Caulifla.</version>
        <version number="12.31.7" timestamp="1565012217285">Dialogue updates for Meia.</version>
        <version number="12.31.6" timestamp="1564975214692">Model updates for Chihiro and dialogue updates for Leafy.</version>
        <version number="12.31.5" timestamp="1564895103565">Dialogue updates and bugfixes for Sayaka.</version>
        <version number="12.31.4" timestamp="1564889450343">Updates to Leggy and Misty (HGSS)</version>
        <version number="12.31.3" timestamp="1564861674740">Dialogue updates for Nami.</version>
        <version number="12.31.2" timestamp="1564858280897">Updates to Leafy.</version>
        <version number="12.31.1" timestamp="1564855655968">Updates to Pit, Palutena, and L'Arachel.</version>
        <version number="12.31.0" timestamp="1564852701165">2019 Summer Event! New summer skins for Monika, Ryuji, Juri, Sheena, Sayaka, Nugi-chan, and L'Arachel. New Tiki Bar Background. Also includes updates to Cammy, Chun-Li, R. Mika, Leafy, Misty (HGSS), Erufuda, Emi, and Caulifla.</version>
        <version number="12.30.2" timestamp="1564721466977">Updates to Leafy, Meia, and Pit.</version>
        <version number="12.30.1" timestamp="1564687781269">Moves Zone-tan to the Testing Tables after a major update</version>
        <version number="12.30.0" timestamp="1564680425361">Group selection screen updates, along with Leafy model and dialogue updates.</version>
        <version number="12.29.1" timestamp="1564631586512">Dialogue updates for Misaka.</version>
        <version number="12.29.0" timestamp="1564629433539">Adds Leafy to the Testing Tables, and also updates Emi's model and dialogue.</version>
        <version number="12.28.9" timestamp="1564613198946">Dialogue and Costume updates for Juri.</version>
        <version number="12.28.8" timestamp="1564580150023">Dialogue bugfixes for Caulifla.</version>
        <version number="12.28.7" timestamp="1564576919002">Dialogue updates for Erufuda.</version>
        <version number="12.28.6" timestamp="1564546804064">Updates to Palutena and Pit.</version>
        <version number="12.28.5" timestamp="1564497743321">Updates to Meia, Jura, and Revy.</version>
        <version number="12.28.4" timestamp="1564374659641">Posing updates for Meia.</version>
        <version number="12.28.3" timestamp="1564340747028">Pose and dialogue updates for Caulifla.</version>
        <version number="12.28.2" timestamp="1564281383133">Dialogue updates for Misaka.</version>
        <version number="12.28.1" timestamp="1564252457145">Pose and dialogue updates for Rin.</version>
        <version number="12.28.0" timestamp="1564181391426">Adds Nami to Testing, along with minor updates to Tharja, Juri, Chun-Li, and Cammy White.</version>
        <version number="12.27.2" timestamp="1564159458333">Updated Lucina’s epilogue.</version>
        <version number="12.27.1" timestamp="1564099016402">Updates to Pit and L'Arachel.</version>
        <version number="12.27.0" timestamp="1564029993953">Adds Tharja to the testing tables.</version>
        <version number="12.26.2" timestamp="1564022796202">Updates the Mahiru selfies with current models.</version>
        <version number="12.26.1" timestamp="1564004051666">Bug fixes for Elizabeth.</version>
        <version number="12.26.0" timestamp="1563986914000">Implemented a new game background selector and backgrounds tied to preset tables.</version>
        <version number="12.25.9" timestamp="1563978948744">Pose and dialogue updates for Ryuji.</version>
        <version number="12.25.8" timestamp="1563938068712">Dialogue updates and bugfixes for Misty (HGSS).</version>
        <version number="12.25.7" timestamp="1563937394608">Dialogue updates and bug fixes for Rin, and pose updates for Meia.</version>
        <version number="12.25.6" timestamp="1563931809453">Dialogue fixes and updates for Jura.</version>
        <version number="12.25.5" timestamp="1563931584750">Dialogue updates for Erufuda.</version>
        <version number="12.25.4" timestamp="1563922571166">Dialogue updates and bugfixes for Mae.</version>
        <version number="12.25.3" timestamp="1563916511203">Bug fixes for Tracer, Meg, and Nugi-chan.</version>
        <version number="12.25.2" timestamp="1563850212034">Bug fixes for Ochako.</version>
        <version number="12.25.1" timestamp="1563840222660">Dialogue updates for Leggy and bugfixes for Mae.</version>
        <version number="12.25.0" timestamp="1563824302486">Added Mae to the main roster!</version>
        <version number="12.24.2" timestamp="1563820198056">Bug fixes for Hermione and Ciri.</version>
        <version number="12.24.1" timestamp="1563762686488">Updates to Sayaka and Mae.</version>
        <version number="12.24.0" timestamp="1563724517908">Model updates for Meia and Jura, and minor pose/dialogue updates for Revy.</version>
        <version number="12.23.4" timestamp="1563671641100">Additional dialogue updates for Rin.</version>
        <version number="12.23.3" timestamp="1563654246222">Dialogue updates and bug fixes for Misaka.</version>
        <version number="12.23.2" timestamp="1563648661127">Updates to Leggy.</version>
        <version number="12.23.1" timestamp="1563595705472">Dialogue updates for Misaka and Misty (HGSS).</version>
        <version number="12.23.0" timestamp="1563592852000">Added Misaka Mikoto to Testing.</version>
        <version number="12.22.6" timestamp="1563588421947">Dialogue update for Revy.</version>
        <version number="12.22.5" timestamp="1563583926915">Dialogue updates and fixes to Rin.</version>
        <version number="12.22.4" timestamp="1563582275845">Mulan v2.0.1</version>
        <version number="12.22.3" timestamp="1563580834571">Updates to Ryuko, Revy, and Erufuda.</version>
        <version number="12.22.2" timestamp="1563562185055">Begins Contest Delivery</version>
        <version number="12.22.1" timestamp="1563499304142">Minor visual adjustments to Mahiru.</version>
        <version number="12.22.0" timestamp="1563490020198">Adds Misty (HGSS) to Testing.</version>
        <version number="12.21.0" timestamp="1563471224343">Added tooltips with descriptions of each player's poker hand.</version>
        <version number="12.20.9" timestamp="1563416602691">Typo fixes for Miko.</version>
        <version number="12.20.8" timestamp="1563397903234">Palutena updates, fixes for Pit and Mahiru.</version>
        <version number="12.20.7" timestamp="1563332276481">Sei Updates, Mulan goes back to test to restore the Nmasp family honor</version>
        <version number="12.20.6" timestamp="1563253448551">Epilogue updates for Mae.</version>
        <version number="12.20.5" timestamp="1563252657151">Dialogue updates for Haru.</version>
        <version number="12.20.4" timestamp="1563250571259">Dialogue and bug fixes for Rin.</version>
        <version number="12.20.3" timestamp="1563239741838">Dialogue updates for Caulifla.</version>
        <version number="12.20.2" timestamp="1563220153266">Futaba returns to the core roster, Natsuki updates.</version>
        <version number="12.20.1" timestamp="1563123065708">Dialogue updates for Zizou.</version>
        <version number="12.20.0" timestamp="1563093848000">Returns Alice (MGQ) to Testing.</version>
        <version number="12.19.19" timestamp="1563078066630">More dialogue updates and bugfixes for Rin.</version>
        <version number="12.19.18" timestamp="1563030819058">Dialogue bugfixes for Shimakaze and small dialogue updates for Remilia.</version>
        <version number="12.19.17" timestamp="1562902065388">Dialogue bugfixes for Rin.</version>
        <version number="12.19.16" timestamp="1562805904008">Bugfixes for Erufuda, Revy, Jura, and Ryuko.</version>
        <version number="12.19.15" timestamp="1562785691592">Dialogue bugfixes for Caulifla.</version>
        <version number="12.19.14" timestamp="1562779268740">Dialogue bugfixes for Amalia.</version>
        <version number="12.19.13" timestamp="1562726017373">Dialogue updates and bugfixes for Rin.</version>
        <version number="12.19.12" timestamp="1562610361617">Bugfixes for Mahiru and Coco.</version>
        <version number="12.19.11" timestamp="1562609936472">Bugfixes for Mia, Palutena, and Pit.</version>
        <version number="12.19.10" timestamp="1562534329975">Additional bugfixes for Rin.</version>
        <version number="12.19.9" timestamp="1562526877358">Dialogue updates and bug fixes for Rin.</version>
        <version number="12.19.8" timestamp="1562480128964">Model and dialogue update for Rin.</version>
        <version number="12.19.7" timestamp="1562444599000">Targeting and misc. dialogue updates for Chihiro.</version>
        <version number="12.19.6" timestamp="1562381656079">Dialogue updates for Caulifla.</version>
        <version number="12.19.5" timestamp="1562374042232">Dialogue fixes for Caulifla.</version>
        <version number="12.19.4" timestamp="1562309482640">Dialogue updates for Zizou.</version>
        <version number="12.19.3" timestamp="1562295779823">Bugfixes for Haru.</version>
        <version number="12.19.2" timestamp="1562265972045">Dialogue updates for Leggy.</version>
        <version number="12.19.1" timestamp="1562218085809">Dialogue updates and bug fixes for Syrenne.</version>
        <version number="12.19.0" timestamp="1562194454970">Fixed text and UI element scaling with respect to screen width.</version>
        <version number="12.18.26" timestamp="1562194007241">Updates to L'Arachel.</version>
        <version number="12.18.25" timestamp="1562185398929">Dialogue fixes for Caulifla.</version>
        <version number="12.18.24" timestamp="1562123482655">Bugfixes for Lotte.</version>
        <version number="12.18.23" timestamp="1562117349069">Dialogue updates and bugfixes for Rin.</version>
        <version number="12.18.22" timestamp="1562102473112">Updates to Mae.</version>
        <version number="12.18.21" timestamp="1562101231711">Dialogue updates to Haru.</version>
        <version number="12.18.20" timestamp="1562039488189">Bugfixes and updates for Rin.</version>
        <version number="12.18.19" timestamp="1562021745317">Dialogue and pose updates for Erufuda.</version>
        <version number="12.18.18" timestamp="1562021544915">Even more dialogue fixes for Caulifla.</version>
        <version number="12.18.17" timestamp="1562016884882">Additional dialogue fixes for Caulifla.</version>
        <version number="12.18.16" timestamp="1562009362825">More dialogue fixes for Caulifla.</version>
        <version number="12.18.15" timestamp="1562000240613">Dialogue and pose updates for Caulifla.</version>
        <version number="12.18.14" timestamp="1561956580497">Dialogue and posing updates to Revy, and minor dialogue tweaks for Meia and Ryuko.</version>
        <version number="12.18.13" timestamp="1561939142977">Updates to Pit.</version>
        <version number="12.18.12" timestamp="1561932660095">Bugfixes for Marceline.</version>
        <version number="12.18.11" timestamp="1561932562686">Additional dialogue updates and bugfixes for Rin.</version>
        <version number="12.18.10" timestamp="1561928675002">Saki returns to the main game.</version>
        <version number="12.18.9" timestamp="1561922220419">Dialogue updates to Leggy.</version>
        <version number="12.18.8" timestamp="1561910349680">Dialogue updates for Marceline.</version>
        <version number="12.18.7" timestamp="1561910280962">Dialogue updates and fixes for Rin.</version>
        <version number="12.18.6" timestamp="1561906964905">Typo and tag fixes for Saki Nikaido.</version>
        <version number="12.18.5" timestamp="1561842754808">Dialogue updates for Kamina.</version>
        <version number="12.18.4" timestamp="1561842739113">Dialogue updates for Rinkah.</version>
        <version number="12.18.3" timestamp="1561826634057">Bugfixes and updates for Saki Yoshida.</version>
        <version number="12.18.2" timestamp="1561826492496">Dialogue updates for Revy.</version>
        <version number="12.18.1" timestamp="1561764686357">Dialogue updates for Leggy.</version>
        <version number="12.18.0" timestamp="1561759510976">Adds Rin to testing.</version>
        <version number="12.17.4" timestamp="1561692265166">Tagging update for Erufuda and a minor bugfix for Sayori.</version>
        <version number="12.17.3" timestamp="1561645795081">Bugfixes and dialogue updates for Remilia.</version>
        <version number="12.17.2" timestamp="1561610682211">Model and dialogue updates for Pinkie Pie, as well as a minor dialogue update for Sayori.</version>
        <version number="12.17.1" timestamp="1561604451746">Dialogue updates for Sayaka.</version>
        <version number="12.17.0" timestamp="1561596716529">Adds Erufuda to testing.</version>
        <version number="12.16.0" timestamp="1561589234085">More updates to Leggy. Also adds Saki (ZLS) to Testing.</version>
        <version number="12.15.0" timestamp="1561576739825">Updates to Akko, Leggy, Roxie, Sola, Revy, Sayori, Lucina, Estelle, Pit, and Nug-chan. Adds Caulifla to testing.</version>
        <version number="12.14.2" timestamp="1561369713328">Dialogue updates to Mae and Mavis.</version>
        <version number="12.14.1" timestamp="1561318125331">L'Arachel has joined the game!</version>
        <version number="12.14.0" timestamp="1561305262538">Moves HK416 and Dark Magician Girl to the incomplete roster.</version>
        <version number="12.13.5" timestamp="1561255210772">Updates to Mae.</version>
        <version number="12.13.4" timestamp="1561165896650">Updates to Chihiro.</version>
        <version number="12.13.3" timestamp="1561159021962">Adds an epilogue for Mae.</version>
        <version number="12.13.2" timestamp="1561152857461">Dialogue updates to Leggy, Roxie and Zizou.</version>
        <version number="12.13.1" timestamp="1560885765522">Updates to Nugi-chan, Sakura, Leggy, L'Arachel, and Pit.</version>
        <version number="12.13.0" timestamp="1560732620694">Adds Leggy to testing.</version>
        <version number="12.12.0" timestamp="1560629731453">Removes Sayla from the testing tables.</version>
        <version number="12.11.11" timestamp="1560544299303">Updates to Sakura, Akko, Pit, L'Arachel, Saki, and Nugi-chan.</version>
        <version number="12.11.10" timestamp="1560282505129">Updates to Meia and Revy.</version>
        <version number="12.11.9" timestamp="1560200176736">Updates to Roxie, Syrenne, and Nugi-chan.</version>
        <version number="12.11.8" timestamp="1560190392422">Dialogue updates to Palutena.</version>
        <version number="12.11.7" timestamp="1560029098700">Minor updates to Mahiru's art.</version>
        <version number="12.11.6" timestamp="1559943964968">Updates to Pit and L'Arachel.</version>
        <version number="12.11.5" timestamp="1559891752466">Dialogue updates to Cammy, Chun-Li, Juri, Rainbow Mika, Revy, and Jura, and updates Revy's epilogue.</version>
        <version number="12.11.4" timestamp="1559709182570">Updates to Jin, Sheena, L'Arachel</version>
        <version number="12.11.3" timestamp="1559673825827">Updates to L'Arachel.</version>
        <version number="12.11.2" timestamp="1559533900060">Updates to Calisto, Franziska, Natsuki, and Sakura</version>
        <version number="12.11.1" timestamp="1559500597725">Updates to Mae, Rinkah, and Roxie.</version>
        <version number="12.11.0" timestamp="1559330366240">The Heroes Update! L'Arachel, Syrenne, Rinkah, and Chiaki join testing. Male Corrin is moved offline.</version>
        <version number="12.10.4" timestamp="1559231964010">Updates to Nayru.</version>
        <version number="12.10.3" timestamp="1559180385915">Several tweaks to many characters.</version>
        <version number="12.10.2" timestamp="1559153897403">Added collectibles to Nugi-chan, Nagisa, and Sanako</version>
        <version number="12.10.1" timestamp="1559144693481">Updates to Mae and Ryuji.</version>
        <version number="12.10.0" timestamp="1559118573388">Akko has joined the game!</version>
        <version number="12.9.13" timestamp="1559102895760">Adjustments to Akko, Emi, Futaba, Ryuko, Sei</version>
        <version number="12.9.12" timestamp="1559088830002">Dialogue updates to Pit.</version>
        <version number="12.9.11" timestamp="1558871573223">Updates to Mei, Meia, Jura, and Nugi-chan, Meia</version>
        <version number="12.9.10" timestamp="1558864679399">Lucina model update.</version>
        <version number="12.9.9" timestamp="1558743087214">Adds Emi to test.</version>
        <version number="12.9.8" timestamp="1558582001329">Dialogue updates for Estelle.</version>
        <version number="12.9.7" timestamp="1558573588543">Pose and dialogue updates for Saki.</version>
        <version number="12.9.6" timestamp="1558569513302">Dialogue updates for Dark Magician Girl.</version>
        <version number="12.9.5" timestamp="1558564588398">Updates to Palutena.</version>
        <version number="12.9.4" timestamp="1558546567197">Minor targeting updates for Estelle.</version>
        <version number="12.9.3" timestamp="1558538709492">Further adjustments to Meia's posing.</version>
        <version number="12.9.2" timestamp="1558502514885">Minor Mae and Pit updates.</version>
        <version number="12.9.1" timestamp="1558448014461">Target line and posing updates for Meia.</version>
        <version number="12.9.0" timestamp="1558444172000">Updates and re-adds Dark Magician Girl to Testing!</version>
        <version number="12.8.2" timestamp="1558374824773">Posing tweaks for Meia.</version>
        <version number="12.8.1" timestamp="1558370233733">Dialogue update to Lucina.</version>
        <version number="12.8.0" timestamp="1558317800071">Added offline character dev mode, as well as minor updates to Estelle, Saki, HK416, and Chihiro.</version>
        <version number="12.7.5" timestamp="1558285889002">Updates to Nugi-chan, Meia, Jura, and D.Va</version>
        <version number="12.7.4" timestamp="1558224184038">Updates to Estelle.</version>
        <version number="12.7.3" timestamp="1558217734429">Mae updates and some Pit bug fixes.</version>
        <version number="12.7.2" timestamp="1558203086870">Art updates for Meia and Jura.</version>
        <version number="12.7.1" timestamp="1558197062635">Bugfixes and updates to Ryuji.</version>
        <version number="12.7.0" timestamp="1558125276572">Adds an Epilogue to Raven, along with general dialogue updates to Raven.</version>
        <version number="12.6.0" timestamp="1558122502446">Adds Estelle to the testing tables.</version>
        <version number="12.5.11" timestamp="1558116084375">Updates to Mae.</version>
        <version number="12.5.10" timestamp="1558022484779">Updates to Saki, Revy, Jura, and Aella.</version>
        <version number="12.5.9" timestamp="1557883212648">Additional updates to Aella.</version>
        <version number="12.5.8" timestamp="1557880288735">Updates to Joey.</version>
        <version number="12.5.7" timestamp="1557854091946">Target line updates for Pinkie Pie and Twilight.</version>
        <version number="12.5.6" timestamp="1557807812900">Misc updates to testing table characters</version>
        <version number="12.5.5" timestamp="1557800698176">Added targeted dialogue from Aella to a number of opponents.</version>
        <version number="12.5.4" timestamp="1557796456763">Updates to Remilia and Shimakaze.</version>
        <version number="12.5.3" timestamp="1557750005110">Dialogue fixes and updates for Twilight.</version>
        <version number="12.5.2" timestamp="1557715201808">Typo fixes and targeting updates for Saki.</version>
        <version number="12.5.1" timestamp="1557709063469">Dialogue updates for Pinkie.</version>
        <version number="12.5.0" timestamp="1557686459782">Returns Palutena to testing with brand-new art.</version>
        <version number="12.4.7" timestamp="1557683379808">Image updates to Jura, Ryuko, and Calisto.</version>
        <version number="12.4.6" timestamp="1557622049606">Sakura epilogue, Akko sponsorship, Ryuji+Futaba minor changes.</version>
        <version number="12.4.5" timestamp="1557615006626">Added targeting from Saki to Sakura/Hanako/Ryuko.</version>
        <version number="12.4.4" timestamp="1557607227141">Typo fixes and targeting updates for Mae.</version>
        <version number="12.4.3" timestamp="1557583109379">Updated Meia with more lines and posing/difficulty tweaks.</version>
        <version number="12.4.2" timestamp="1557546819669">Fixed bugs and added targeting towards Kamina in Mae's dialogue.</version>
        <version number="12.4.1" timestamp="1557534221692">Updates to Mae, Ryuji, and Mahiru.</version>
        <version number="12.4.0" timestamp="1557531354624">Moves Saki back to Testing with a major update!</version>
        <version number="12.3.14" timestamp="1557490480358">Updated Meia, Jura, and Revy with extra targeted lines; also updated Sayla.</version>
        <version number="12.3.13" timestamp="1557408645386">Updates to Sayla.</version>
        <version number="12.3.12" timestamp="1557376119976">Updates for Mae.</version>
        <version number="12.3.11" timestamp="1557358456982">Updates to Revy.</version>
        <version number="12.3.10" timestamp="1557321129782">Updated Sayla.</version>
        <version number="12.3.9" timestamp="1557275691552">Sayla adjustments, some typo fixes.</version>
        <version number="12.3.8" timestamp="1557268880291">Bugfixes for Mae.</version>
        <version number="12.3.7" timestamp="1557253832877">Adds Mae to test, slims Kizuna down.</version>
        <version number="12.3.6" timestamp="1557195307456">Updated Catria.</version>
        <version number="12.3.5" timestamp="1557193375478">Bugfixes for Florina and Haru.</version>
        <version number="12.3.4" timestamp="1557191656672">Updates to Aella.</version>
        <version number="12.3.3" timestamp="1557076783050">Adds collectibles for Aella and various updates for Meia.</version>
        <version number="12.3.2" timestamp="1557018435016">Haru and Ryuji updates.</version>
        <version number="12.3.1" timestamp="1556983752216">Adds a collectible for Ryuko.</version>
        <version number="12.3.0" timestamp="1556937208334">Added a manual save/load system, for players who use Incognito mode (or would like to save their progress in a tangible format).</version>
        <version number="12.2.4" timestamp="1556910032010">Added Collectibles to Meia, Jura, and Revy; added dialogue to Meia and Jura</version>
        <version number="12.2.3" timestamp="1556829114600">Updates to Nugi-chan</version>
        <version number="12.2.2" timestamp="1556773992874">Added collectibles for Pit.</version>
        <version number="12.2.1" timestamp="1556769178855">Added collectibles for Chun-Li, Cammy, and Juri, and also fixed Juri's epilogue.</version>
        <version number="12.2.0" timestamp="1556766826798">Moves Penny to the incomplete roster.</version>
        <version number="12.1.8" timestamp="1556763931318">Fixed bugs with Ryuji.</version>
        <version number="12.1.7" timestamp="1556759910705">Updates for Twilight.</version>
        <version number="12.1.6" timestamp="1556744988215">Applied fixes for Zizou and added a collectible for Sola.</version>
        <version number="12.1.5" timestamp="1556665484810">Twilight typo fixes.</version>
        <version number="12.1.4" timestamp="1556660346899">Updates to Haru and Ryuji.</version>
        <version number="12.1.3" timestamp="1556601841890">Updates to Zizou.</version>
        <version number="12.1.2" timestamp="1556594490035">Updates to Florina.</version>
        <version number="12.1.1" timestamp="1556581957665">Updates to Remilia and Shimakaze.</version>
        <version number="12.1.0" timestamp="1556569465803">Updated Croix and moved her to the incomplete roster by creator request.</version>
        <version number="12.0.0" timestamp="1556549514970">Resort the roster according to Resort 7. Also refreshes the selection screen and in-game UIs, and includes a host of other background changes.</version>
        <version number="11.80.7" timestamp="1556503592158">Updates for Calisto.</version>
        <version number="11.80.6" timestamp="1556501100229">Updates for Rainbow Mika's epilogue.</version>
        <version number="11.80.5" timestamp="1556491151949">Updates to Pit, Palutena, and Mahiru.</version>
        <version number="11.80.4" timestamp="1556422708290">Updates for Aella.</version>
        <version number="11.80.3" timestamp="1556418477454">Updates to Ryuji and Haru.</version>
        <version number="11.80.2" timestamp="1556412747354">Updates to Sheena.</version>
        <version number="11.80.1" timestamp="1556304273805">Updates to Misato.</version>
        <version number="11.80.0" timestamp="1556298869282">Lucina Updates to Lucina.</version>
        <version number="11.79.7" timestamp="1556288361676">Updates to Jura and Meia.</version>
        <version number="11.79.6" timestamp="1556266033540">Updates to Ryuji and Haru.</version>
        <version number="11.79.5" timestamp="1556194160608">Fixed selection screen filter option issues.</version>
        <version number="11.79.4" timestamp="1556191291712">Updates to Misato.</version>
        <version number="11.79.3" timestamp="1556160162867">Updates to Remilia and Shimakaze.</version>
        <version number="11.79.2" timestamp="1556156907486">Sakura updates for Napsu?</version>
        <version number="11.79.1" timestamp="1556153376732">Updates to Remilia.</version>
        <version number="11.79.0" timestamp="1556138243468">Migrated save data to localStorage, hopefully improving the reliability of the save system.</version>
        <version number="11.78.8" timestamp="1556114729364">Updates to Remilia</version>
        <version number="11.78.7" timestamp="1556110126220">Updates to Meia.</version>
        <version number="11.78.6" timestamp="1556061695244">Adjusts Pit targeting to Akko, adds lines toward Sakura.</version>
        <version number="11.78.5" timestamp="1556059786171">Updates to Meia.</version>
        <version number="11.78.4" timestamp="1556056643654">Akko stripping updates</version>
        <version number="11.78.3" timestamp="1556030092386">Updates to Meia, Jura, and Revy.</version>
        <version number="11.78.2" timestamp="1555988881615">Updates for Mavis, Aella, Joey, and Spooky.</version>
        <version number="11.78.1" timestamp="1555979735517">Fixes for Calisto's dialogue.</version>
        <version number="11.78.0" timestamp="1555979704281">Moved Sayla back to Testing after being adopted by a new author!</version>
        <version number="11.77.4" timestamp="1555959303343">Updates to Sheena and Catria.</version>
        <version number="11.77.3" timestamp="1555921696533">Updates to Calisto and Aella.</version>
        <version number="11.77.2" timestamp="1555921614947">Fixes and tweaks for Jura, Meia, and Revy.</version>
        <version number="11.77.1" timestamp="1555919786697">Bugfixes for Ryuko.</version>
        <version number="11.77.0" timestamp="1555835649143">Started the Easter 2019 Event</version>
        <version number="11.76.1" timestamp="1555830701608">Updates to Ryuko, Revy, and Haru.</version>
        <version number="11.76.0" timestamp="1555816754677">Added an in-game FAQ.</version>
        <version number="11.75.4" timestamp="1555813677577">Updated Haru and Ryuji.</version>
        <version number="11.75.3" timestamp="1555811944177">Updated Remilia's tags.</version>
        <version number="11.75.2" timestamp="1555810706890">Further post-QA updates to Ryuko.</version>
        <version number="11.75.1" timestamp="1555808041432">Updated Kyu's animations and tags.</version>
        <version number="11.75.0" timestamp="1555798914751">Ryuko has joined the game! Kyu has also received updates.</version>
        <version number="11.74.0" timestamp="1555790496587">Returns Rainbow Mika to the main roster after an update, and moves Haru back to the Testing Tables with an art update of her own.</version>
        <version number="11.73.2" timestamp="1555740064972">Updated Remilia and Shimakaze.</version>
        <version number="11.73.1" timestamp="1555727433715">Added infrastructure to make it easier to keep the game version number up to date. Additionally, Chihiro received a minor update.</version>
        <version number="11.73" timestamp="1554776913000">Hanako has joined the game! Cammy has been reworked!</version>
        <version number="11.71" timestamp="1554235500000">Miko, Ini, Coco, Rarity, Franziska, and Sayaka have joined the game! Sheena has been reworked! Added support for characters using the Pose Engine.</version>
        <version number="11.70" timestamp="1545860760000">Lotte, Kizuna AI, Haru, Jotaro, Cammy, Sayori, Pinkie Pie and Kamina have joined the game! Also re-sorted the character roster.</version>
        <version number="11.69" timestamp="1542051480000">Natsuki, Catria, Mulan, Remilia and Navi have joined the game! Also adds the alternate costume selector to the offline version of the game.</version>
        <version number="11.68" timestamp="1537758780000">Beatrix, Juri, Jolyne, Shimakaze, Ryuji, and Nayru have joined the game!</version>
        <version number="11.67" timestamp="1532577120000">Black Canary has joined the game!</version>
        <version number="11.66" timestamp="1531628940000">Launch, Kira, and Monika have joined the game!</version>
        <version number="11.65" timestamp="1531149540000">Jin has joined the game!</version>
        <version number="11.64" timestamp="1530853140000">Joey has joined the game!</version>
        <version number="11.63" timestamp="1530163200000">Faye has joined the game!</version>
        <version number="11.62" timestamp="1529638740000">Velma and Amalia have returned to the game!</version>
    </changelog>
</version-info><|MERGE_RESOLUTION|>--- conflicted
+++ resolved
@@ -1,8 +1,4 @@
 <version-info>
-<<<<<<< HEAD
-=======
-    <current version="12.96.1" />
->>>>>>> 943e2e35
     <changelog>
         <version number="12.96.1" timestamp="1606319123085">Adds Polly to the Testing Roster. Dialogue updates for Jim, Nagisa, and Miko.</version>
         <version number="12.96.0" timestamp="1606241124501">Adds Bernadetta to the Main Roster! Adds Bulma to the Testing Roster. Dialogue updates for Bernadetta, Nagisa, Nami, and Perona.</version>
