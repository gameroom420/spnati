--- conflicted
+++ resolved
@@ -915,35 +915,8 @@
     margin: 0 0.25%;
 }
 
-<<<<<<< HEAD
-.arrow-down::before, .arrow-down::after,
-.arrow-left::before, .arrow-left::after,
-.arrow-right::before, .arrow-right::after,
-.arrow-up::before, .arrow-up::after {
-	width: 0;
-	height: 0;
-
-	content: "";
-	position: absolute;
-
-	border-style: solid;
-	border-color: transparent;
-}
-
-.arrow-down::before, .arrow-down::after {
-	border-bottom: 0;
-}
-
-.arrow-left::before, .arrow-left::after {
-	border-left: 0;
-=======
-.dialogue {
-    text-align: center;
-}
-
 .dialogue-bubble > * {
     z-index: 1;
->>>>>>> bb5936b0
 }
 
 .arrow-down::before,
