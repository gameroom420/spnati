--- conflicted
+++ resolved
@@ -1901,13 +1901,8 @@
     height: 100%;
 }
 
-<<<<<<< HEAD
-.epilogue-content .dialogue-bubble {
-    background: #fff;
-=======
 #epilogue-content .dialogue-bubble {
     background: #f5f5f5;
->>>>>>> c1e796eb
 	display: block;
     border: 2px solid #171717;
     border-radius: 5px;
@@ -2071,10 +2066,10 @@
 }
 
 @keyframes ep-bouncedelay {
-  0%, 80%, 100% { 
+  0%, 80%, 100% {
     -webkit-transform: scale(0);
     transform: scale(0);
-  } 40% { 
+  } 40% {
     -webkit-transform: scale(1.0);
     transform: scale(1.0);
   }
