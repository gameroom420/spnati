pages:
  stage: deploy
  script:
<<<<<<< HEAD
  # Evidently it's faster to copy everything and delete what we don't need
  # than it is to just copy what we need...
  - mkdir .public
  - cp -r css fonts img js player opponents index.html config.xml service_worker.js .public
  - find .public/opponents -type f ! \( -iname "*.png" -o -iname "*.gif" -o -iname "*.jpg" -o -iname "*.xml" \) -delete
=======
  # tar may be the easiest way to copy an arbitrary
  # list of files, keeping the directory structure.
  # Include *.js and *.css to accomodate Monika.
  - mkdir -p .public/opponents
  - cp -r css fonts img js player index.html .public
  - cp prod-config.xml .public/config.xml
  - cp opponents/listing.xml .public/opponents
  - find `python opponents/list_opponents.py` -iname "*.png" -o -iname "*.gif" -o -iname "*.jpg" -o -iname "*.xml" -o -iname "*.js" -o -iname "*.css" | tar -cT - | tar -C .public -x
>>>>>>> c492b1ab
  - mv .public public
  artifacts:
    paths:
    - public
  only:
  - master<|MERGE_RESOLUTION|>--- conflicted
+++ resolved
@@ -1,22 +1,14 @@
 pages:
   stage: deploy
   script:
-<<<<<<< HEAD
-  # Evidently it's faster to copy everything and delete what we don't need
-  # than it is to just copy what we need...
-  - mkdir .public
-  - cp -r css fonts img js player opponents index.html config.xml service_worker.js .public
-  - find .public/opponents -type f ! \( -iname "*.png" -o -iname "*.gif" -o -iname "*.jpg" -o -iname "*.xml" \) -delete
-=======
   # tar may be the easiest way to copy an arbitrary
   # list of files, keeping the directory structure.
   # Include *.js and *.css to accomodate Monika.
   - mkdir -p .public/opponents
-  - cp -r css fonts img js player index.html .public
+  - cp -r css fonts img js player index.html service_worker.js .public
   - cp prod-config.xml .public/config.xml
   - cp opponents/listing.xml .public/opponents
   - find `python opponents/list_opponents.py` -iname "*.png" -o -iname "*.gif" -o -iname "*.jpg" -o -iname "*.xml" -o -iname "*.js" -o -iname "*.css" | tar -cT - | tar -C .public -x
->>>>>>> c492b1ab
   - mv .public public
   artifacts:
     paths:
