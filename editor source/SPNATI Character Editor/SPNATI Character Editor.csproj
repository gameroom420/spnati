﻿<?xml version="1.0" encoding="utf-8"?>
<Project ToolsVersion="14.0" DefaultTargets="Build" xmlns="http://schemas.microsoft.com/developer/msbuild/2003">
  <Import Project="$(MSBuildExtensionsPath)\$(MSBuildToolsVersion)\Microsoft.Common.props" Condition="Exists('$(MSBuildExtensionsPath)\$(MSBuildToolsVersion)\Microsoft.Common.props')" />
  <PropertyGroup>
    <Configuration Condition=" '$(Configuration)' == '' ">Debug</Configuration>
    <Platform Condition=" '$(Platform)' == '' ">AnyCPU</Platform>
    <ProjectGuid>{983E6D14-871B-4188-9068-A3FFFF714085}</ProjectGuid>
    <OutputType>WinExe</OutputType>
    <AppDesignerFolder>Properties</AppDesignerFolder>
    <RootNamespace>SPNATI_Character_Editor</RootNamespace>
    <AssemblyName>SPNATI Character Editor</AssemblyName>
    <TargetFrameworkVersion>v4.5.2</TargetFrameworkVersion>
    <FileAlignment>512</FileAlignment>
    <AutoGenerateBindingRedirects>true</AutoGenerateBindingRedirects>
    <IsWebBootstrapper>false</IsWebBootstrapper>
    <PublishUrl>publish\</PublishUrl>
    <Install>true</Install>
    <InstallFrom>Disk</InstallFrom>
    <UpdateEnabled>false</UpdateEnabled>
    <UpdateMode>Foreground</UpdateMode>
    <UpdateInterval>7</UpdateInterval>
    <UpdateIntervalUnits>Days</UpdateIntervalUnits>
    <UpdatePeriodically>false</UpdatePeriodically>
    <UpdateRequired>false</UpdateRequired>
    <MapFileExtensions>true</MapFileExtensions>
    <ApplicationRevision>2</ApplicationRevision>
    <ApplicationVersion>1.0.0.%2a</ApplicationVersion>
    <UseApplicationTrust>false</UseApplicationTrust>
    <BootstrapperEnabled>true</BootstrapperEnabled>
  </PropertyGroup>
  <PropertyGroup Condition=" '$(Configuration)|$(Platform)' == 'Debug|AnyCPU' ">
    <PlatformTarget>AnyCPU</PlatformTarget>
    <DebugSymbols>true</DebugSymbols>
    <DebugType>full</DebugType>
    <Optimize>false</Optimize>
    <OutputPath>bin\Debug\</OutputPath>
    <DefineConstants>DEBUG;TRACE</DefineConstants>
    <ErrorReport>prompt</ErrorReport>
    <WarningLevel>4</WarningLevel>
    <CodeAnalysisRuleSet>..\UnusedCodeRules.ruleset</CodeAnalysisRuleSet>
  </PropertyGroup>
  <PropertyGroup Condition=" '$(Configuration)|$(Platform)' == 'Release|AnyCPU' ">
    <PlatformTarget>AnyCPU</PlatformTarget>
    <DebugType>pdbonly</DebugType>
    <Optimize>true</Optimize>
    <OutputPath>bin\Release\</OutputPath>
    <DefineConstants>TRACE</DefineConstants>
    <ErrorReport>prompt</ErrorReport>
    <WarningLevel>4</WarningLevel>
  </PropertyGroup>
  <PropertyGroup>
    <ApplicationIcon>editor.ico</ApplicationIcon>
  </PropertyGroup>
  <ItemGroup>
    <Reference Include="System" />
    <Reference Include="System.Core" />
    <Reference Include="System.Windows.Forms.DataVisualization" />
    <Reference Include="System.Xml.Linq" />
    <Reference Include="System.Data.DataSetExtensions" />
    <Reference Include="Microsoft.CSharp" />
    <Reference Include="System.Data" />
    <Reference Include="System.Deployment" />
    <Reference Include="System.Drawing" />
    <Reference Include="System.Net.Http" />
    <Reference Include="System.Windows.Forms" />
    <Reference Include="System.Xml" />
    <Reference Include="WindowsBase" />
  </ItemGroup>
  <ItemGroup>
    <Compile Include="Activities\AdvancedMetadataEditor.cs">
      <SubType>UserControl</SubType>
    </Compile>
    <Compile Include="Activities\AdvancedMetadataEditor.Designer.cs">
      <DependentUpon>AdvancedMetadataEditor.cs</DependentUpon>
    </Compile>
    <Compile Include="Activities\BanterWizard.cs">
      <SubType>UserControl</SubType>
    </Compile>
    <Compile Include="Activities\BanterWizard.Designer.cs">
      <DependentUpon>BanterWizard.cs</DependentUpon>
    </Compile>
    <Compile Include="Activities\CharacterPreview.cs">
      <SubType>UserControl</SubType>
    </Compile>
    <Compile Include="Activities\CharacterPreview.Designer.cs">
      <DependentUpon>CharacterPreview.cs</DependentUpon>
    </Compile>
    <Compile Include="Activities\ChartHost.cs">
      <SubType>UserControl</SubType>
    </Compile>
    <Compile Include="Activities\ChartHost.Designer.cs">
      <DependentUpon>ChartHost.cs</DependentUpon>
    </Compile>
    <Compile Include="Activities\DataRecovery.cs">
      <SubType>Form</SubType>
    </Compile>
    <Compile Include="Activities\DataRecovery.Designer.cs">
      <DependentUpon>DataRecovery.cs</DependentUpon>
    </Compile>
    <Compile Include="Activities\DialogueEditor.cs">
      <SubType>UserControl</SubType>
    </Compile>
    <Compile Include="Activities\DialogueEditor.Designer.cs">
      <DependentUpon>DialogueEditor.cs</DependentUpon>
    </Compile>
    <Compile Include="Activities\PoseCreator.cs">
      <SubType>UserControl</SubType>
    </Compile>
    <Compile Include="Activities\PoseCreator.Designer.cs">
      <DependentUpon>PoseCreator.cs</DependentUpon>
    </Compile>
    <Compile Include="Activities\ScreenshotTaker.cs">
      <SubType>UserControl</SubType>
    </Compile>
    <Compile Include="Activities\ScreenshotTaker.Designer.cs">
      <DependentUpon>ScreenshotTaker.cs</DependentUpon>
    </Compile>
    <Compile Include="Activities\SkinEditor.cs">
      <SubType>UserControl</SubType>
    </Compile>
    <Compile Include="Activities\SkinEditor.Designer.cs">
      <DependentUpon>SkinEditor.cs</DependentUpon>
    </Compile>
    <Compile Include="Activities\SkinTagEditor.cs">
      <SubType>UserControl</SubType>
    </Compile>
    <Compile Include="Activities\SkinTagEditor.Designer.cs">
      <DependentUpon>SkinTagEditor.cs</DependentUpon>
    </Compile>
    <Compile Include="Controls\EditControls\DirectiveMarkerControl.cs">
      <SubType>UserControl</SubType>
    </Compile>
    <Compile Include="Controls\EditControls\DirectiveMarkerControl.Designer.cs">
      <DependentUpon>DirectiveMarkerControl.cs</DependentUpon>
    </Compile>
    <Compile Include="Controls\EditControls\ExpressionControl.cs">
      <SubType>UserControl</SubType>
    </Compile>
    <Compile Include="Controls\EditControls\ExpressionControl.Designer.cs">
      <DependentUpon>ExpressionControl.cs</DependentUpon>
    </Compile>
    <Compile Include="Controls\EditControls\VerticalAlignmentControl.cs">
      <SubType>UserControl</SubType>
    </Compile>
    <Compile Include="Controls\EditControls\VerticalAlignmentControl.Designer.cs">
      <DependentUpon>VerticalAlignmentControl.cs</DependentUpon>
    </Compile>
    <Compile Include="Controls\EditControls\HorizontalAlignmentControl.cs">
      <SubType>UserControl</SubType>
    </Compile>
    <Compile Include="Controls\EditControls\HorizontalAlignmentControl.Designer.cs">
      <DependentUpon>HorizontalAlignmentControl.cs</DependentUpon>
    </Compile>
    <Compile Include="Controls\EditControls\ImageFileSelectControl.cs">
      <SubType>UserControl</SubType>
    </Compile>
    <Compile Include="Controls\EditControls\ImageFileSelectControl.Designer.cs">
      <DependentUpon>ImageFileSelectControl.cs</DependentUpon>
    </Compile>
    <Compile Include="Controls\EditControls\MeasurementControl.cs">
      <SubType>UserControl</SubType>
    </Compile>
    <Compile Include="Controls\EditControls\MeasurementControl.Designer.cs">
      <DependentUpon>MeasurementControl.cs</DependentUpon>
    </Compile>
    <Compile Include="Controls\EditControls\ParticleColorControl.cs">
      <SubType>UserControl</SubType>
    </Compile>
    <Compile Include="Controls\EditControls\ParticleColorControl.Designer.cs">
      <DependentUpon>ParticleColorControl.cs</DependentUpon>
    </Compile>
    <Compile Include="Controls\EditControls\ParticleFloatControl.cs">
      <SubType>UserControl</SubType>
    </Compile>
    <Compile Include="Controls\EditControls\ParticleFloatControl.Designer.cs">
      <DependentUpon>ParticleFloatControl.cs</DependentUpon>
    </Compile>
    <Compile Include="Controls\CharacterImageDialog.cs">
      <SubType>Component</SubType>
    </Compile>
    <Compile Include="Controls\PartTransparencySlider.cs">
      <SubType>UserControl</SubType>
    </Compile>
    <Compile Include="Controls\PartTransparencySlider.Designer.cs">
      <DependentUpon>PartTransparencySlider.cs</DependentUpon>
    </Compile>
    <Compile Include="Controls\SceneTree.cs">
      <SubType>UserControl</SubType>
    </Compile>
    <Compile Include="Controls\SceneTree.Designer.cs">
      <DependentUpon>SceneTree.cs</DependentUpon>
    </Compile>
    <Compile Include="Controls\StageSpecificGrid.cs">
      <SubType>UserControl</SubType>
    </Compile>
    <Compile Include="Controls\StageSpecificGrid.Designer.cs">
      <DependentUpon>StageSpecificGrid.cs</DependentUpon>
    </Compile>
    <Compile Include="Controls\TreeViews\IDialogueTreeView.cs" />
    <Compile Include="Controls\TreeViews\CaseView.cs" />
    <Compile Include="Controls\TreeViews\StageView.cs" />
    <Compile Include="DataStructures\CaseNote.cs" />
    <Compile Include="DataStructures\DataConversions.cs" />
    <Compile Include="DataStructures\Definition.cs" />
    <Compile Include="DataStructures\Definitions.cs" />
    <Compile Include="DataStructures\DialogueNode.cs" />
    <Compile Include="Activities\MarkerEditor.cs">
      <SubType>UserControl</SubType>
    </Compile>
    <Compile Include="Activities\MarkerEditor.Designer.cs">
      <DependentUpon>MarkerEditor.cs</DependentUpon>
    </Compile>
    <Compile Include="Activities\MarkerReport.cs">
      <SubType>UserControl</SubType>
    </Compile>
    <Compile Include="Activities\MarkerReport.Designer.cs">
      <DependentUpon>MarkerReport.cs</DependentUpon>
    </Compile>
    <Compile Include="Activities\MetadataEditor.cs">
      <SubType>UserControl</SubType>
    </Compile>
    <Compile Include="Activities\MetadataEditor.Designer.cs">
      <DependentUpon>MetadataEditor.cs</DependentUpon>
    </Compile>
    <Compile Include="Activities\Loader.cs">
      <SubType>UserControl</SubType>
    </Compile>
    <Compile Include="Activities\Loader.Designer.cs">
      <DependentUpon>Loader.cs</DependentUpon>
    </Compile>
    <Compile Include="Activities\SituationEditor.cs">
      <SubType>UserControl</SubType>
    </Compile>
    <Compile Include="Activities\SituationEditor.Designer.cs">
      <DependentUpon>SituationEditor.cs</DependentUpon>
    </Compile>
    <Compile Include="Activities\PoseListEditor.cs">
      <SubType>UserControl</SubType>
    </Compile>
    <Compile Include="Activities\PoseListEditor.Designer.cs">
      <DependentUpon>PoseListEditor.cs</DependentUpon>
    </Compile>
    <Compile Include="Activities\TagEditor.cs">
      <SubType>UserControl</SubType>
    </Compile>
    <Compile Include="Activities\TagEditor.Designer.cs">
      <DependentUpon>TagEditor.cs</DependentUpon>
    </Compile>
    <Compile Include="Activities\TemplateEditor.cs">
      <SubType>UserControl</SubType>
    </Compile>
    <Compile Include="Activities\TemplateEditor.Designer.cs">
      <DependentUpon>TemplateEditor.cs</DependentUpon>
    </Compile>
    <Compile Include="Activities\ValidateActivity.cs">
      <SubType>UserControl</SubType>
    </Compile>
    <Compile Include="Activities\ValidateActivity.Designer.cs">
      <DependentUpon>ValidateActivity.cs</DependentUpon>
    </Compile>
    <Compile Include="Activities\ValidateAllActivity.cs">
      <SubType>UserControl</SubType>
    </Compile>
    <Compile Include="Activities\ValidateAllActivity.Designer.cs">
      <DependentUpon>ValidateAllActivity.cs</DependentUpon>
    </Compile>
    <Compile Include="Activities\WritingAid.cs">
      <SubType>UserControl</SubType>
    </Compile>
    <Compile Include="Activities\WritingAid.Designer.cs">
      <DependentUpon>WritingAid.cs</DependentUpon>
    </Compile>
    <Compile Include="CharacterGenerator.cs" />
    <Compile Include="Charts\Builders\MarkerUsageBuilder.cs" />
    <Compile Include="Charts\Builders\MarkerBuilder.cs" />
    <Compile Include="Charts\Builders\IChartDataBuilder.cs" />
    <Compile Include="Charts\Builders\TargetedByBuilder.cs" />
    <Compile Include="Charts\Builders\TargetedCharacterBuilder.cs" />
    <Compile Include="Charts\Builders\UniquePoseCountBuilder.cs" />
    <Compile Include="Charts\Builders\ImagePerStageBuilder.cs" />
    <Compile Include="Charts\Builders\LinesPerPoseBuilder.cs" />
    <Compile Include="Charts\Builders\LinesPerMegabyteBuilder.cs" />
    <Compile Include="Charts\Builders\StorageSpaceBuilder.cs" />
    <Compile Include="Charts\Builders\ImageCountBuilder.cs" />
    <Compile Include="Charts\Builders\SpokenToBuilder.cs" />
    <Compile Include="Charts\Builders\TagDialogueUsageBuilder.cs" />
    <Compile Include="Charts\Builders\TagFrequencyBuilder.cs" />
    <Compile Include="Charts\Builders\GenderedBuilder.cs" />
    <Compile Include="Charts\Builders\SpecialLineBuilder.cs" />
    <Compile Include="Charts\Builders\TargetedLineBuilder.cs" />
    <Compile Include="Charts\Builders\UniqueLineBuilder.cs" />
    <Compile Include="Charts\Builders\GenericLineBuilder.cs" />
    <Compile Include="Charts\IChartControl.cs" />
    <Compile Include="Charts\StackedBarChart.cs">
      <SubType>UserControl</SubType>
    </Compile>
    <Compile Include="Charts\StackedBarChart.Designer.cs">
      <DependentUpon>StackedBarChart.cs</DependentUpon>
    </Compile>
    <Compile Include="Charts\ChartAttribute.cs" />
    <Compile Include="Charts\BarChart.cs">
      <SubType>UserControl</SubType>
    </Compile>
    <Compile Include="Charts\BarChart.Designer.cs">
      <DependentUpon>BarChart.cs</DependentUpon>
    </Compile>
    <Compile Include="Controls\CharacterImageBox.cs">
      <SubType>UserControl</SubType>
    </Compile>
    <Compile Include="Controls\CharacterImageBox.Designer.cs">
      <DependentUpon>CharacterImageBox.cs</DependentUpon>
    </Compile>
    <Compile Include="Controls\DialogueGrid.cs">
      <SubType>UserControl</SubType>
    </Compile>
    <Compile Include="Controls\DialogueGrid.Designer.cs">
      <DependentUpon>DialogueGrid.cs</DependentUpon>
    </Compile>
    <Compile Include="Controls\DialogueTree.cs">
      <SubType>UserControl</SubType>
    </Compile>
    <Compile Include="Controls\DialogueTree.Designer.cs">
      <DependentUpon>DialogueTree.cs</DependentUpon>
    </Compile>
    <Compile Include="Controls\EditControls\FilterControl.cs">
      <SubType>UserControl</SubType>
    </Compile>
    <Compile Include="Controls\EditControls\FilterControl.Designer.cs">
      <DependentUpon>FilterControl.cs</DependentUpon>
    </Compile>
    <Compile Include="Controls\EditControls\MarkerConditionControl.cs">
      <SubType>UserControl</SubType>
    </Compile>
    <Compile Include="Controls\EditControls\MarkerConditionControl.Designer.cs">
      <DependentUpon>MarkerConditionControl.cs</DependentUpon>
    </Compile>
    <Compile Include="Controls\EditControls\MarkerControl.cs">
      <SubType>UserControl</SubType>
    </Compile>
    <Compile Include="Controls\EditControls\MarkerControl.Designer.cs">
      <DependentUpon>MarkerControl.cs</DependentUpon>
    </Compile>
    <Compile Include="Controls\EditControls\NumericRangeControl.cs">
      <SubType>UserControl</SubType>
    </Compile>
    <Compile Include="Controls\EditControls\NumericRangeControl.Designer.cs">
      <DependentUpon>NumericRangeControl.cs</DependentUpon>
    </Compile>
    <Compile Include="Controls\EditControls\StageControl.cs">
      <SubType>UserControl</SubType>
    </Compile>
    <Compile Include="Controls\EditControls\StageControl.Designer.cs">
      <DependentUpon>StageControl.cs</DependentUpon>
    </Compile>
    <Compile Include="Controls\EditControls\StatusControl.cs">
      <SubType>UserControl</SubType>
    </Compile>
    <Compile Include="Controls\EditControls\StatusControl.Designer.cs">
      <DependentUpon>StatusControl.cs</DependentUpon>
    </Compile>
    <Compile Include="Controls\FindReplace.cs">
      <SubType>Form</SubType>
    </Compile>
    <Compile Include="Controls\FindReplace.Designer.cs">
      <DependentUpon>FindReplace.cs</DependentUpon>
    </Compile>
    <Compile Include="Controls\IntellisenseControl.cs">
      <SubType>UserControl</SubType>
    </Compile>
    <Compile Include="Controls\IntellisenseControl.Designer.cs">
      <DependentUpon>IntellisenseControl.cs</DependentUpon>
    </Compile>
    <Compile Include="Controls\KeyboardDataGridView.cs">
      <SubType>Component</SubType>
    </Compile>
    <Compile Include="Controls\MarkerConditionField.cs">
      <SubType>UserControl</SubType>
    </Compile>
    <Compile Include="Controls\MarkerConditionField.Designer.cs">
      <DependentUpon>MarkerConditionField.cs</DependentUpon>
    </Compile>
    <Compile Include="Controls\MarkerGrid.cs">
      <SubType>UserControl</SubType>
    </Compile>
    <Compile Include="Controls\MarkerGrid.Designer.cs">
      <DependentUpon>MarkerGrid.cs</DependentUpon>
    </Compile>
    <Compile Include="Controls\SelectBox.cs">
      <SubType>UserControl</SubType>
    </Compile>
    <Compile Include="Controls\SelectBox.Designer.cs">
      <DependentUpon>SelectBox.cs</DependentUpon>
    </Compile>
    <Compile Include="Controls\TagControl.cs">
      <SubType>UserControl</SubType>
    </Compile>
    <Compile Include="Controls\TagControl.Designer.cs">
      <DependentUpon>TagControl.cs</DependentUpon>
    </Compile>
    <Compile Include="Activities\WardrobeEditor.cs">
      <SubType>UserControl</SubType>
    </Compile>
    <Compile Include="Activities\WardrobeEditor.Designer.cs">
      <DependentUpon>WardrobeEditor.cs</DependentUpon>
    </Compile>
    <Compile Include="Controls\ValidationControl.cs">
      <SubType>UserControl</SubType>
    </Compile>
    <Compile Include="Controls\ValidationControl.Designer.cs">
      <DependentUpon>ValidationControl.cs</DependentUpon>
    </Compile>
    <Compile Include="DataStructures\Behaviour.cs" />
    <Compile Include="BulkReplaceTool.cs">
      <SubType>Form</SubType>
    </Compile>
    <Compile Include="BulkReplaceTool.Designer.cs">
      <DependentUpon>BulkReplaceTool.cs</DependentUpon>
    </Compile>
    <Compile Include="DataStructures\Case.cs" />
    <Compile Include="DataStructures\Character.cs" />
    <Compile Include="CharacterDatabase.cs" />
    <Compile Include="DataStructures\Clothing.cs" />
    <Compile Include="Controls\EpilogueEditor.cs">
      <SubType>UserControl</SubType>
    </Compile>
    <Compile Include="Controls\EpilogueEditor.Designer.cs">
      <DependentUpon>EpilogueEditor.cs</DependentUpon>
    </Compile>
    <Compile Include="DataStructures\CountedSet.cs" />
    <Compile Include="DataStructures\Directive.cs" />
    <Compile Include="DataStructures\Epilogue.cs" />
    <Compile Include="DataStructures\ISkin.cs" />
    <Compile Include="DataStructures\Marker.cs" />
    <Compile Include="DataStructures\MarkerData.cs" />
    <Compile Include="DataStructures\CharacterEditorData.cs" />
    <Compile Include="DataStructures\Pose.cs" />
    <Compile Include="DataStructures\PoseDirective.cs" />
    <Compile Include="DataStructures\Scene.cs" />
    <Compile Include="DataStructures\Screen.cs" />
    <Compile Include="DataStructures\Skin.cs" />
    <Compile Include="DataStructures\SpnatiConfig.cs" />
    <Compile Include="DataStructures\Sprite.cs" />
    <Compile Include="DataStructures\Tag.cs" />
    <Compile Include="DataStructures\TagDictionary.cs" />
    <Compile Include="DataStructures\Variable.cs" />
    <Compile Include="DataStructures\VariableDatabase.cs" />
    <Compile Include="DesktopMessages.cs" />
    <Compile Include="DialogueDatabase.cs" />
    <Compile Include="DialogueLine.cs" />
    <Compile Include="EpilogueEditing\DirectiveDefinition.cs" />
    <Compile Include="EpilogueEditing\EpilogueCanvas.cs">
      <SubType>UserControl</SubType>
    </Compile>
    <Compile Include="EpilogueEditing\EpilogueCanvas.Designer.cs">
      <DependentUpon>EpilogueCanvas.cs</DependentUpon>
    </Compile>
    <Compile Include="EpilogueEditing\PoseAnimation.cs" />
    <Compile Include="EpilogueEditing\SpritePreview.cs" />
    <Compile Include="EpilogueEditing\PosePreview.cs" />
    <Compile Include="EpilogueEditing\RandomParameter.cs" />
    <Compile Include="EpilogueEditing\SceneAnimation.cs" />
    <Compile Include="EpilogueEditing\SceneObject.cs" />
    <Compile Include="EpilogueEditing\SceneEmitter.cs" />
    <Compile Include="EpilogueEditing\SceneParticle.cs" />
    <Compile Include="EpilogueEditing\ScenePreview.cs" />
    <Compile Include="EpilogueEditing\SceneTransition.cs" />
    <Compile Include="ErrorLog.cs" />
    <Compile Include="ExtensionMethods.cs" />
    <Compile Include="FileNameSelect.cs">
      <SubType>Form</SubType>
    </Compile>
    <Compile Include="FileNameSelect.Designer.cs">
      <DependentUpon>FileNameSelect.cs</DependentUpon>
    </Compile>
    <Compile Include="Forms\ChangeLogReview.cs">
      <SubType>Form</SubType>
    </Compile>
    <Compile Include="Forms\ChangeLogReview.Designer.cs">
      <DependentUpon>ChangeLogReview.cs</DependentUpon>
    </Compile>
    <Compile Include="Forms\GameConfig.cs">
      <SubType>Form</SubType>
    </Compile>
    <Compile Include="Forms\GameConfig.Designer.cs">
      <DependentUpon>GameConfig.cs</DependentUpon>
    </Compile>
    <Compile Include="Forms\ImageCropper.cs">
      <SubType>Form</SubType>
    </Compile>
    <Compile Include="Forms\ImageCropper.Designer.cs">
      <DependentUpon>ImageCropper.cs</DependentUpon>
    </Compile>
    <Compile Include="About.cs">
      <SubType>Form</SubType>
    </Compile>
    <Compile Include="About.Designer.cs">
      <DependentUpon>About.cs</DependentUpon>
    </Compile>
    <Compile Include="Forms\KisekaeSetup.cs">
      <SubType>Form</SubType>
    </Compile>
    <Compile Include="Forms\KisekaeSetup.Designer.cs">
      <DependentUpon>KisekaeSetup.cs</DependentUpon>
    </Compile>
    <Compile Include="Forms\MacroManager.cs">
      <SubType>Form</SubType>
    </Compile>
    <Compile Include="Forms\MacroManager.Designer.cs">
      <DependentUpon>MacroManager.cs</DependentUpon>
    </Compile>
    <Compile Include="Forms\MarkerSetup.cs">
      <SubType>Form</SubType>
    </Compile>
    <Compile Include="Forms\MarkerSetup.Designer.cs">
      <DependentUpon>MarkerSetup.cs</DependentUpon>
    </Compile>
    <Compile Include="Forms\PoseSettingsForm.cs">
      <SubType>Form</SubType>
    </Compile>
    <Compile Include="Forms\PoseSettingsForm.Designer.cs">
      <DependentUpon>PoseSettingsForm.cs</DependentUpon>
    </Compile>
    <Compile Include="Forms\ResponseSetupForm.cs">
      <SubType>Form</SubType>
    </Compile>
    <Compile Include="Forms\ResponseSetupForm.Designer.cs">
      <DependentUpon>ResponseSetupForm.cs</DependentUpon>
    </Compile>
    <Compile Include="Forms\SituationLinker.cs">
      <SubType>Form</SubType>
    </Compile>
    <Compile Include="Forms\SituationLinker.Designer.cs">
      <DependentUpon>SituationLinker.cs</DependentUpon>
    </Compile>
    <Compile Include="Forms\StageSelect.cs">
      <SubType>Form</SubType>
    </Compile>
    <Compile Include="Forms\StageSelect.Designer.cs">
      <DependentUpon>StageSelect.cs</DependentUpon>
    </Compile>
    <Compile Include="Forms\WhatsNew.cs">
      <SubType>Form</SubType>
    </Compile>
    <Compile Include="Forms\WhatsNew.Designer.cs">
      <DependentUpon>WhatsNew.cs</DependentUpon>
    </Compile>
    <Compile Include="GUIHelper.cs" />
    <Compile Include="HelpForm.cs">
      <SubType>Form</SubType>
    </Compile>
    <Compile Include="HelpForm.Designer.cs">
      <DependentUpon>HelpForm.cs</DependentUpon>
    </Compile>
    <Compile Include="ImageCache.cs" />
    <Compile Include="ImageLibrary.cs" />
    <Compile Include="Intellisense.cs" />
    <Compile Include="IO\FlatFileSerializer.cs" />
    <Compile Include="IO\SpnatiXmlSerializer.cs" />
    <Compile Include="DataStructures\Listing.cs" />
    <Compile Include="KisekaeConverter.cs" />
    <Compile Include="MathUtil.cs" />
    <Compile Include="Multithreading\BackgroundQueue.cs" />
    <Compile Include="Forms\PropImporter.cs">
      <SubType>Form</SubType>
    </Compile>
    <Compile Include="Forms\PropImporter.Designer.cs">
      <DependentUpon>PropImporter.cs</DependentUpon>
    </Compile>
    <Compile Include="Providers\DefinitionProvider.cs" />
    <Compile Include="Providers\SkinProvider.cs" />
    <Compile Include="Providers\MarkerProvider.cs" />
    <Compile Include="Providers\TagProvider.cs" />
    <Compile Include="WorkspaceMessages.cs" />
    <Compile Include="NewCharacterPrompt.cs">
      <SubType>Form</SubType>
    </Compile>
    <Compile Include="NewCharacterPrompt.Designer.cs">
      <DependentUpon>NewCharacterPrompt.cs</DependentUpon>
    </Compile>
    <Compile Include="DataStructures\Metadata.cs" />
    <Compile Include="Program.cs" />
    <Compile Include="ProgressForm.cs">
      <SubType>Form</SubType>
    </Compile>
    <Compile Include="ProgressForm.Designer.cs">
      <DependentUpon>ProgressForm.cs</DependentUpon>
    </Compile>
    <Compile Include="Properties\AssemblyInfo.cs" />
    <Compile Include="Config.cs" />
    <Compile Include="IO\Serialization.cs" />
    <Compile Include="Providers\CharacterProvider.cs" />
    <Compile Include="SettingsSetup.cs">
      <SubType>Form</SubType>
    </Compile>
    <Compile Include="SettingsSetup.Designer.cs">
      <DependentUpon>SettingsSetup.cs</DependentUpon>
    </Compile>
    <Compile Include="DataStructures\Stage.cs" />
    <Compile Include="DataStructures\StageName.cs" />
    <Compile Include="ShellLogic.cs" />
    <Compile Include="TagDatabase.cs" />
    <Compile Include="DataStructures\Trigger.cs" />
    <Compile Include="CharacterValidator.cs" />
    <Compile Include="XMLHelper.cs" />
    <EmbeddedResource Include="Activities\AdvancedMetadataEditor.resx">
      <DependentUpon>AdvancedMetadataEditor.cs</DependentUpon>
    </EmbeddedResource>
    <EmbeddedResource Include="Activities\BanterWizard.resx">
      <DependentUpon>BanterWizard.cs</DependentUpon>
    </EmbeddedResource>
    <EmbeddedResource Include="Activities\CharacterPreview.resx">
      <DependentUpon>CharacterPreview.cs</DependentUpon>
    </EmbeddedResource>
    <EmbeddedResource Include="Activities\ChartHost.resx">
      <DependentUpon>ChartHost.cs</DependentUpon>
    </EmbeddedResource>
    <EmbeddedResource Include="Activities\DataRecovery.resx">
      <DependentUpon>DataRecovery.cs</DependentUpon>
    </EmbeddedResource>
    <EmbeddedResource Include="Activities\DialogueEditor.resx">
      <DependentUpon>DialogueEditor.cs</DependentUpon>
    </EmbeddedResource>
    <EmbeddedResource Include="Activities\MarkerEditor.resx">
      <DependentUpon>MarkerEditor.cs</DependentUpon>
    </EmbeddedResource>
    <EmbeddedResource Include="Activities\MarkerReport.resx">
      <DependentUpon>MarkerReport.cs</DependentUpon>
    </EmbeddedResource>
    <EmbeddedResource Include="Activities\MetadataEditor.resx">
      <DependentUpon>MetadataEditor.cs</DependentUpon>
    </EmbeddedResource>
    <EmbeddedResource Include="Activities\Loader.resx">
      <DependentUpon>Loader.cs</DependentUpon>
    </EmbeddedResource>
    <EmbeddedResource Include="Activities\PoseCreator.resx">
      <DependentUpon>PoseCreator.cs</DependentUpon>
    </EmbeddedResource>
    <EmbeddedResource Include="Activities\ScreenshotTaker.resx">
      <DependentUpon>ScreenshotTaker.cs</DependentUpon>
    </EmbeddedResource>
    <EmbeddedResource Include="Activities\SituationEditor.resx">
      <DependentUpon>SituationEditor.cs</DependentUpon>
    </EmbeddedResource>
    <EmbeddedResource Include="Activities\PoseListEditor.resx">
      <DependentUpon>PoseListEditor.cs</DependentUpon>
    </EmbeddedResource>
    <EmbeddedResource Include="Activities\SkinEditor.resx">
      <DependentUpon>SkinEditor.cs</DependentUpon>
    </EmbeddedResource>
    <EmbeddedResource Include="Activities\SkinTagEditor.resx">
      <DependentUpon>SkinTagEditor.cs</DependentUpon>
    </EmbeddedResource>
    <EmbeddedResource Include="Activities\TagEditor.resx">
      <DependentUpon>TagEditor.cs</DependentUpon>
    </EmbeddedResource>
    <EmbeddedResource Include="Activities\TemplateEditor.resx">
      <DependentUpon>TemplateEditor.cs</DependentUpon>
    </EmbeddedResource>
    <EmbeddedResource Include="Activities\ValidateActivity.resx">
      <DependentUpon>ValidateActivity.cs</DependentUpon>
    </EmbeddedResource>
    <EmbeddedResource Include="Activities\ValidateAllActivity.resx">
      <DependentUpon>ValidateAllActivity.cs</DependentUpon>
    </EmbeddedResource>
    <EmbeddedResource Include="Activities\WritingAid.resx">
      <DependentUpon>WritingAid.cs</DependentUpon>
    </EmbeddedResource>
    <EmbeddedResource Include="BulkReplaceTool.resx">
      <DependentUpon>BulkReplaceTool.cs</DependentUpon>
    </EmbeddedResource>
    <EmbeddedResource Include="Charts\StackedBarChart.resx">
      <DependentUpon>StackedBarChart.cs</DependentUpon>
    </EmbeddedResource>
    <EmbeddedResource Include="Charts\BarChart.resx">
      <DependentUpon>BarChart.cs</DependentUpon>
    </EmbeddedResource>
    <EmbeddedResource Include="Controls\CharacterImageBox.resx">
      <DependentUpon>CharacterImageBox.cs</DependentUpon>
    </EmbeddedResource>
    <EmbeddedResource Include="Controls\DialogueGrid.resx">
      <DependentUpon>DialogueGrid.cs</DependentUpon>
    </EmbeddedResource>
    <EmbeddedResource Include="Controls\DialogueTree.resx">
      <DependentUpon>DialogueTree.cs</DependentUpon>
    </EmbeddedResource>
    <EmbeddedResource Include="Controls\EditControls\DirectiveMarkerControl.resx">
      <DependentUpon>DirectiveMarkerControl.cs</DependentUpon>
    </EmbeddedResource>
    <EmbeddedResource Include="Controls\EditControls\ExpressionControl.resx">
      <DependentUpon>ExpressionControl.cs</DependentUpon>
    </EmbeddedResource>
    <EmbeddedResource Include="Controls\EditControls\FilterControl.resx">
      <DependentUpon>FilterControl.cs</DependentUpon>
    </EmbeddedResource>
    <EmbeddedResource Include="Controls\EditControls\VerticalAlignmentControl.resx">
      <DependentUpon>VerticalAlignmentControl.cs</DependentUpon>
    </EmbeddedResource>
    <EmbeddedResource Include="Controls\EditControls\HorizontalAlignmentControl.resx">
      <DependentUpon>HorizontalAlignmentControl.cs</DependentUpon>
    </EmbeddedResource>
    <EmbeddedResource Include="Controls\EditControls\ImageFileSelectControl.resx">
      <DependentUpon>ImageFileSelectControl.cs</DependentUpon>
    </EmbeddedResource>
    <EmbeddedResource Include="Controls\EditControls\MarkerConditionControl.resx">
      <DependentUpon>MarkerConditionControl.cs</DependentUpon>
    </EmbeddedResource>
    <EmbeddedResource Include="Controls\EditControls\MarkerControl.resx">
      <DependentUpon>MarkerControl.cs</DependentUpon>
    </EmbeddedResource>
    <EmbeddedResource Include="Controls\EditControls\NumericRangeControl.resx">
      <DependentUpon>NumericRangeControl.cs</DependentUpon>
    </EmbeddedResource>
    <EmbeddedResource Include="Controls\EditControls\ParticleColorControl.resx">
      <DependentUpon>ParticleColorControl.cs</DependentUpon>
    </EmbeddedResource>
    <EmbeddedResource Include="Controls\EditControls\ParticleFloatControl.resx">
      <DependentUpon>ParticleFloatControl.cs</DependentUpon>
    </EmbeddedResource>
    <EmbeddedResource Include="Controls\EditControls\StageControl.resx">
      <DependentUpon>StageControl.cs</DependentUpon>
    </EmbeddedResource>
    <EmbeddedResource Include="Controls\EditControls\StatusControl.resx">
      <DependentUpon>StatusControl.cs</DependentUpon>
    </EmbeddedResource>
    <EmbeddedResource Include="Controls\EpilogueEditor.resx">
      <DependentUpon>EpilogueEditor.cs</DependentUpon>
    </EmbeddedResource>
    <EmbeddedResource Include="Controls\FindReplace.resx">
      <DependentUpon>FindReplace.cs</DependentUpon>
    </EmbeddedResource>
    <EmbeddedResource Include="Controls\IntellisenseControl.resx">
      <DependentUpon>IntellisenseControl.cs</DependentUpon>
    </EmbeddedResource>
    <EmbeddedResource Include="Controls\KeyboardDataGridView.resx">
      <DependentUpon>KeyboardDataGridView.cs</DependentUpon>
    </EmbeddedResource>
    <EmbeddedResource Include="Controls\MarkerConditionField.resx">
      <DependentUpon>MarkerConditionField.cs</DependentUpon>
    </EmbeddedResource>
    <EmbeddedResource Include="Controls\MarkerGrid.resx">
      <DependentUpon>MarkerGrid.cs</DependentUpon>
    </EmbeddedResource>
    <EmbeddedResource Include="Controls\CharacterImageDialog.resx">
      <DependentUpon>CharacterImageDialog.cs</DependentUpon>
    </EmbeddedResource>
    <EmbeddedResource Include="Controls\PartTransparencySlider.resx">
      <DependentUpon>PartTransparencySlider.cs</DependentUpon>
    </EmbeddedResource>
    <EmbeddedResource Include="Controls\SceneTree.resx">
      <DependentUpon>SceneTree.cs</DependentUpon>
    </EmbeddedResource>
    <EmbeddedResource Include="Controls\StageSpecificGrid.resx">
      <DependentUpon>StageSpecificGrid.cs</DependentUpon>
    </EmbeddedResource>
    <EmbeddedResource Include="Controls\TagControl.resx">
      <DependentUpon>TagControl.cs</DependentUpon>
    </EmbeddedResource>
    <EmbeddedResource Include="Controls\SelectBox.resx">
      <DependentUpon>SelectBox.cs</DependentUpon>
    </EmbeddedResource>
    <EmbeddedResource Include="Activities\WardrobeEditor.resx">
      <DependentUpon>WardrobeEditor.cs</DependentUpon>
    </EmbeddedResource>
    <EmbeddedResource Include="Controls\ValidationControl.resx">
      <DependentUpon>ValidationControl.cs</DependentUpon>
    </EmbeddedResource>
    <EmbeddedResource Include="EpilogueEditing\EpilogueCanvas.resx">
      <DependentUpon>EpilogueCanvas.cs</DependentUpon>
    </EmbeddedResource>
    <EmbeddedResource Include="FileNameSelect.resx">
      <DependentUpon>FileNameSelect.cs</DependentUpon>
    </EmbeddedResource>
    <EmbeddedResource Include="Forms\ChangeLogReview.resx">
      <DependentUpon>ChangeLogReview.cs</DependentUpon>
    </EmbeddedResource>
    <EmbeddedResource Include="Forms\GameConfig.resx">
      <DependentUpon>GameConfig.cs</DependentUpon>
    </EmbeddedResource>
    <EmbeddedResource Include="Forms\ImageCropper.resx">
      <DependentUpon>ImageCropper.cs</DependentUpon>
    </EmbeddedResource>
    <EmbeddedResource Include="About.resx">
      <DependentUpon>About.cs</DependentUpon>
    </EmbeddedResource>
    <EmbeddedResource Include="Forms\KisekaeSetup.resx">
      <DependentUpon>KisekaeSetup.cs</DependentUpon>
    </EmbeddedResource>
    <EmbeddedResource Include="Forms\MacroManager.resx">
      <DependentUpon>MacroManager.cs</DependentUpon>
    </EmbeddedResource>
    <EmbeddedResource Include="Forms\MarkerSetup.resx">
      <DependentUpon>MarkerSetup.cs</DependentUpon>
    </EmbeddedResource>
    <EmbeddedResource Include="Forms\PoseSettingsForm.resx">
      <DependentUpon>PoseSettingsForm.cs</DependentUpon>
    </EmbeddedResource>
    <EmbeddedResource Include="Forms\ResponseSetupForm.resx">
      <DependentUpon>ResponseSetupForm.cs</DependentUpon>
    </EmbeddedResource>
    <EmbeddedResource Include="Forms\SituationLinker.resx">
      <DependentUpon>SituationLinker.cs</DependentUpon>
    </EmbeddedResource>
    <EmbeddedResource Include="Forms\StageSelect.resx">
      <DependentUpon>StageSelect.cs</DependentUpon>
    </EmbeddedResource>
    <EmbeddedResource Include="Forms\WhatsNew.resx">
      <DependentUpon>WhatsNew.cs</DependentUpon>
    </EmbeddedResource>
    <EmbeddedResource Include="HelpForm.resx">
      <DependentUpon>HelpForm.cs</DependentUpon>
    </EmbeddedResource>
    <EmbeddedResource Include="NewCharacterPrompt.resx">
      <DependentUpon>NewCharacterPrompt.cs</DependentUpon>
    </EmbeddedResource>
    <EmbeddedResource Include="ProgressForm.resx">
      <DependentUpon>ProgressForm.cs</DependentUpon>
    </EmbeddedResource>
    <EmbeddedResource Include="Properties\Resources.resx">
      <Generator>ResXFileCodeGenerator</Generator>
      <LastGenOutput>Resources.Designer.cs</LastGenOutput>
      <SubType>Designer</SubType>
    </EmbeddedResource>
    <Compile Include="Properties\Resources.Designer.cs">
      <AutoGen>True</AutoGen>
      <DependentUpon>Resources.resx</DependentUpon>
      <DesignTime>True</DesignTime>
    </Compile>
    <EmbeddedResource Include="Forms\PropImporter.resx">
      <DependentUpon>PropImporter.cs</DependentUpon>
    </EmbeddedResource>
    <EmbeddedResource Include="SettingsSetup.resx">
      <DependentUpon>SettingsSetup.cs</DependentUpon>
    </EmbeddedResource>
    <None Include="Properties\Settings.settings">
      <Generator>SettingsSingleFileGenerator</Generator>
      <LastGenOutput>Settings.Designer.cs</LastGenOutput>
    </None>
    <Compile Include="Properties\Settings.Designer.cs">
      <AutoGen>True</AutoGen>
      <DependentUpon>Settings.settings</DependentUpon>
      <DesignTimeSharedInput>True</DesignTimeSharedInput>
    </Compile>
  </ItemGroup>
  <ItemGroup>
    <None Include="App.config" />
  </ItemGroup>
  <ItemGroup>
    <Content Include="Help\tags.html">
      <CopyToOutputDirectory>PreserveNewest</CopyToOutputDirectory>
    </Content>
    <None Include="Icons\Add.png" />
    <None Include="Icons\AddChildNode.png" />
    <None Include="Icons\AddKeyframe.png" />
    <None Include="Icons\Center.png" />
    <None Include="Icons\DownArrow.png" />
    <None Include="Icons\FitToScreen.png" />
    <None Include="Icons\Lock.png" />
    <None Include="Icons\Move.png" />
    <None Include="Icons\Pause.png" />
    <None Include="Icons\Play.png" />
    <None Include="Icons\Playback.png" />
    <None Include="Icons\PlaybackPause.png" />
    <None Include="Icons\Remove.png" />
    <None Include="Icons\Rotate.png" />
    <None Include="Icons\rotate_arrow.png" />
    <None Include="Icons\Scale.png" />
    <None Include="Icons\Select.png" />
    <None Include="Icons\Stop.png" />
    <None Include="Icons\UpArrow.png" />
    <None Include="Icons\VideoCamera.png" />
    <None Include="Icons\Copy.png" />
    <None Include="Icons\Cut.png" />
    <None Include="Icons\Duplicate.png" />
    <None Include="Icons\Paste.png" />
    <None Include="Icons\GoToLine.png" />
    <None Include="Icons\Delete.png" />
    <None Include="Icons\Link.png" />
    <None Include="Icons\AddTransition.png" />
    <None Include="Icons\emitter.png" />
    <None Include="Icons\Fade.png" />
    <None Include="Icons\AddLink.png" />
    <None Include="Icons\CollapseAll.png" />
    <None Include="Icons\ExpandAll.png" />
    <None Include="Resources\Help.png" />
    <None Include="Icons\AlignBottom.png" />
    <None Include="Icons\AlignLeft.png" />
    <None Include="Icons\AlignRight.png" />
    <None Include="Icons\AlignStretchHorizontal.png" />
    <None Include="Icons\AlignStretchVertical.png" />
    <None Include="Icons\AlignTop.png" />
    <Content Include="tag_dictionary.xml">
      <CopyToOutputDirectory>PreserveNewest</CopyToOutputDirectory>
    </Content>
    <Content Include="editor.ico" />
    <Content Include="Help\creation.html">
      <CopyToOutputDirectory>PreserveNewest</CopyToOutputDirectory>
    </Content>
    <Content Include="Help\dialogue.html">
      <CopyToOutputDirectory>PreserveNewest</CopyToOutputDirectory>
    </Content>
    <Content Include="Help\dialogue_tester.html">
      <CopyToOutputDirectory>PreserveNewest</CopyToOutputDirectory>
    </Content>
    <Content Include="Help\empty.html">
      <CopyToOutputDirectory>PreserveNewest</CopyToOutputDirectory>
    </Content>
    <Content Include="Help\endings.html">
      <CopyToOutputDirectory>PreserveNewest</CopyToOutputDirectory>
    </Content>
    <Content Include="Help\faq.html">
      <CopyToOutputDirectory>PreserveNewest</CopyToOutputDirectory>
    </Content>
    <Content Include="Help\file.html">
      <CopyToOutputDirectory>PreserveNewest</CopyToOutputDirectory>
    </Content>
    <Content Include="Help\help.css">
      <CopyToOutputDirectory>PreserveNewest</CopyToOutputDirectory>
    </Content>
    <Content Include="Help\help.html">
      <CopyToOutputDirectory>PreserveNewest</CopyToOutputDirectory>
    </Content>
    <Content Include="Help\help.js">
      <CopyToOutputDirectory>PreserveNewest</CopyToOutputDirectory>
    </Content>
    <Content Include="Help\images\anger.PNG">
      <CopyToOutputDirectory>PreserveNewest</CopyToOutputDirectory>
    </Content>
    <Content Include="Help\images\blush.PNG">
      <CopyToOutputDirectory>PreserveNewest</CopyToOutputDirectory>
    </Content>
    <Content Include="Help\images\dialogue_case_description.PNG">
      <CopyToOutputDirectory>PreserveNewest</CopyToOutputDirectory>
    </Content>
    <Content Include="Help\images\dialogue_screen.png">
      <CopyToOutputDirectory>PreserveNewest</CopyToOutputDirectory>
    </Content>
    <Content Include="Help\images\export.png">
      <CopyToOutputDirectory>PreserveNewest</CopyToOutputDirectory>
    </Content>
    <Content Include="Help\images\pose_list.png">
      <CopyToOutputDirectory>PreserveNewest</CopyToOutputDirectory>
    </Content>
    <Content Include="Help\images\template0.png">
      <CopyToOutputDirectory>PreserveNewest</CopyToOutputDirectory>
    </Content>
    <Content Include="Help\images\template1.png">
      <CopyToOutputDirectory>PreserveNewest</CopyToOutputDirectory>
    </Content>
    <Content Include="Help\images\template2.png">
      <CopyToOutputDirectory>PreserveNewest</CopyToOutputDirectory>
    </Content>
    <Content Include="Help\images\template3.PNG">
      <CopyToOutputDirectory>PreserveNewest</CopyToOutputDirectory>
    </Content>
    <Content Include="Help\images\template_filled.PNG">
      <CopyToOutputDirectory>PreserveNewest</CopyToOutputDirectory>
    </Content>
    <Content Include="Help\images\template_preview.png">
      <CopyToOutputDirectory>PreserveNewest</CopyToOutputDirectory>
    </Content>
    <Content Include="Help\images\tester.png">
      <CopyToOutputDirectory>PreserveNewest</CopyToOutputDirectory>
    </Content>
    <Content Include="Help\listing.html">
      <CopyToOutputDirectory>PreserveNewest</CopyToOutputDirectory>
    </Content>
    <Content Include="Help\metadata.html">
      <CopyToOutputDirectory>PreserveNewest</CopyToOutputDirectory>
    </Content>
    <Content Include="Help\overview.html">
      <CopyToOutputDirectory>PreserveNewest</CopyToOutputDirectory>
    </Content>
    <Content Include="Help\poses.html">
      <CopyToOutputDirectory>PreserveNewest</CopyToOutputDirectory>
    </Content>
    <Content Include="Help\topic.css">
      <CopyToOutputDirectory>PreserveNewest</CopyToOutputDirectory>
    </Content>
    <Content Include="Help\validation.html">
      <CopyToOutputDirectory>PreserveNewest</CopyToOutputDirectory>
    </Content>
    <Content Include="Help\wardrobe.html">
      <CopyToOutputDirectory>PreserveNewest</CopyToOutputDirectory>
    </Content>
    <Content Include="variables.xml">
      <CopyToOutputDirectory>PreserveNewest</CopyToOutputDirectory>
    </Content>
    <Content Include="VersionHistory\v3.4.1.html">
      <CopyToOutputDirectory>PreserveNewest</CopyToOutputDirectory>
    </Content>
    <Content Include="VersionHistory\v3.4.html">
      <CopyToOutputDirectory>PreserveNewest</CopyToOutputDirectory>
    </Content>
    <Content Include="VersionHistory\v3.3.1.html">
      <CopyToOutputDirectory>PreserveNewest</CopyToOutputDirectory>
    </Content>
    <Content Include="VersionHistory\v3.3.html">
      <CopyToOutputDirectory>PreserveNewest</CopyToOutputDirectory>
    </Content>
    <Content Include="VersionHistory\v3.2.html">
      <CopyToOutputDirectory>PreserveNewest</CopyToOutputDirectory>
    </Content>
    <Content Include="VersionHistory\v3.1.html">
      <CopyToOutputDirectory>PreserveNewest</CopyToOutputDirectory>
    </Content>
<<<<<<< HEAD
    <Content Include="VersionHistory\v4.0.html">
=======
    <Content Include="VersionHistory\v3.8.2.html">
>>>>>>> 2d25fa4c
      <CopyToOutputDirectory>PreserveNewest</CopyToOutputDirectory>
    </Content>
    <Content Include="VersionHistory\v3.8.1.html">
      <CopyToOutputDirectory>PreserveNewest</CopyToOutputDirectory>
    </Content>
    <Content Include="VersionHistory\v3.8.html">
      <CopyToOutputDirectory>PreserveNewest</CopyToOutputDirectory>
    </Content>
    <Content Include="VersionHistory\v3.7.1.html">
      <CopyToOutputDirectory>PreserveNewest</CopyToOutputDirectory>
    </Content>
    <Content Include="VersionHistory\v3.7.html">
      <CopyToOutputDirectory>PreserveNewest</CopyToOutputDirectory>
    </Content>
    <Content Include="VersionHistory\v3.6.html">
      <CopyToOutputDirectory>PreserveNewest</CopyToOutputDirectory>
    </Content>
    <Content Include="VersionHistory\v3.5.html">
      <CopyToOutputDirectory>PreserveNewest</CopyToOutputDirectory>
    </Content>
    <Content Include="VersionHistory\whatsnew.css">
      <CopyToOutputDirectory>PreserveNewest</CopyToOutputDirectory>
    </Content>
    <Content Include="VersionHistory\v3.0.1.html">
      <CopyToOutputDirectory>PreserveNewest</CopyToOutputDirectory>
    </Content>
    <Content Include="VersionHistory\v3.0.html">
      <CopyToOutputDirectory>PreserveNewest</CopyToOutputDirectory>
    </Content>
    <Content Include="VersionHistory\whatsnew.html">
      <CopyToOutputDirectory>PreserveNewest</CopyToOutputDirectory>
    </Content>
    <Content Include="xml_encoding.txt">
      <CopyToOutputDirectory>PreserveNewest</CopyToOutputDirectory>
    </Content>
  </ItemGroup>
  <ItemGroup>
    <ProjectReference Include="..\Desktop\Desktop.csproj">
      <Project>{ecdf4b17-c3a6-4915-a24d-00f63c52fe14}</Project>
      <Name>Desktop</Name>
    </ProjectReference>
    <ProjectReference Include="..\KisekaeImporter\KisekaeImporter.csproj">
      <Project>{854f0d78-23db-4aaa-bc52-3061ebd1a95c}</Project>
      <Name>KisekaeImporter</Name>
    </ProjectReference>
  </ItemGroup>
  <ItemGroup>
    <BootstrapperPackage Include=".NETFramework,Version=v4.5.2">
      <Visible>False</Visible>
      <ProductName>Microsoft .NET Framework 4.5.2 %28x86 and x64%29</ProductName>
      <Install>true</Install>
    </BootstrapperPackage>
    <BootstrapperPackage Include="Microsoft.Net.Framework.3.5.SP1">
      <Visible>False</Visible>
      <ProductName>.NET Framework 3.5 SP1</ProductName>
      <Install>false</Install>
    </BootstrapperPackage>
  </ItemGroup>
  <Import Project="$(MSBuildToolsPath)\Microsoft.CSharp.targets" />
  <!-- To modify your build process, add your task inside one of the targets below and uncomment it.
       Other similar extension points exist, see Microsoft.Common.targets.
  <Target Name="BeforeBuild">
  </Target>
  <Target Name="AfterBuild">
  </Target>
  -->
</Project><|MERGE_RESOLUTION|>--- conflicted
+++ resolved
@@ -1003,11 +1003,10 @@
     <Content Include="VersionHistory\v3.1.html">
       <CopyToOutputDirectory>PreserveNewest</CopyToOutputDirectory>
     </Content>
-<<<<<<< HEAD
     <Content Include="VersionHistory\v4.0.html">
-=======
+      <CopyToOutputDirectory>PreserveNewest</CopyToOutputDirectory>
+    </Content>
     <Content Include="VersionHistory\v3.8.2.html">
->>>>>>> 2d25fa4c
       <CopyToOutputDirectory>PreserveNewest</CopyToOutputDirectory>
     </Content>
     <Content Include="VersionHistory\v3.8.1.html">
