﻿using Desktop;
using Desktop.CommonControls.PropertyControls;
using SPNATI_Character_Editor.Controls;
using System;
using System.Collections.Generic;
using System.ComponentModel;
using System.Xml.Serialization;

namespace SPNATI_Character_Editor.DataStructures
{
	public class Collectible : IRecord, IComparable<Collectible>
	{
		[Text(DisplayName = "Id", Description = "Unique identifier", GroupOrder = 0)]
		[DefaultValue("")]
		[XmlAttribute("id")]
		public string Id;

		[FileSelect(DisplayName = "Image", Description = "Image when viewing the collectible", GroupOrder = 40)]
		[DefaultValue("")]
		[XmlAttribute("img")]
		public string Image;

		[FileSelect(DisplayName = "Thumbnail", Description = "Image when viewing the collectible", GroupOrder = 20)]
		[DefaultValue("")]
		[XmlAttribute("thumbnail")]
		public string Thumbnail;

		[Text(DisplayName = "Title", Description = "Display name", GroupOrder = 5)]
		[DefaultValue("")]
		[XmlElement("title")]
		public string Title;

		[Text(DisplayName = "Subtitle", Description = "Flavor text for the collectible on the unlock screen", GroupOrder = 10)]
		[DefaultValue("")]
		[XmlElement("subtitle")]
		public string Subtitle;

		[Text(DisplayName = "Text", Description = "Text to display when viewing the collectible", GroupOrder = 50, Multiline = true, RowHeight = 135)]
		[DefaultValue("")]
		[XmlElement("text")]
		public string Text;

		[Text(DisplayName = "Unlock Hint", Description = "Text to display when the collectible has not been unlocked yet", GroupOrder = 100, Multiline = true, RowHeight = 80)]
		[DefaultValue("")]
		[XmlElement("unlock")]
		public string UnlockHint;

		[Boolean(DisplayName = "Secret", GroupOrder = 110, Description = "If checked, collectible will not appear in the collectibles list at all until unlocked")]
		[DefaultValue(false)]
		[XmlElement("hidden")]
		public bool Hidden;

<<<<<<< HEAD
		[Boolean(DisplayName = "Hide Details", GroupOrder = 120, Description = "Counter the collectible must reach before being obtained")]
=======
		[Boolean(DisplayName = "Hide Details", GroupOrder = 120, Description = "If checked, title and subtitle will not be displayed when viewing a locked collectible")]
>>>>>>> f76cd803
		[DefaultValue(false)]
		[XmlElement("hide-details")]
		public bool HideDetails;

		[Numeric(DisplayName = "Counter", GroupOrder = 60, Description = "If checked, collectible will not appear in the collectibles list at all until unlocked", Minimum = 0, Maximum = 1000)]
		[DefaultValue(0)]
		[XmlElement("counter")]
		public int Counter;

		[XmlIgnore]
		public Character Character;

		[XmlIgnore]
		public List<Case> LinkedCases = new List<Case>();

		public string Name
		{
			get
			{
				return Title;
			}
		}

		public string Key
		{
			get { return Id; }
			set { Id = value; }
		}

		public string Group
		{
			get
			{
				return "";
			}
		}

		public override string ToString()
		{
			return Title;
		}

		public int CompareTo(Collectible other)
		{
			return Id.CompareTo(other.Id);
		}

		public string ToLookupString()
		{
			return $"{Title} [{Id}]";
		}

		public int CompareTo(IRecord other)
		{
			return Name.CompareTo(other.Name);
		}
	}
}<|MERGE_RESOLUTION|>--- conflicted
+++ resolved
@@ -50,11 +50,7 @@
 		[XmlElement("hidden")]
 		public bool Hidden;
 
-<<<<<<< HEAD
-		[Boolean(DisplayName = "Hide Details", GroupOrder = 120, Description = "Counter the collectible must reach before being obtained")]
-=======
 		[Boolean(DisplayName = "Hide Details", GroupOrder = 120, Description = "If checked, title and subtitle will not be displayed when viewing a locked collectible")]
->>>>>>> f76cd803
 		[DefaultValue(false)]
 		[XmlElement("hide-details")]
 		public bool HideDetails;
