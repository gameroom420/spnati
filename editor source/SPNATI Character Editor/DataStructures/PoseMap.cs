using System;
using System.Collections.Generic;
using System.IO;
using System.Linq;
using System.Text.RegularExpressions;

namespace SPNATI_Character_Editor
{
	public class PoseMap
	{
		public bool initialized;
		private Character _character;

		private static readonly Regex _regex = new Regex(@"(\d+)-(.*)");

		private Dictionary<string, PoseMapping> _poseMap = new Dictionary<string, PoseMapping>();
		private List<PoseMapping> _poses = new List<PoseMapping>();
		public List<PoseMapping> Poses
		{
			get
			{
				if (!initialized)
				{
					Initialize();
					initialized = true;
				}
				return _poses;
			}
		}

		public PoseMap(Character character)
		{
			_character = character;
		}

		/// <summary>
		/// Gets all poses that can be used in the given stage
		/// </summary>
		/// <param name="stage"></param>
		/// <returns></returns>
		public List<PoseMapping> GetPoses(int stage)
		{
			List<PoseMapping> list = new List<PoseMapping>();
			foreach (PoseMapping pose in Poses)
			{
				if (!Filter(pose) && pose.ContainsStage(stage))
				{
					list.Add(pose);
				}
			}
			if (Config.UsePrefixlessImages && stage >= 0)
			{
				list.AddRange(GetPoses(-1));
			}
			return list;
		}

<<<<<<< HEAD
=======
        public List<PoseMapping> GetPortraitPoses()
        {
            List<PoseMapping> list = new List<PoseMapping>();
            foreach (PoseMapping pose in Poses)
            {
                if (pose.ContainsStage(0))
                {
                    list.Add(pose);
                }
            }
            if (Config.UsePrefixlessImages)
            {
                list.AddRange(GetPoses(-1));
            }
            return list;
        }

>>>>>>> 79eee890
        private bool Filter(PoseMapping pose)
		{
			string prefix = Config.PrefixFilter;
			string key = pose.Key;
			if (!string.IsNullOrEmpty(prefix) && key.StartsWith(prefix))
			{
				return true;
			}

			CharacterEditorData editorData = CharacterDatabase.GetEditorData(_character);
			if (editorData != null)
			{
				if (editorData.OnlyCustomPoses && !key.StartsWith("custom:"))
				{
					return true;
				}
				foreach (string p in editorData.IgnoredPrefixes)
				{
					if (key.StartsWith(p))
					{
						return true;
					}
				}
			}
			return false;
		}

		private void Initialize()
		{
			string dir = _character.GetDirectory();
			if (string.IsNullOrEmpty(dir))
			{
				return;
			}
			string[] extensions = { ".png", ".gif" };
			foreach (string file in Directory.EnumerateFiles(dir, "*.*")
				.Where(s => extensions.Any(ext => ext == Path.GetExtension(s))))
			{
				Add(file);
			}

			foreach (Pose pose in _character.CustomPoses)
			{
				Add(pose);
			}
		}

		public void Add(Pose pose)
		{
			int stage;
			string id;
			ParseImage(pose.Id, out stage, out id);
			string key = GetPoseKey(stage, id, "");
			PoseMapping mapping = _poseMap.GetOrAddDefault(key, () =>
			{
				PoseMapping m = new PoseMapping(key);
				_poses.Add(m);
				_poses.Sort((p1, p2) =>
				{
					bool custom1 = p1.Key.StartsWith("custom:");
					bool custom2 = p2.Key.StartsWith("custom:");
					bool generic1 = p1.IsGeneric;
					bool generic2 = p2.IsGeneric;
					int type1 = custom1 ? 1 : generic1 ? 2 : 0;
					int type2 = custom2 ? 1 : generic2 ? 2 : 0;
					int compare = type1.CompareTo(type2);
					if (compare == 0)
					{
						compare = p1.Key.CompareTo(p2.Key);
					}
					return compare;
				});
				return m;
			});
			mapping.SetPose(stage, pose);
		}

		public void Rename(Pose pose)
		{
			string key = "";
			PoseMapping mapping = null;
			foreach (KeyValuePair<string, PoseMapping> kvp in _poseMap)
			{
				if (kvp.Value.ContainsPose(pose))
				{
					mapping = kvp.Value;
					key = kvp.Key;
					break;
				}
			}
			if (!string.IsNullOrEmpty(key))
			{
				_poseMap.Remove(key);
				_poses.Remove(mapping);
			}
			Add(pose);
		}

		public void Remove(Pose pose)
		{
			int stage;
			string id;
			ParseImage(pose.Id, out stage, out id);
			string key = GetPoseKey(stage, id, "");
			PoseMapping mapping = _poseMap.Get(key);
			if (mapping != null)
			{
				_poseMap.Remove(key);
				_poses.Remove(mapping);
			}
		}

		public void Add(string filename)
		{
			string extension = Path.GetExtension(filename);
			string name = Path.GetFileNameWithoutExtension(filename);
			int stage;
			string id;
			ParseImage(name, out stage, out id);
			string key = GetPoseKey(stage, id, extension);
			PoseMapping mapping = _poseMap.GetOrAddDefault(key, () =>
			{
				PoseMapping m = new PoseMapping(key);
				_poses.Add(m);
				return m;
			});
			mapping.SetPose(stage, Path.GetFileName(filename));
		}

		public static void ParseImage(string name, out int stage, out string id)
		{
			Match m = _regex.Match(name);
			if (m.Success)
			{
				int.TryParse(m.Groups[1].Value, out stage);
				id = m.Groups[2].Value;
			}
			else
			{
				stage = -1;
				id = name;
			}
		}

		private string GetPoseKey(int stage, string id, string extension)
		{
			return $"{(string.IsNullOrEmpty(extension) && !id.StartsWith("custom:") ? "custom:" : "")}{(stage >= 0 ? "#-" : "")}{id}{(!string.IsNullOrEmpty(extension) ? extension : "")}";
		}

		public PoseMapping GetFlatFilePose(string name)
		{
			string file = Path.Combine(_character.GetDirectory(), name);
			if (File.Exists(file))
			{
				return GetPose(name);
			}
			else
			{
				string key = name;
				if (key.StartsWith("custom:"))
				{
					key = "custom:#-" + key.Substring("custom:".Length);
				}
				else
				{
					key = "#-" + key;
				}
				return GetPose(key);
			}
		}

		/// <summary>
		/// Gets a PoseMapping based on how it might appear in a stage element
		/// </summary>
		/// <param name="name"></param>
		/// <returns></returns>
		public PoseMapping GetPose(string name)
		{
			if (string.IsNullOrEmpty(name))
			{
				return null;
			}
			if (!initialized)
			{
				Initialize();
				initialized = true;
			}
			int stage;
			string id;
			string ext = null;
			if (!name.StartsWith("custom:"))
			{
				ext = Path.GetExtension(name);
				if (!string.IsNullOrEmpty(ext))
				{
					name = name.Substring(0, name.Length - ext.Length);
				}
			}
			ParseImage(name, out stage, out id);
			string key = GetPoseKey(stage, id, ext);

			PoseMapping pose;
			_poseMap.TryGetValue(key, out pose);
			return pose;
		}
	}

	/// <summary>
	/// A mapping between a pose and its stage-specific variants
	/// </summary>
	public class PoseMapping : IComparable<PoseMapping>
	{
		/// <summary>
		/// How the pose gets stored in a state element
		/// </summary>
		public string Key { get; set; }
		/// <summary>
		/// User-friendly display name
		/// </summary>
		public string DisplayName { get; set; }

		public string GetFlatFormat()
		{
			return Key.Replace("#-", "");
		}

		private Dictionary<int, PoseReference> _stages = new Dictionary<int, PoseReference>();

		public PoseMapping(string key)
		{
			Key = key;
			if (!key.StartsWith("custom:") && !key.EndsWith(".gif"))
			{
				int period = key.LastIndexOf('.');
				if (period > 0)
				{
					key = key.Substring(0, period);
				}
			}
			if (key.Contains("#-"))
			{
				key = key.Replace("#-", "");
			}
			else
			{
				key += "*";
			}

			DisplayName = key;
		}

		public override string ToString()
		{
			return DisplayName;
		}

		public bool IsGeneric
		{
			get { return _stages.ContainsKey(-1); }
		}

		public void SetPose(int stage, Pose pose)
		{
			PoseReference def = new PoseReference(pose);
			_stages[stage] = def;
		}

		public void SetPose(int stage, string filename)
		{
			PoseReference def = new PoseReference(filename);
			_stages[stage] = def;
		}

		/// <summary>
		/// Gets whether a stage has its own image variant
		/// </summary>
		/// <param name="stage"></param>
		/// <returns></returns>
		public bool ContainsStage(int stage)
		{
			return _stages.ContainsKey(stage);
		}

		/// <summary>
		/// Gets the pose for a stage
		/// </summary>
		/// <param name="stage"></param>
		/// <returns></returns>
		public PoseReference GetPose(int stage)
		{
			PoseReference definition;
			if (!_stages.TryGetValue(stage, out definition) && stage != -1)
			{
				_stages.TryGetValue(-1, out definition);
			}
			return definition;
		}

		public string GetStageKey(int stage, bool includeExtension)
		{
			string key = Key;
			if (!key.StartsWith("custom:") && !includeExtension)
			{
				string extension = Path.GetExtension(key);
				if (!string.IsNullOrEmpty(extension))
				{
					key = key.Substring(0, key.Length - extension.Length);
				}
			}
			return key.Replace("#-", stage.ToString() + "-");
		}

		public bool ContainsPose(Pose pose)
		{
			foreach (PoseReference def in _stages.Values)
			{
				if (def.Pose == pose)
				{
					return true;
				}
			}
			return false;
		}

		public int CompareTo(PoseMapping other)
		{
			return DisplayName.CompareTo(other.DisplayName);
		}

		public string GetBasicName()
		{
			string name = Path.GetFileNameWithoutExtension(Key);
			if (name.StartsWith("#-"))
			{
				name = name.Substring(2);
			}
			return name;
		}
	}

	public class PoseReference
	{
		/// <summary>
		/// Filename
		/// </summary>
		public string FileName;

		/// <summary>
		/// Custom pose
		/// </summary>
		public Pose Pose;

		public PoseReference(Pose pose)
		{
			Pose = pose;
		}

		public PoseReference(string filename)
		{
			FileName = filename;
		}

		public override string ToString()
		{
			return Pose?.Id ?? FileName;
		}
	}
}<|MERGE_RESOLUTION|>--- conflicted
+++ resolved
@@ -55,8 +55,6 @@
 			return list;
 		}
 
-<<<<<<< HEAD
-=======
         public List<PoseMapping> GetPortraitPoses()
         {
             List<PoseMapping> list = new List<PoseMapping>();
@@ -74,7 +72,6 @@
             return list;
         }
 
->>>>>>> 79eee890
         private bool Filter(PoseMapping pose)
 		{
 			string prefix = Config.PrefixFilter;
