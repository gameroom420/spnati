--- conflicted
+++ resolved
@@ -38,19 +38,14 @@
             this.label1 = new Desktop.Skinning.SkinnedLabel();
             this.gridPrefixes = new Desktop.Skinning.SkinnedDataGridView();
             this.ColPrefix = new System.Windows.Forms.DataGridViewTextBoxColumn();
-<<<<<<< HEAD
             this.ColMarker = new System.Windows.Forms.DataGridViewTextBoxColumn();
-            this.skinnedCheckBox1 = new Desktop.Skinning.SkinnedCheckBox();
-            this.toolTip1 = new System.Windows.Forms.ToolTip(this.components);
-            this.iconMarkers = new Desktop.Skinning.SkinnedIcon();
-            this.gridMarkers = new Desktop.Skinning.SkinnedDataGridView();
-            this.labelMarkers = new Desktop.Skinning.SkinnedLabel();
-=======
             this.chkOnlyCustomPoses = new Desktop.Skinning.SkinnedCheckBox();
             this.toolTip1 = new System.Windows.Forms.ToolTip(this.components);
             this.chkHidePrefixlessImages = new Desktop.Skinning.SkinnedCheckBox();
             this.iconHidePrefixlessImages = new Desktop.Skinning.SkinnedIcon();
->>>>>>> 86aa4971
+            this.iconMarkers = new Desktop.Skinning.SkinnedIcon();
+            this.gridMarkers = new Desktop.Skinning.SkinnedDataGridView();
+            this.labelMarkers = new Desktop.Skinning.SkinnedLabel();
             ((System.ComponentModel.ISupportInitialize)(this.gridPrefixes)).BeginInit();
             ((System.ComponentModel.ISupportInitialize)(this.gridMarkers)).BeginInit();
             this.SuspendLayout();
@@ -124,24 +119,50 @@
             this.ColPrefix.HeaderText = "Prefix";
             this.ColPrefix.Name = "ColPrefix";
             // 
-<<<<<<< HEAD
             // ColMarker
             // 
             this.ColMarker.AutoSizeMode = System.Windows.Forms.DataGridViewAutoSizeColumnMode.Fill;
             this.ColMarker.HeaderText = "Marker";
             this.ColMarker.Name = "ColMarker";
             // 
-            // skinnedCheckBox1
-            // 
-            this.skinnedCheckBox1.AutoSize = true;
-            this.skinnedCheckBox1.FieldType = Desktop.Skinning.SkinnedFieldType.Primary;
-            this.skinnedCheckBox1.Location = new System.Drawing.Point(325, 19);
-            this.skinnedCheckBox1.Name = "skinnedCheckBox1";
-            this.skinnedCheckBox1.Size = new System.Drawing.Size(141, 17);
-            this.skinnedCheckBox1.TabIndex = 2;
-            this.skinnedCheckBox1.Text = "Allow only custom poses";
-            this.toolTip1.SetToolTip(this.skinnedCheckBox1, "Warning: This removes all non-custom poses from the character\'s dialogue.");
-            this.skinnedCheckBox1.UseVisualStyleBackColor = true;
+            // chkOnlyCustomPoses
+            // 
+            this.chkOnlyCustomPoses.AutoSize = true;
+            this.chkOnlyCustomPoses.FieldType = Desktop.Skinning.SkinnedFieldType.Primary;
+            this.chkOnlyCustomPoses.Location = new System.Drawing.Point(325, 19);
+            this.chkOnlyCustomPoses.Name = "chkOnlyCustomPoses";
+            this.chkOnlyCustomPoses.Size = new System.Drawing.Size(141, 17);
+            this.chkOnlyCustomPoses.TabIndex = 2;
+            this.chkOnlyCustomPoses.Text = "Allow only custom poses";
+            this.toolTip1.SetToolTip(this.chkOnlyCustomPoses, "Warning: This removes all non-custom poses from the character\'s dialogue.");
+            this.chkOnlyCustomPoses.UseVisualStyleBackColor = true;
+            // 
+            // chkHidePrefixlessImages
+            // 
+            this.chkHidePrefixlessImages.AutoSize = true;
+            this.chkHidePrefixlessImages.FieldType = Desktop.Skinning.SkinnedFieldType.Primary;
+            this.chkHidePrefixlessImages.Location = new System.Drawing.Point(325, 42);
+            this.chkHidePrefixlessImages.Name = "chkHidePrefixlessImages";
+            this.chkHidePrefixlessImages.Size = new System.Drawing.Size(142, 17);
+            this.chkHidePrefixlessImages.TabIndex = 3;
+            this.chkHidePrefixlessImages.Text = "Disallow prefixless poses";
+            this.toolTip1.SetToolTip(this.chkHidePrefixlessImages, "If checked, only poses and images with a stage prefix (ex. 2-happy.png) will appe" +
+        "ar for use in dialogue lines.");
+            this.chkHidePrefixlessImages.UseVisualStyleBackColor = true;
+            // 
+            // iconHidePrefixlessImages
+            // 
+            this.iconHidePrefixlessImages.Background = Desktop.Skinning.SkinnedBackgroundType.Surface;
+            this.iconHidePrefixlessImages.FieldType = Desktop.Skinning.SkinnedFieldType.Primary;
+            this.iconHidePrefixlessImages.Flat = false;
+            this.iconHidePrefixlessImages.Image = global::SPNATI_Character_Editor.Properties.Resources.Help;
+            this.iconHidePrefixlessImages.Location = new System.Drawing.Point(459, 38);
+            this.iconHidePrefixlessImages.Name = "iconHidePrefixlessImages";
+            this.iconHidePrefixlessImages.Size = new System.Drawing.Size(26, 23);
+            this.iconHidePrefixlessImages.TabIndex = 4;
+            this.toolTip1.SetToolTip(this.iconHidePrefixlessImages, "If unchecked, poses and images with no stage prefix (ex. happy.png) will be avail" +
+        "able for use in every stage.");
+            this.iconHidePrefixlessImages.UseVisualStyleBackColor = true;
             // 
             // iconMarkers
             // 
@@ -220,63 +241,19 @@
             this.labelMarkers.Size = new System.Drawing.Size(263, 13);
             this.labelMarkers.TabIndex = 4;
             this.labelMarkers.Text = "Marker values for custom pose previewing in dialogue:";
-=======
-            // chkOnlyCustomPoses
-            // 
-            this.chkOnlyCustomPoses.AutoSize = true;
-            this.chkOnlyCustomPoses.FieldType = Desktop.Skinning.SkinnedFieldType.Primary;
-            this.chkOnlyCustomPoses.Location = new System.Drawing.Point(325, 19);
-            this.chkOnlyCustomPoses.Name = "chkOnlyCustomPoses";
-            this.chkOnlyCustomPoses.Size = new System.Drawing.Size(141, 17);
-            this.chkOnlyCustomPoses.TabIndex = 2;
-            this.chkOnlyCustomPoses.Text = "Allow only custom poses";
-            this.toolTip1.SetToolTip(this.chkOnlyCustomPoses, "Warning: This removes all non-custom poses from the character\'s dialogue.");
-            this.chkOnlyCustomPoses.UseVisualStyleBackColor = true;
-            // 
-            // chkHidePrefixlessImages
-            // 
-            this.chkHidePrefixlessImages.AutoSize = true;
-            this.chkHidePrefixlessImages.FieldType = Desktop.Skinning.SkinnedFieldType.Primary;
-            this.chkHidePrefixlessImages.Location = new System.Drawing.Point(325, 42);
-            this.chkHidePrefixlessImages.Name = "chkHidePrefixlessImages";
-            this.chkHidePrefixlessImages.Size = new System.Drawing.Size(142, 17);
-            this.chkHidePrefixlessImages.TabIndex = 3;
-            this.chkHidePrefixlessImages.Text = "Disallow prefixless poses";
-            this.toolTip1.SetToolTip(this.chkHidePrefixlessImages, "If checked, only poses and images with a stage prefix (ex. 2-happy.png) will appe" +
-        "ar for use in dialogue lines.");
-            this.chkHidePrefixlessImages.UseVisualStyleBackColor = true;
-            // 
-            // iconHidePrefixlessImages
-            // 
-            this.iconHidePrefixlessImages.Background = Desktop.Skinning.SkinnedBackgroundType.Surface;
-            this.iconHidePrefixlessImages.FieldType = Desktop.Skinning.SkinnedFieldType.Primary;
-            this.iconHidePrefixlessImages.Flat = false;
-            this.iconHidePrefixlessImages.Image = global::SPNATI_Character_Editor.Properties.Resources.Help;
-            this.iconHidePrefixlessImages.Location = new System.Drawing.Point(459, 38);
-            this.iconHidePrefixlessImages.Name = "iconHidePrefixlessImages";
-            this.iconHidePrefixlessImages.Size = new System.Drawing.Size(26, 23);
-            this.iconHidePrefixlessImages.TabIndex = 4;
-            this.toolTip1.SetToolTip(this.iconHidePrefixlessImages, "If unchecked, poses and images with no stage prefix (ex. happy.png) will be avail" +
-        "able for use in every stage.");
-            this.iconHidePrefixlessImages.UseVisualStyleBackColor = true;
->>>>>>> 86aa4971
             // 
             // CharacterConfiguration
             // 
             this.AutoScaleDimensions = new System.Drawing.SizeF(6F, 13F);
             this.AutoScaleMode = System.Windows.Forms.AutoScaleMode.Font;
-<<<<<<< HEAD
+            this.Controls.Add(this.iconHidePrefixlessImages);
+            this.Controls.Add(this.chkHidePrefixlessImages);
+            this.Controls.Add(this.chkOnlyCustomPoses);
+            this.Controls.Add(this.gridPrefixes);
+            this.Controls.Add(this.label1);
             this.Controls.Add(this.iconMarkers);
             this.Controls.Add(this.labelMarkers);
             this.Controls.Add(this.gridMarkers);
-            this.Controls.Add(this.skinnedCheckBox1);
-=======
-            this.Controls.Add(this.iconHidePrefixlessImages);
-            this.Controls.Add(this.chkHidePrefixlessImages);
-            this.Controls.Add(this.chkOnlyCustomPoses);
->>>>>>> 86aa4971
-            this.Controls.Add(this.gridPrefixes);
-            this.Controls.Add(this.label1);
             this.Name = "CharacterConfiguration";
             this.Size = new System.Drawing.Size(935, 644);
             ((System.ComponentModel.ISupportInitialize)(this.gridPrefixes)).EndInit();
@@ -291,18 +268,13 @@
 		private Desktop.Skinning.SkinnedLabel label1;
 		private Desktop.Skinning.SkinnedDataGridView gridPrefixes;
 		private System.Windows.Forms.DataGridViewTextBoxColumn ColPrefix;
-<<<<<<< HEAD
-        private System.Windows.Forms.DataGridViewTextBoxColumn ColMarker;
-        private Desktop.Skinning.SkinnedCheckBox skinnedCheckBox1;
-        private System.Windows.Forms.ToolTip toolTip1;
-        private Desktop.Skinning.SkinnedDataGridView gridMarkers;
-        private Desktop.Skinning.SkinnedLabel labelMarkers;
-        private Desktop.Skinning.SkinnedIcon iconMarkers;
-=======
+		private System.Windows.Forms.DataGridViewTextBoxColumn ColMarker;
         private Desktop.Skinning.SkinnedCheckBox chkOnlyCustomPoses;
         private System.Windows.Forms.ToolTip toolTip1;
         private Desktop.Skinning.SkinnedCheckBox chkHidePrefixlessImages;
         private Desktop.Skinning.SkinnedIcon iconHidePrefixlessImages;
->>>>>>> 86aa4971
+        private Desktop.Skinning.SkinnedDataGridView gridMarkers;
+        private Desktop.Skinning.SkinnedLabel labelMarkers;
+        private Desktop.Skinning.SkinnedIcon iconMarkers;
     }
 }