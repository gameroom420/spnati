--- conflicted
+++ resolved
@@ -12,11 +12,7 @@
 		/// List of released versions since update tracking was added, used for determining which updates a user skipped and providing info about those
 		/// </summary>
 		public static readonly string[] VersionHistory = new string[] { "v3.0", "v3.0.1", "v3.1", "v3.2", "v3.3", "v3.3.1", "v3.4", "v3.4.1", "v3.5", "v3.6",
-<<<<<<< HEAD
-			"v3.7", "v3.7.1", "v3.8", "v3.8.1", "v4.0" };
-=======
-			"v3.7", "v3.7.1", "v3.8", "v3.8.1", "v3.8.2" };
->>>>>>> 2d25fa4c
+			"v3.7", "v3.7.1", "v3.8", "v3.8.1", "v3.8.2", "v4.0" };
 
 		/// <summary>
 		/// Current Version
