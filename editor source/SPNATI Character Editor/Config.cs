--- conflicted
+++ resolved
@@ -10,11 +10,7 @@
 		/// <summary>
 		/// List of released versions since update tracking was added, used for determining which updates a user skipped and providing info about those
 		/// </summary>
-<<<<<<< HEAD
-		public static readonly string[] VersionHistory = new string[] { "v3.0", "v3.0.1", "v3.1", "v3.2", "v3.3", "v3.3.1", "v3.4", "v3.5" };
-=======
-		public static readonly string[] VersionHistory = new string[] { "v3.0", "v3.0.1", "v3.1", "v3.2", "v3.3", "v3.3.1", "v3.4", "v3.4.1" };
->>>>>>> 5eec03c9
+		public static readonly string[] VersionHistory = new string[] { "v3.0", "v3.0.1", "v3.1", "v3.2", "v3.3", "v3.3.1", "v3.4", "v3.4.1", "v3.5" };
 
 		/// <summary>
 		/// Current Version
